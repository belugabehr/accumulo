--- conflicted
+++ resolved
@@ -23,12 +23,8 @@
     <version>1.6.4-SNAPSHOT</version>
   </parent>
   <artifactId>accumulo-core</artifactId>
-<<<<<<< HEAD
-  <name>Core</name>
+  <name>Apache Accumulo Core</name>
   <description>Apache Accumulo core libraries.</description>
-=======
-  <name>Apache Accumulo Core</name>
->>>>>>> f0424608
   <dependencies>
     <dependency>
       <groupId>com.beust</groupId>
