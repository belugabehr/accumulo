--- conflicted
+++ resolved
@@ -361,16 +361,8 @@
       instance = getDefaultInstance(deprecatedSiteConfiguration);
     }
   }
-<<<<<<< HEAD
-
-  /**
-   * @deprecated Not for client use
-   */
-  @Deprecated
-=======
-  
+
   @SuppressWarnings("deprecation")
->>>>>>> 1dcfb06a
   private static Instance getDefaultInstance(AccumuloConfiguration conf) {
     String keepers = conf.get(Property.INSTANCE_ZK_HOST);
     Path instanceDir = new Path(conf.get(Property.INSTANCE_DFS_DIR), "instance_id");
