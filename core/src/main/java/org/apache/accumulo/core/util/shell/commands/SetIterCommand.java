--- conflicted
+++ resolved
@@ -293,26 +293,8 @@
       final IteratorOptions itopts = iterOptions.describeOptions();
       iteratorName = itopts.getName();
       
-<<<<<<< HEAD
       if (iteratorName == null) {
         throw new IllegalArgumentException(className + " described its default distinguishing name as null");
-=======
-      String prompt;
-      if (itopts.getNamedOptions() != null) {
-        for (Entry<String,String> e : itopts.getNamedOptions().entrySet()) {
-          prompt = Shell.repeat("-", 10) + "> set " + shortClassName + " parameter " + e.getKey() + ", " + e.getValue() + ": ";
-          reader.flushConsole();
-          input = reader.readLine(prompt);
-          if (input == null) {
-            reader.printNewline();
-            throw new IOException("Input stream closed");
-          }
-          // Places all Parameters and Values into the LocalOptions, even if the value is "".
-          // This allows us to check for "" values when setting the iterators and allows us to remove
-          // the parameter and value from the table property.
-          localOptions.put(e.getKey(), input);
-        }
->>>>>>> b11a0361
       }
       String shortClassName = className;
       if (className.contains(".")) {
