/*
 * Licensed to the Apache Software Foundation (ASF) under one or more
 * contributor license agreements.  See the NOTICE file distributed with
 * this work for additional information regarding copyright ownership.
 * The ASF licenses this file to You under the Apache License, Version 2.0
 * (the "License"); you may not use this file except in compliance with
 * the License.  You may obtain a copy of the License at
 *
 *     http://www.apache.org/licenses/LICENSE-2.0
 *
 * Unless required by applicable law or agreed to in writing, software
 * distributed under the License is distributed on an "AS IS" BASIS,
 * WITHOUT WARRANTIES OR CONDITIONS OF ANY KIND, either express or implied.
 * See the License for the specific language governing permissions and
 * limitations under the License.
 */

package org.apache.accumulo.core.sample.impl;

import java.io.IOException;

import org.apache.accumulo.core.client.sample.Sampler;
import org.apache.accumulo.core.conf.AccumuloConfiguration;
import org.apache.accumulo.core.conf.Property;
import org.apache.accumulo.start.classloader.vfs.AccumuloVFSClassLoader;

public class SamplerFactory {
<<<<<<< HEAD
  public static Sampler newSampler(SamplerConfigurationImpl config, AccumuloConfiguration acuconf, boolean useAccumuloStart) throws IOException {
=======
  public static Sampler newSampler(SamplerConfigurationImpl config, AccumuloConfiguration acuconf)
      throws IOException {
>>>>>>> f4f43feb
    String context = acuconf.get(Property.TABLE_CLASSPATH);

    Class<? extends Sampler> clazz;
    try {
      if (!useAccumuloStart)
        clazz = SamplerFactory.class.getClassLoader().loadClass(config.getClassName()).asSubclass(Sampler.class);
      if (context != null && !context.equals(""))
        clazz = AccumuloVFSClassLoader.getContextManager().loadClass(context, config.getClassName(),
            Sampler.class);
      else
        clazz = AccumuloVFSClassLoader.loadClass(config.getClassName(), Sampler.class);

      Sampler sampler = clazz.newInstance();

      sampler.init(config.toSamplerConfiguration());

      return sampler;

    } catch (ClassNotFoundException | InstantiationException | IllegalAccessException e) {
      throw new RuntimeException(e);
    }
  }

  public static Sampler newSampler(SamplerConfigurationImpl config, AccumuloConfiguration acuconf) throws IOException {
    return newSampler(config, acuconf, true);
  }
}<|MERGE_RESOLUTION|>--- conflicted
+++ resolved
@@ -25,18 +25,15 @@
 import org.apache.accumulo.start.classloader.vfs.AccumuloVFSClassLoader;
 
 public class SamplerFactory {
-<<<<<<< HEAD
-  public static Sampler newSampler(SamplerConfigurationImpl config, AccumuloConfiguration acuconf, boolean useAccumuloStart) throws IOException {
-=======
-  public static Sampler newSampler(SamplerConfigurationImpl config, AccumuloConfiguration acuconf)
-      throws IOException {
->>>>>>> f4f43feb
+  public static Sampler newSampler(SamplerConfigurationImpl config, AccumuloConfiguration acuconf,
+      boolean useAccumuloStart) throws IOException {
     String context = acuconf.get(Property.TABLE_CLASSPATH);
 
     Class<? extends Sampler> clazz;
     try {
       if (!useAccumuloStart)
-        clazz = SamplerFactory.class.getClassLoader().loadClass(config.getClassName()).asSubclass(Sampler.class);
+        clazz = SamplerFactory.class.getClassLoader().loadClass(config.getClassName())
+            .asSubclass(Sampler.class);
       if (context != null && !context.equals(""))
         clazz = AccumuloVFSClassLoader.getContextManager().loadClass(context, config.getClassName(),
             Sampler.class);
@@ -54,7 +51,8 @@
     }
   }
 
-  public static Sampler newSampler(SamplerConfigurationImpl config, AccumuloConfiguration acuconf) throws IOException {
+  public static Sampler newSampler(SamplerConfigurationImpl config, AccumuloConfiguration acuconf)
+      throws IOException {
     return newSampler(config, acuconf, true);
   }
 }