--- conflicted
+++ resolved
@@ -489,12 +489,8 @@
         // shortened, it may not be below average.
         Key closeKey = KeyShortener.shorten(prevKey, key);
 
-<<<<<<< HEAD
-        if ((closeKey.getSize() <= averageKeySize || blockWriter.getRawSize() > maxBlockSize) && !isGiantKey(closeKey)) {
-=======
-        if ((closeKey.getSize() <= avergageKeySize || blockWriter.getRawSize() > maxBlockSize)
+        if ((closeKey.getSize() <= averageKeySize || blockWriter.getRawSize() > maxBlockSize)
             && !isGiantKey(closeKey)) {
->>>>>>> f4f43feb
           closeBlock(closeKey, false);
           blockWriter = fileWriter.prepareDataBlock();
           // set average to zero so its recomputed for the next block
@@ -502,7 +498,8 @@
           // To constrain the growth of data blocks, we limit our worst case scenarios to closing
           // blocks if they reach the maximum configurable block size of Integer.MAX_VALUE.
           // 128 bytes added for metadata overhead
-        } else if (((long) key.getSize() + (long) value.getSize() + blockWriter.getRawSize() + 128L) >= Integer.MAX_VALUE) {
+        } else if (((long) key.getSize() + (long) value.getSize() + blockWriter.getRawSize()
+            + 128L) >= Integer.MAX_VALUE) {
           closeBlock(closeKey, false);
           blockWriter = fileWriter.prepareDataBlock();
           averageKeySize = 0;
@@ -582,12 +579,8 @@
     private Sampler sampler;
 
     public Writer(BlockFileWriter bfw, int blockSize) throws IOException {
-<<<<<<< HEAD
-      this(bfw, blockSize, (int) DefaultConfiguration.getInstance().getAsBytes(Property.TABLE_FILE_COMPRESSED_BLOCK_SIZE_INDEX), null, null);
-=======
-      this(bfw, blockSize, (int) AccumuloConfiguration.getDefaultConfiguration()
-          .getMemoryInBytes(Property.TABLE_FILE_COMPRESSED_BLOCK_SIZE_INDEX), null, null);
->>>>>>> f4f43feb
+      this(bfw, blockSize, (int) DefaultConfiguration.getInstance()
+          .getAsBytes(Property.TABLE_FILE_COMPRESSED_BLOCK_SIZE_INDEX), null, null);
     }
 
     public Writer(BlockFileWriter bfw, int blockSize, int indexBlockSize,
