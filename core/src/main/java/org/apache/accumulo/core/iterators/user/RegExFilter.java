--- conflicted
+++ resolved
@@ -32,15 +32,11 @@
 import org.apache.accumulo.core.iterators.Filter;
 import org.apache.accumulo.core.iterators.IteratorEnvironment;
 import org.apache.accumulo.core.iterators.SortedKeyValueIterator;
-import org.slf4j.Logger;
-import org.slf4j.LoggerFactory;
 
 /**
  * A Filter that matches entries based on Java regular expressions.
  */
 public class RegExFilter extends Filter {
-
-  private static final Logger log = LoggerFactory.getLogger(RegExFilter.class);
 
   @Override
   public SortedKeyValueIterator<Key,Value> deepCopy(IteratorEnvironment env) {
@@ -81,34 +77,16 @@
 
   private boolean matches(Matcher matcher, ByteSequence bs) {
     if (matcher != null) {
-<<<<<<< HEAD
-      try {
-        matcher.reset(new String(bs.getBackingArray(), bs.offset(), bs.length(), encoding));
-        return matchSubstring ? matcher.find() : matcher.matches();
-      } catch (UnsupportedEncodingException e) {
-        log.debug("Could not create a String for the provided ByteSequence.", e);
-      }
-=======
       matcher.reset(new String(bs.getBackingArray(), bs.offset(), bs.length(), encoding));
       return matchSubstring ? matcher.find() : matcher.matches();
->>>>>>> f49fe539
     }
     return !orFields;
   }
 
   private boolean matches(Matcher matcher, byte data[], int offset, int len) {
     if (matcher != null) {
-<<<<<<< HEAD
-      try {
-        matcher.reset(new String(data, offset, len, encoding));
-        return matchSubstring ? matcher.find() : matcher.matches();
-      } catch (UnsupportedEncodingException e) {
-        log.warn("Could not create a String from the provided byte array.", e);
-      }
-=======
       matcher.reset(new String(data, offset, len, encoding));
       return matchSubstring ? matcher.find() : matcher.matches();
->>>>>>> f49fe539
     }
     return !orFields;
   }
