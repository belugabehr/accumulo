/*
 * Licensed to the Apache Software Foundation (ASF) under one or more
 * contributor license agreements.  See the NOTICE file distributed with
 * this work for additional information regarding copyright ownership.
 * The ASF licenses this file to You under the Apache License, Version 2.0
 * (the "License"); you may not use this file except in compliance with
 * the License.  You may obtain a copy of the License at
 *
 *     http://www.apache.org/licenses/LICENSE-2.0
 *
 * Unless required by applicable law or agreed to in writing, software
 * distributed under the License is distributed on an "AS IS" BASIS,
 * WITHOUT WARRANTIES OR CONDITIONS OF ANY KIND, either express or implied.
 * See the License for the specific language governing permissions and
 * limitations under the License.
 */
package org.apache.accumulo.core.client.impl;

import java.io.IOException;
import java.util.ArrayList;
import java.util.Arrays;
import java.util.HashSet;
import java.util.Iterator;
import java.util.List;
import java.util.Map;
import java.util.Map.Entry;

import org.apache.accumulo.core.Constants;
import org.apache.accumulo.core.client.AccumuloException;
import org.apache.accumulo.core.client.AccumuloSecurityException;
import org.apache.accumulo.core.client.Connector;
import org.apache.accumulo.core.client.Instance;
import org.apache.accumulo.core.client.RowIterator;
import org.apache.accumulo.core.client.Scanner;
import org.apache.accumulo.core.client.TableNotFoundException;
import org.apache.accumulo.core.conf.AccumuloConfiguration;
import org.apache.accumulo.core.conf.ConfigurationCopy;
import org.apache.accumulo.core.conf.Property;
import org.apache.accumulo.core.data.Column;
import org.apache.accumulo.core.data.Key;
import org.apache.accumulo.core.data.KeyExtent;
import org.apache.accumulo.core.data.KeyValue;
import org.apache.accumulo.core.data.PartialKey;
import org.apache.accumulo.core.data.Range;
import org.apache.accumulo.core.data.Value;
import org.apache.accumulo.core.file.FileOperations;
import org.apache.accumulo.core.file.FileSKVIterator;
import org.apache.accumulo.core.file.FileUtil;
import org.apache.accumulo.core.iterators.IteratorEnvironment;
import org.apache.accumulo.core.iterators.IteratorUtil;
import org.apache.accumulo.core.iterators.IteratorUtil.IteratorScope;
import org.apache.accumulo.core.iterators.SortedKeyValueIterator;
import org.apache.accumulo.core.iterators.system.ColumnFamilySkippingIterator;
import org.apache.accumulo.core.iterators.system.ColumnQualifierFilter;
import org.apache.accumulo.core.iterators.system.DeletingIterator;
import org.apache.accumulo.core.iterators.system.MultiIterator;
import org.apache.accumulo.core.iterators.system.VisibilityFilter;
import org.apache.accumulo.core.master.state.tables.TableState;
import org.apache.accumulo.core.metadata.MetadataTable;
import org.apache.accumulo.core.metadata.schema.MetadataSchema.TabletsSection;
import org.apache.accumulo.core.metadata.schema.MetadataSchema.TabletsSection.DataFileColumnFamily;
import org.apache.accumulo.core.security.Authorizations;
import org.apache.accumulo.core.security.ColumnVisibility;
import org.apache.accumulo.core.security.Credentials;
import org.apache.accumulo.core.util.ArgumentChecker;
import org.apache.accumulo.core.util.CachedConfiguration;
import org.apache.accumulo.core.util.LocalityGroupUtil;
import org.apache.accumulo.core.util.Pair;
import org.apache.accumulo.core.util.UtilWaitThread;
import org.apache.commons.lang.NotImplementedException;
import org.apache.hadoop.conf.Configuration;
import org.apache.hadoop.fs.FileSystem;
import org.apache.hadoop.io.Text;

class OfflineIterator implements Iterator<Entry<Key,Value>> {
  
  static class OfflineIteratorEnvironment implements IteratorEnvironment {
    @Override
    public SortedKeyValueIterator<Key,Value> reserveMapFileReader(String mapFileName) throws IOException {
      throw new NotImplementedException();
    }
    
    @Override
    public AccumuloConfiguration getConfig() {
      return AccumuloConfiguration.getDefaultConfiguration();
    }
    
    @Override
    public IteratorScope getIteratorScope() {
      return IteratorScope.scan;
    }
    
    @Override
    public boolean isFullMajorCompaction() {
      return false;
    }
    
    private ArrayList<SortedKeyValueIterator<Key,Value>> topLevelIterators = new ArrayList<SortedKeyValueIterator<Key,Value>>();
    
    @Override
    public void registerSideChannel(SortedKeyValueIterator<Key,Value> iter) {
      topLevelIterators.add(iter);
    }
    
    SortedKeyValueIterator<Key,Value> getTopLevelIterator(SortedKeyValueIterator<Key,Value> iter) {
      if (topLevelIterators.isEmpty())
        return iter;
      ArrayList<SortedKeyValueIterator<Key,Value>> allIters = new ArrayList<SortedKeyValueIterator<Key,Value>>(topLevelIterators);
      allIters.add(iter);
      return new MultiIterator(allIters, false);
    }
  }
  
  private SortedKeyValueIterator<Key,Value> iter;
  private Range range;
  private KeyExtent currentExtent;
  private Connector conn;
  private String tableId;
  private Authorizations authorizations;
  private Instance instance;
  private ScannerOptions options;
  private ArrayList<SortedKeyValueIterator<Key,Value>> readers;
<<<<<<< HEAD
  
  public OfflineIterator(ScannerOptions options, Instance instance, Credentials credentials, Authorizations authorizations, Text table, Range range) {
=======
  private AccumuloConfiguration config;

  /**
   * @param instance
   * @param credentials
   * @param authorizations
   * @param table
   */
  public OfflineIterator(ScannerOptions options, Instance instance, TCredentials credentials, Authorizations authorizations, Text table, Range range) {
>>>>>>> 23bb4321
    this.options = new ScannerOptions(options);
    this.instance = instance;
    this.range = range;
    
    if (this.options.fetchedColumns.size() > 0) {
      this.range = range.bound(this.options.fetchedColumns.first(), this.options.fetchedColumns.last());
    }
    
    this.tableId = table.toString();
    this.authorizations = authorizations;
    this.readers = new ArrayList<SortedKeyValueIterator<Key,Value>>();
    
    try {
<<<<<<< HEAD
      conn = instance.getConnector(credentials.getPrincipal(), credentials.getToken());
=======
      conn = instance.getConnector(credentials.getPrincipal(), CredentialHelper.extractToken(credentials));
      config = new ConfigurationCopy(conn.instanceOperations().getSiteConfiguration());
>>>>>>> 23bb4321
      nextTablet();
      
      while (iter != null && !iter.hasTop())
        nextTablet();
      
    } catch (Exception e) {
      throw new RuntimeException(e);
    }
  }
  
  @Override
  public boolean hasNext() {
    return iter != null && iter.hasTop();
  }
  
  @Override
  public Entry<Key,Value> next() {
    try {
      byte[] v = iter.getTopValue().get();
      // copy just like tablet server does, do this before calling next
      KeyValue ret = new KeyValue(new Key(iter.getTopKey()), Arrays.copyOf(v, v.length));
      
      iter.next();
      
      while (iter != null && !iter.hasTop())
        nextTablet();
      
      return ret;
    } catch (Exception e) {
      throw new RuntimeException(e);
    }
  }
  
  /**
   * @throws TableNotFoundException
   * @throws IOException
   * @throws AccumuloException
   * 
   */
  private void nextTablet() throws TableNotFoundException, AccumuloException, IOException {
    
    Range nextRange = null;
    
    if (currentExtent == null) {
      Text startRow;
      
      if (range.getStartKey() != null)
        startRow = range.getStartKey().getRow();
      else
        startRow = new Text();
      
      nextRange = new Range(new KeyExtent(new Text(tableId), startRow, null).getMetadataEntry(), true, null, false);
    } else {
      
      if (currentExtent.getEndRow() == null) {
        iter = null;
        return;
      }
      
      if (range.afterEndKey(new Key(currentExtent.getEndRow()).followingKey(PartialKey.ROW))) {
        iter = null;
        return;
      }
      
      nextRange = new Range(currentExtent.getMetadataEntry(), false, null, false);
    }
    
    List<String> relFiles = new ArrayList<String>();
    
    Pair<KeyExtent,String> eloc = getTabletFiles(nextRange, relFiles);
    
    while (eloc.getSecond() != null) {
      if (Tables.getTableState(instance, tableId) != TableState.OFFLINE) {
        Tables.clearCache(instance);
        if (Tables.getTableState(instance, tableId) != TableState.OFFLINE) {
          throw new AccumuloException("Table is online " + tableId + " cannot scan tablet in offline mode " + eloc.getFirst());
        }
      }
      
      UtilWaitThread.sleep(250);
      
      eloc = getTabletFiles(nextRange, relFiles);
    }
    
    KeyExtent extent = eloc.getFirst();
    
    if (!extent.getTableId().toString().equals(tableId)) {
      throw new AccumuloException(" did not find tablets for table " + tableId + " " + extent);
    }
    
    if (currentExtent != null && !extent.isPreviousExtent(currentExtent))
      throw new AccumuloException(" " + currentExtent + " is not previous extent " + extent);
<<<<<<< HEAD
    
    String tablesDir = ServerConfigurationUtil.getConfiguration(instance).get(Property.INSTANCE_DFS_DIR) + "/tables";

=======

    String tablesDir = Constants.getTablesDir(config);
>>>>>>> 23bb4321
    List<String> absFiles = new ArrayList<String>();
    for (String relPath : relFiles) {
      if (relPath.contains(":")) {
        absFiles.add(relPath);
      } else {
        // handle old-style relative paths
        if (relPath.startsWith("..")) {
          absFiles.add(tablesDir + relPath.substring(2));
        } else {
          absFiles.add(tablesDir + "/" + tableId + relPath);
        }
      }
    }
    
    iter = createIterator(extent, absFiles);
    iter.seek(range, LocalityGroupUtil.families(options.fetchedColumns), options.fetchedColumns.size() == 0 ? false : true);
    currentExtent = extent;
    
  }
  
  private Pair<KeyExtent,String> getTabletFiles(Range nextRange, List<String> relFiles) throws TableNotFoundException {
    Scanner scanner = conn.createScanner(MetadataTable.NAME, Authorizations.EMPTY);
    scanner.setBatchSize(100);
    scanner.setRange(nextRange);
    
    RowIterator rowIter = new RowIterator(scanner);
    Iterator<Entry<Key,Value>> row = rowIter.next();
    
    KeyExtent extent = null;
    String location = null;
    
    while (row.hasNext()) {
      Entry<Key,Value> entry = row.next();
      Key key = entry.getKey();
      
      if (key.getColumnFamily().equals(DataFileColumnFamily.NAME)) {
        relFiles.add(key.getColumnQualifier().toString());
      }
      
      if (key.getColumnFamily().equals(TabletsSection.CurrentLocationColumnFamily.NAME)
          || key.getColumnFamily().equals(TabletsSection.FutureLocationColumnFamily.NAME)) {
        location = entry.getValue().toString();
      }
      
      if (TabletsSection.TabletColumnFamily.PREV_ROW_COLUMN.hasColumns(key)) {
        extent = new KeyExtent(key.getRow(), entry.getValue());
      }
      
    }
    return new Pair<KeyExtent,String>(extent, location);
  }
  
  /**
   * @param absFiles
   * @return
   * @throws AccumuloException
   * @throws TableNotFoundException
   * @throws IOException
   */
  private SortedKeyValueIterator<Key,Value> createIterator(KeyExtent extent, List<String> absFiles) throws TableNotFoundException, AccumuloException,
      IOException {
    
    // TODO share code w/ tablet - ACCUMULO-1303
    AccumuloConfiguration acuTableConf = AccumuloConfiguration.getTableConfiguration(conn, tableId);
    
    Configuration conf = CachedConfiguration.getInstance();
<<<<<<< HEAD
    
=======

    FileSystem fs = FileUtil.getFileSystem(conf, config);

>>>>>>> 23bb4321
    for (SortedKeyValueIterator<Key,Value> reader : readers) {
      ((FileSKVIterator) reader).close();
    }
    
    readers.clear();
    
    // TODO need to close files - ACCUMULO-1303
    for (String file : absFiles) {
      FileSystem fs = FileUtil.getFileSystem(file, conf, ServerConfigurationUtil.getConfiguration(instance));
      FileSKVIterator reader = FileOperations.getInstance().openReader(file, false, fs, conf, acuTableConf, null, null);
      readers.add(reader);
    }
    
    MultiIterator multiIter = new MultiIterator(readers, extent);
    
    OfflineIteratorEnvironment iterEnv = new OfflineIteratorEnvironment();
    
    DeletingIterator delIter = new DeletingIterator(multiIter, false);
    
    ColumnFamilySkippingIterator cfsi = new ColumnFamilySkippingIterator(delIter);
    
    ColumnQualifierFilter colFilter = new ColumnQualifierFilter(cfsi, new HashSet<Column>(options.fetchedColumns));
    
    byte[] defaultSecurityLabel;
    
    ColumnVisibility cv = new ColumnVisibility(acuTableConf.get(Property.TABLE_DEFAULT_SCANTIME_VISIBILITY));
    defaultSecurityLabel = cv.getExpression();
    
    VisibilityFilter visFilter = new VisibilityFilter(colFilter, authorizations, defaultSecurityLabel);
    
    return iterEnv.getTopLevelIterator(IteratorUtil.loadIterators(IteratorScope.scan, visFilter, extent, acuTableConf, options.serverSideIteratorList,
        options.serverSideIteratorOptions, iterEnv, false));
  }
  
  @Override
  public void remove() {
    throw new UnsupportedOperationException();
  }
  
}

/**
 * 
 */
public class OfflineScanner extends ScannerOptions implements Scanner {
  
  private int batchSize;
  private int timeOut;
  private Range range;
  
  private Instance instance;
  private Credentials credentials;
  private Authorizations authorizations;
  private Text tableId;
  
  public OfflineScanner(Instance instance, Credentials credentials, String tableId, Authorizations authorizations) {
    ArgumentChecker.notNull(instance, credentials, tableId, authorizations);
    this.instance = instance;
    this.credentials = credentials;
    this.tableId = new Text(tableId);
    this.range = new Range((Key) null, (Key) null);
    
    this.authorizations = authorizations;
    
    this.batchSize = Constants.SCAN_BATCH_SIZE;
    this.timeOut = Integer.MAX_VALUE;
  }
  
  @Deprecated
  @Override
  public void setTimeOut(int timeOut) {
    this.timeOut = timeOut;
  }
  
  @Deprecated
  @Override
  public int getTimeOut() {
    return timeOut;
  }
  
  @Override
  public void setRange(Range range) {
    this.range = range;
  }
  
  @Override
  public Range getRange() {
    return range;
  }
  
  @Override
  public void setBatchSize(int size) {
    this.batchSize = size;
  }
  
  @Override
  public int getBatchSize() {
    return batchSize;
  }
  
  @Override
  public void enableIsolation() {
    
  }
  
  @Override
  public void disableIsolation() {
    
  }
  
  @Override
  public Iterator<Entry<Key,Value>> iterator() {
    return new OfflineIterator(this, instance, credentials, authorizations, tableId, range);
  }

  @Override
  public long getReadaheadThreshold() {
    throw new UnsupportedOperationException();
  }

  @Override
  public void setReadaheadThreshold(long batches) {
    throw new UnsupportedOperationException();
  }
  
}<|MERGE_RESOLUTION|>--- conflicted
+++ resolved
@@ -120,20 +120,9 @@
   private Instance instance;
   private ScannerOptions options;
   private ArrayList<SortedKeyValueIterator<Key,Value>> readers;
-<<<<<<< HEAD
-  
+  private AccumuloConfiguration config;
+
   public OfflineIterator(ScannerOptions options, Instance instance, Credentials credentials, Authorizations authorizations, Text table, Range range) {
-=======
-  private AccumuloConfiguration config;
-
-  /**
-   * @param instance
-   * @param credentials
-   * @param authorizations
-   * @param table
-   */
-  public OfflineIterator(ScannerOptions options, Instance instance, TCredentials credentials, Authorizations authorizations, Text table, Range range) {
->>>>>>> 23bb4321
     this.options = new ScannerOptions(options);
     this.instance = instance;
     this.range = range;
@@ -147,12 +136,8 @@
     this.readers = new ArrayList<SortedKeyValueIterator<Key,Value>>();
     
     try {
-<<<<<<< HEAD
       conn = instance.getConnector(credentials.getPrincipal(), credentials.getToken());
-=======
-      conn = instance.getConnector(credentials.getPrincipal(), CredentialHelper.extractToken(credentials));
       config = new ConfigurationCopy(conn.instanceOperations().getSiteConfiguration());
->>>>>>> 23bb4321
       nextTablet();
       
       while (iter != null && !iter.hasTop())
@@ -245,14 +230,9 @@
     
     if (currentExtent != null && !extent.isPreviousExtent(currentExtent))
       throw new AccumuloException(" " + currentExtent + " is not previous extent " + extent);
-<<<<<<< HEAD
-    
-    String tablesDir = ServerConfigurationUtil.getConfiguration(instance).get(Property.INSTANCE_DFS_DIR) + "/tables";
-
-=======
-
-    String tablesDir = Constants.getTablesDir(config);
->>>>>>> 23bb4321
+
+    String tablesDir = config.get(Property.INSTANCE_DFS_DIR) + "/tables";
+
     List<String> absFiles = new ArrayList<String>();
     for (String relPath : relFiles) {
       if (relPath.contains(":")) {
@@ -319,13 +299,7 @@
     AccumuloConfiguration acuTableConf = AccumuloConfiguration.getTableConfiguration(conn, tableId);
     
     Configuration conf = CachedConfiguration.getInstance();
-<<<<<<< HEAD
-    
-=======
-
-    FileSystem fs = FileUtil.getFileSystem(conf, config);
-
->>>>>>> 23bb4321
+
     for (SortedKeyValueIterator<Key,Value> reader : readers) {
       ((FileSKVIterator) reader).close();
     }
@@ -334,7 +308,7 @@
     
     // TODO need to close files - ACCUMULO-1303
     for (String file : absFiles) {
-      FileSystem fs = FileUtil.getFileSystem(file, conf, ServerConfigurationUtil.getConfiguration(instance));
+      FileSystem fs = FileUtil.getFileSystem(file, conf, config);
       FileSKVIterator reader = FileOperations.getInstance().openReader(file, false, fs, conf, acuTableConf, null, null);
       readers.add(reader);
     }
