--- conflicted
+++ resolved
@@ -155,7 +155,8 @@
         }
       } catch (ThriftNotActiveServiceException e) {
         // Let it loop, fetching a new location
-        log.debug("Contacted a Master which is no longer active, re-creating the connection to the active Master");
+        log.debug(
+            "Contacted a Master which is no longer active, re-creating the connection to the active Master");
       } catch (Exception e) {
         throw new AccumuloException(e);
       } finally {
@@ -182,12 +183,8 @@
     }
   }
 
-<<<<<<< HEAD
-  public static void executeVoid(ClientContext context, ClientExec<MasterClientService.Client> exec) throws AccumuloException, AccumuloSecurityException {
-=======
-  public static void execute(ClientContext context, ClientExec<MasterClientService.Client> exec)
+  public static void executeVoid(ClientContext context, ClientExec<MasterClientService.Client> exec)
       throws AccumuloException, AccumuloSecurityException {
->>>>>>> f4f43feb
     try {
       executeGeneric(context, exec);
     } catch (TableNotFoundException e) {
