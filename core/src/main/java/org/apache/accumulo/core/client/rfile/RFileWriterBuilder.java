--- conflicted
+++ resolved
@@ -68,8 +68,10 @@
   private Map<String,String> samplerProps = Collections.emptyMap();
   private Map<String,String> summarizerProps = Collections.emptyMap();
 
-  private void checkDisjoint(Map<String,String> props, Map<String,String> derivedProps, String kind) {
-    checkArgument(Collections.disjoint(props.keySet(), derivedProps.keySet()), "Properties and derived %s properties are not disjoint", kind);
+  private void checkDisjoint(Map<String,String> props, Map<String,String> derivedProps,
+      String kind) {
+    checkArgument(Collections.disjoint(props.keySet(), derivedProps.keySet()),
+        "Properties and derived %s properties are not disjoint", kind);
   }
 
   @Override
@@ -102,20 +104,16 @@
       } else {
         fsdo = new FSDataOutputStream(out.getOutputStream(), new FileSystem.Statistics("foo"));
       }
-<<<<<<< HEAD
-      return new RFileWriter(fileops.newWriterBuilder().forOutputStream(".rf", fsdo, out.getConf()).withTableConfiguration(acuconf)
-          .setAccumuloStartEnabled(false).build(), visCacheSize);
+      return new RFileWriter(
+          fileops.newWriterBuilder().forOutputStream(".rf", fsdo, out.getConf())
+              .withTableConfiguration(acuconf).setAccumuloStartEnabled(false).build(),
+          visCacheSize);
     } else {
-      return new RFileWriter(fileops.newWriterBuilder().forFile(out.path.toString(), out.getFileSystem(), out.getConf()).withTableConfiguration(acuconf)
-          .setAccumuloStartEnabled(false).build(), visCacheSize);
-=======
-      return new RFileWriter(fileops.newWriterBuilder().forOutputStream(".rf", fsdo, out.getConf())
-          .withTableConfiguration(acuconf).build(), visCacheSize);
-    } else {
-      return new RFileWriter(fileops.newWriterBuilder()
-          .forFile(out.path.toString(), out.getFileSystem(), out.getConf())
-          .withTableConfiguration(acuconf).build(), visCacheSize);
->>>>>>> f4f43feb
+      return new RFileWriter(
+          fileops.newWriterBuilder()
+              .forFile(out.path.toString(), out.getFileSystem(), out.getConf())
+              .withTableConfiguration(acuconf).setAccumuloStartEnabled(false).build(),
+          visCacheSize);
     }
   }
 
