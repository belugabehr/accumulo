--- conflicted
+++ resolved
@@ -106,14 +106,9 @@
       options.put(OPT_MAX_CQ, OPT_MAX_CQ_DESC);
       options.put(OPT_MIN_INCLUSIVE, OPT_MIN_INCLUSIVE_DESC);
       options.put(OPT_MAX_INCLUSIVE, OPT_MAX_INCLUSIVE_DESC);
-<<<<<<< HEAD
-      return new OptionDescriber.IteratorOptions("ColumnSliceFilter", "Returns all key/value pairs where the column is between the specified values", options,
-          Collections.emptyList());
-=======
       return new OptionDescriber.IteratorOptions("ColumnSliceFilter",
           "Returns all key/value pairs where the column is between the specified values", options,
-          Collections.<String> emptyList());
->>>>>>> f4f43feb
+          Collections.emptyList());
     }
 
     @Override
