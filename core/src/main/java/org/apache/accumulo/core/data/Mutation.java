--- conflicted
+++ resolved
@@ -73,7 +73,6 @@
   static final int VALUE_SIZE_COPY_CUTOFF = 1 << 15;
 
   /**
-<<<<<<< HEAD
    * Maximum size of a mutation (2GB).
    */
   static final long MAX_MUTATION_SIZE = (1L << 31);
@@ -81,11 +80,8 @@
   static final long SERIALIZATION_OVERHEAD = 5;
 
   /**
-   * Formats available for serializing Mutations. The formats are described in a <a href="doc-files/mutation-serialization.html">separate document</a>.
-=======
    * Formats available for serializing Mutations. The formats are described in a
    * <a href="doc-files/mutation-serialization.html">separate document</a>.
->>>>>>> f4f43feb
    */
   public static enum SERIALIZED_FORMAT {
     VERSION1, VERSION2
@@ -334,9 +330,11 @@
     if (buffer == null) {
       throw new IllegalStateException("Can not add to mutation after serializing it");
     }
-    long estimatedSizeAfterPut = estRowAndLargeValSize + buffer.size() + cfLength + cqLength + cv.length + (hasts ? 8 : 0) + valLength + 2 + 4
-        * SERIALIZATION_OVERHEAD;
-    Preconditions.checkArgument(estimatedSizeAfterPut < MAX_MUTATION_SIZE && estimatedSizeAfterPut >= 0, "Maximum mutation size must be less than 2GB ");
+    long estimatedSizeAfterPut = estRowAndLargeValSize + buffer.size() + cfLength + cqLength
+        + cv.length + (hasts ? 8 : 0) + valLength + 2 + 4 * SERIALIZATION_OVERHEAD;
+    Preconditions.checkArgument(
+        estimatedSizeAfterPut < MAX_MUTATION_SIZE && estimatedSizeAfterPut >= 0,
+        "Maximum mutation size must be less than 2GB ");
     put(cf, cfLength);
     put(cq, cqLength);
     put(cv);
