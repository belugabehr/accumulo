/*
 * Licensed to the Apache Software Foundation (ASF) under one or more
 * contributor license agreements.  See the NOTICE file distributed with
 * this work for additional information regarding copyright ownership.
 * The ASF licenses this file to You under the Apache License, Version 2.0
 * (the "License"); you may not use this file except in compliance with
 * the License.  You may obtain a copy of the License at
 *
 *     http://www.apache.org/licenses/LICENSE-2.0
 *
 * Unless required by applicable law or agreed to in writing, software
 * distributed under the License is distributed on an "AS IS" BASIS,
 * WITHOUT WARRANTIES OR CONDITIONS OF ANY KIND, either express or implied.
 * See the License for the specific language governing permissions and
 * limitations under the License.
 */
package org.apache.accumulo.core.security;

import java.util.ArrayList;

<<<<<<< HEAD
=======
import org.apache.accumulo.core.constraints.Constraint.Environment;
import org.apache.accumulo.core.data.ArrayByteSequence;
import org.apache.accumulo.core.data.ByteSequence;
>>>>>>> e581d5b6
import org.apache.accumulo.core.security.ColumnVisibility.Node;

/**
 * A class which evaluates visibility expressions against a set of authorizations.
 */
public class VisibilityEvaluator {
  private AuthorizationContainer auths;

  /**
   * Authorizations in column visibility expression are in escaped form. Column visibility parsing does not unescape. This class wraps an AuthorizationContainer
   * and unescapes auths before checking the wrapped container.
   */
  private static class UnescapingAuthorizationContainer implements AuthorizationContainer {

    private AuthorizationContainer wrapped;

    UnescapingAuthorizationContainer(AuthorizationContainer wrapee) {
      this.wrapped = wrapee;
    }

    @Override
    public boolean contains(ByteSequence auth) {
      return wrapped.contains(unescape(auth));
    }
  }

  static ByteSequence unescape(ByteSequence auth) {
    int escapeCharCount = 0;
    for (int i = 0; i < auth.length(); i++) {
      byte b = auth.byteAt(i);
      if (b == '"' || b == '\\') {
        escapeCharCount++;
      }
    }

    if (escapeCharCount > 0) {
      if (escapeCharCount % 2 == 1) {
        throw new IllegalArgumentException("Illegal escape sequence in auth : " + auth);
      }

      byte[] unescapedCopy = new byte[auth.length() - escapeCharCount / 2];
      int pos = 0;
      for (int i = 0; i < auth.length(); i++) {
        byte b = auth.byteAt(i);
        if (b == '\\') {
          i++;
          b = auth.byteAt(i);
          if (b != '"' && b != '\\') {
            throw new IllegalArgumentException("Illegal escape sequence in auth : " + auth);
          }
        } else if (b == '"') {
          // should only see quote after a slash
          throw new IllegalArgumentException("Illegal escape sequence in auth : " + auth);
        }

        unescapedCopy[pos++] = b;
      }

      return new ArrayByteSequence(unescapedCopy);
    } else {
      return auth;
    }
  }

  /**
   * Creates a new {@link Authorizations} object with escaped forms of the authorizations in the given object.
   *
   * @param auths
   *          original authorizations
   * @return authorizations object with escaped authorization strings
   * @see #escape(byte[], boolean)
   */
  static Authorizations escape(Authorizations auths) {
    ArrayList<byte[]> retAuths = new ArrayList<byte[]>(auths.getAuthorizations().size());

    for (byte[] auth : auths.getAuthorizations())
      retAuths.add(escape(auth, false));

    return new Authorizations(retAuths);
  }

  /**
   * Properly escapes an authorization string. The string can be quoted if desired.
   *
   * @param auth
   *          authorization string, as UTF-8 encoded bytes
   * @param quote
   *          true to wrap escaped authorization in quotes
   * @return escaped authorization string
   */
  public static byte[] escape(byte[] auth, boolean quote) {
    int escapeCount = 0;

    for (int i = 0; i < auth.length; i++)
      if (auth[i] == '"' || auth[i] == '\\')
        escapeCount++;

    if (escapeCount > 0 || quote) {
      byte[] escapedAuth = new byte[auth.length + escapeCount + (quote ? 2 : 0)];
      int index = quote ? 1 : 0;
      for (int i = 0; i < auth.length; i++) {
        if (auth[i] == '"' || auth[i] == '\\')
          escapedAuth[index++] = '\\';
        escapedAuth[index++] = auth[i];
      }

      if (quote) {
        escapedAuth[0] = '"';
        escapedAuth[escapedAuth.length - 1] = '"';
      }

      auth = escapedAuth;
    }
    return auth;
  }

  /**
   * Creates a new evaluator for the authorizations found in the given container.
   *
   * @since 1.7.0
   */
<<<<<<< HEAD
  public VisibilityEvaluator(AuthorizationContainer authsContainer) {
    this.auths = authsContainer;
=======
  VisibilityEvaluator(Environment env) {
    this.auths = new UnescapingAuthorizationContainer(env.getAuthorizationsContainer());
>>>>>>> e581d5b6
  }

  /**
   * Creates a new evaluator for the given collection of authorizations. Each authorization string is escaped before handling, and the original strings are
   * unchanged.
   *
   * @param authorizations
   *          authorizations object
   */
  public VisibilityEvaluator(Authorizations authorizations) {
    this.auths = escape(authorizations);
  }

  /**
   * Evaluates the given column visibility against the authorizations provided to this evaluator. A visibility passes evaluation if all authorizations in it are
   * contained in those known to the evaluator, and all AND and OR subexpressions have at least two children.
   *
   * @param visibility
   *          column visibility to evaluate
   * @return true if visibility passes evaluation
   * @throws VisibilityParseException
   *           if an AND or OR subexpression has less than two children, or a subexpression is of an unknown type
   */
  public boolean evaluate(ColumnVisibility visibility) throws VisibilityParseException {
    // The VisibilityEvaluator computes a trie from the given Authorizations, that ColumnVisibility expressions can be evaluated against.
    return evaluate(visibility.getExpression(), visibility.getParseTree());
  }

  private final boolean evaluate(final byte[] expression, final Node root) throws VisibilityParseException {
    if (expression.length == 0)
      return true;
    switch (root.type) {
      case TERM:
        return auths.contains(root.getTerm(expression));
      case AND:
        if (root.children == null || root.children.size() < 2)
          throw new VisibilityParseException("AND has less than 2 children", expression, root.start);
        for (Node child : root.children) {
          if (!evaluate(expression, child))
            return false;
        }
        return true;
      case OR:
        if (root.children == null || root.children.size() < 2)
          throw new VisibilityParseException("OR has less than 2 children", expression, root.start);
        for (Node child : root.children) {
          if (evaluate(expression, child))
            return true;
        }
        return false;
      default:
        throw new VisibilityParseException("No such node type", expression, root.start);
    }
  }
}<|MERGE_RESOLUTION|>--- conflicted
+++ resolved
@@ -18,12 +18,8 @@
 
 import java.util.ArrayList;
 
-<<<<<<< HEAD
-=======
-import org.apache.accumulo.core.constraints.Constraint.Environment;
 import org.apache.accumulo.core.data.ArrayByteSequence;
 import org.apache.accumulo.core.data.ByteSequence;
->>>>>>> e581d5b6
 import org.apache.accumulo.core.security.ColumnVisibility.Node;
 
 /**
@@ -145,13 +141,8 @@
    *
    * @since 1.7.0
    */
-<<<<<<< HEAD
   public VisibilityEvaluator(AuthorizationContainer authsContainer) {
-    this.auths = authsContainer;
-=======
-  VisibilityEvaluator(Environment env) {
-    this.auths = new UnescapingAuthorizationContainer(env.getAuthorizationsContainer());
->>>>>>> e581d5b6
+    this.auths = new UnescapingAuthorizationContainer(authsContainer);
   }
 
   /**
