--- conflicted
+++ resolved
@@ -468,7 +468,9 @@
   TSERV_SLOW_FLUSH_MILLIS("tserver.slow.flush.time", "100ms", PropertyType.TIMEDURATION,
       "If a flush to the write-ahead log takes longer than this period of time,"
           + " debugging information will written, and may result in a log rollover."),
-<<<<<<< HEAD
+  TSERV_SLOW_FILEPERMIT_MILLIS("tserver.slow.filepermit.time", "100ms", PropertyType.TIMEDURATION,
+      "If a thread blocks more than this period of time waiting to get file permits,"
+          + " debugging information will be written."),
   TSERV_SUMMARY_PARTITION_THREADS("tserver.summary.partition.threads", "10", PropertyType.COUNT,
       "Summary data must be retrieved from RFiles. For a large number of"
           + " RFiles, the files are broken into partitions of 100K files. This setting"
@@ -482,11 +484,6 @@
   TSERV_SUMMARY_RETRIEVAL_THREADS("tserver.summary.retrieval.threads", "10", PropertyType.COUNT,
       "The number of threads on each tablet server available to retrieve"
           + " summary data, that is not currently in cache, from RFiles."),
-=======
-  TSERV_SLOW_FILEPERMIT_MILLIS("tserver.slow.filepermit.time", "100ms", PropertyType.TIMEDURATION,
-      "If a thread blocks more than this period of time waiting to get file permits,"
-          + " debugging information will be written."),
->>>>>>> 6ec00cf3
 
   // accumulo garbage collector properties
   GC_PREFIX("gc.", null, PropertyType.PREFIX,
@@ -1192,22 +1189,6 @@
             || key.startsWith(TABLE_SCAN_DISPATCHER_OPTS.getKey())));
   }
 
-<<<<<<< HEAD
-=======
-  /**
-   * Properties we check the value of within the TabletServer request handling or maintenance
-   * processing loops.
-   */
-  public static final EnumSet<Property> HOT_PATH_PROPERTIES = EnumSet.of(
-      Property.TSERV_CLIENT_TIMEOUT, Property.TSERV_TOTAL_MUTATION_QUEUE_MAX,
-      Property.TSERV_ARCHIVE_WALOGS, Property.GC_TRASH_IGNORE, Property.TSERV_MAJC_DELAY,
-      Property.TABLE_MINC_LOGS_MAX, Property.TSERV_MAJC_MAXCONCURRENT,
-      Property.REPLICATION_WORKER_THREADS, Property.TABLE_DURABILITY, Property.INSTANCE_ZK_TIMEOUT,
-      Property.TABLE_CLASSPATH, Property.MASTER_METADATA_SUSPENDABLE,
-      Property.TABLE_FAILURES_IGNORE, Property.TABLE_SCAN_MAXMEM,
-      Property.TSERV_SLOW_FILEPERMIT_MILLIS);
-
->>>>>>> 6ec00cf3
   private static final EnumSet<Property> fixedProperties = EnumSet.of(Property.TSERV_CLIENTPORT,
       Property.TSERV_NATIVEMAP_ENABLED, Property.TSERV_SCAN_MAX_OPENFILES,
       Property.MASTER_CLIENTPORT, Property.GC_PORT);
