--- conflicted
+++ resolved
@@ -252,8 +252,7 @@
           + "must be made, which is slower. However opening too many files at once can cause problems."),
   TSERV_WALOG_MAX_SIZE("tserver.walog.max.size", "1G", PropertyType.MEMORY,
       "The maximum size for each write-ahead log. See comment for property tserver.memory.maps.max"),
-<<<<<<< HEAD
-
+  TSERV_WALOG_MAX_AGE("tserver.walog.max.age", "24h", PropertyType.TIMEDURATION, "The maximum age for each write-ahead log."),
   TSERV_WALOG_TOLERATED_CREATION_FAILURES("tserver.walog.tolerated.creation.failures", "50", PropertyType.COUNT,
       "The maximum number of failures tolerated when creating a new WAL file within the period specified by tserver.walog.failures.period."
           + " Exceeding this number of failures in the period causes the TabletServer to exit."),
@@ -262,10 +261,6 @@
   // Never wait longer than 5 mins for a retry
   TSERV_WALOG_TOLERATED_MAXIMUM_WAIT_DURATION("tserver.walog.maximum.wait.duration", "5m", PropertyType.TIMEDURATION,
       "The maximum amount of time to wait after a failure to create a WAL file."),
-
-=======
-  TSERV_WALOG_MAX_AGE("tserver.walog.max.age", "24h", PropertyType.TIMEDURATION, "The maximum age for each write-ahead log."),
->>>>>>> 0206d784
   TSERV_MAJC_DELAY("tserver.compaction.major.delay", "30s", PropertyType.TIMEDURATION,
       "Time a tablet server will sleep between checking which tablets need compaction."),
   TSERV_MAJC_THREAD_MAXOPEN("tserver.compaction.major.thread.files.open.max", "10", PropertyType.COUNT,
