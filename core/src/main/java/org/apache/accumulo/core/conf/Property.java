/*
 * Licensed to the Apache Software Foundation (ASF) under one or more
 * contributor license agreements.  See the NOTICE file distributed with
 * this work for additional information regarding copyright ownership.
 * The ASF licenses this file to You under the Apache License, Version 2.0
 * (the "License"); you may not use this file except in compliance with
 * the License.  You may obtain a copy of the License at
 *
 *     http://www.apache.org/licenses/LICENSE-2.0
 *
 * Unless required by applicable law or agreed to in writing, software
 * distributed under the License is distributed on an "AS IS" BASIS,
 * WITHOUT WARRANTIES OR CONDITIONS OF ANY KIND, either express or implied.
 * See the License for the specific language governing permissions and
 * limitations under the License.
 */
package org.apache.accumulo.core.conf;

import java.io.File;
import java.lang.annotation.Annotation;
import java.util.Collections;
import java.util.EnumSet;
import java.util.HashMap;
import java.util.HashSet;
import java.util.Map;
import java.util.Map.Entry;
import java.util.Properties;

import org.apache.accumulo.core.Constants;
import org.apache.accumulo.core.client.security.tokens.PasswordToken;
import org.apache.accumulo.core.file.rfile.RFile;
import org.apache.accumulo.core.iterators.IteratorUtil.IteratorScope;
import org.apache.accumulo.core.metadata.MetadataTable;
import org.apache.accumulo.core.util.format.DefaultFormatter;
import org.apache.accumulo.core.util.interpret.DefaultScanInterpreter;
import org.apache.accumulo.start.classloader.AccumuloClassLoader;
import org.apache.accumulo.start.classloader.vfs.AccumuloVFSClassLoader;
import org.apache.commons.configuration.MapConfiguration;
import org.apache.commons.configuration.PropertiesConfiguration;
import org.slf4j.Logger;
import org.slf4j.LoggerFactory;

import com.google.common.base.Preconditions;

public enum Property {
  // Crypto-related properties
  @Experimental
  CRYPTO_PREFIX("crypto.", null, PropertyType.PREFIX, "Properties in this category related to the configuration of both default and custom crypto modules."),
  @Experimental
  CRYPTO_MODULE_CLASS("crypto.module.class", "NullCryptoModule", PropertyType.STRING,
      "Fully qualified class name of the class that implements the CryptoModule interface, to be used in setting up encryption at rest for the WAL and "
          + "(future) other parts of the code."),
  @Experimental
  CRYPTO_CIPHER_SUITE("crypto.cipher.suite", "NullCipher", PropertyType.STRING, "Describes the cipher suite to use for the write-ahead log"),
  @Experimental
  CRYPTO_CIPHER_ALGORITHM_NAME("crypto.cipher.algorithm.name", "NullCipher", PropertyType.STRING,
      "States the name of the algorithm used in the corresponding cipher suite. Do not make these different, unless you enjoy mysterious exceptions and bugs."),
  @Experimental
  CRYPTO_BLOCK_STREAM_SIZE("crypto.block.stream.size", "1K", PropertyType.MEMORY,
      "The size of the buffer above the cipher stream. Used for reading files and padding walog entries."),
  @Experimental
  CRYPTO_CIPHER_KEY_LENGTH("crypto.cipher.key.length", "128", PropertyType.STRING,
      "Specifies the key length *in bits* to use for the symmetric key, should probably be 128 or 256 unless you really know what you're doing"),
  @Experimental
  CRYPTO_SECURE_RNG("crypto.secure.rng", "SHA1PRNG", PropertyType.STRING,
      "States the secure random number generator to use, and defaults to the built-in Sun SHA1PRNG"),
  @Experimental
  CRYPTO_SECURE_RNG_PROVIDER("crypto.secure.rng.provider", "SUN", PropertyType.STRING,
      "States the secure random number generator provider to use, and defaults to the built-in SUN provider"),
  @Experimental
  CRYPTO_SECRET_KEY_ENCRYPTION_STRATEGY_CLASS("crypto.secret.key.encryption.strategy.class", "NullSecretKeyEncryptionStrategy", PropertyType.STRING,
      "The class Accumulo should use for its key encryption strategy."),
  @Experimental
  CRYPTO_DEFAULT_KEY_STRATEGY_HDFS_URI("crypto.default.key.strategy.hdfs.uri", "", PropertyType.STRING,
      "The path relative to the top level instance directory (instance.dfs.dir) where to store the key encryption key within HDFS."),
  @Experimental
  CRYPTO_DEFAULT_KEY_STRATEGY_KEY_LOCATION("crypto.default.key.strategy.key.location", "/crypto/secret/keyEncryptionKey", PropertyType.ABSOLUTEPATH,
      "The path relative to the top level instance directory (instance.dfs.dir) where to store the key encryption key within HDFS."),
  @Experimental
  CRYPTO_DEFAULT_KEY_STRATEGY_CIPHER_SUITE("crypto.default.key.strategy.cipher.suite", "NullCipher", PropertyType.STRING,
      "The cipher suite to use when encrypting session keys with a key encryption keyThis should be set to match the overall encryption algorithm "
          + "but with ECB mode and no padding unless you really know what you're doing and are sure you won't break internal file formats"),
  @Experimental
  CRYPTO_OVERRIDE_KEY_STRATEGY_WITH_CONFIGURED_STRATEGY("crypto.override.key.strategy.with.configured.strategy", "false", PropertyType.BOOLEAN,
      "The default behavior is to record the key encryption strategy with the encrypted file, and continue to use that strategy for the life "
          + "of that file. Sometimes, you change your strategy and want to use the new strategy, not the old one. (Most commonly, this will be "
          + "because you have moved key material from one spot to another.)  If you want to override the recorded key strategy with the one in "
          + "the configuration file, set this property to true."),
  // SSL properties local to each node (see also instance.ssl.enabled which must be consistent across all nodes in an instance)
  RPC_PREFIX("rpc.", null, PropertyType.PREFIX, "Properties in this category related to the configuration of SSL keys for RPC. See also instance.ssl.enabled"),
  RPC_SSL_KEYSTORE_PATH("rpc.javax.net.ssl.keyStore", "$ACCUMULO_CONF_DIR/ssl/keystore.jks", PropertyType.PATH,
      "Path of the keystore file for the servers' private SSL key"),
  @Sensitive
  RPC_SSL_KEYSTORE_PASSWORD("rpc.javax.net.ssl.keyStorePassword", "", PropertyType.STRING,
      "Password used to encrypt the SSL private keystore. Leave blank to use the Accumulo instance secret"),
  RPC_SSL_KEYSTORE_TYPE("rpc.javax.net.ssl.keyStoreType", "jks", PropertyType.STRING, "Type of SSL keystore"),
  RPC_SSL_TRUSTSTORE_PATH("rpc.javax.net.ssl.trustStore", "$ACCUMULO_CONF_DIR/ssl/truststore.jks", PropertyType.PATH,
      "Path of the truststore file for the root cert"),
  @Sensitive
  RPC_SSL_TRUSTSTORE_PASSWORD("rpc.javax.net.ssl.trustStorePassword", "", PropertyType.STRING,
      "Password used to encrypt the SSL truststore. Leave blank to use no password"),
  RPC_SSL_TRUSTSTORE_TYPE("rpc.javax.net.ssl.trustStoreType", "jks", PropertyType.STRING, "Type of SSL truststore"),
  RPC_USE_JSSE("rpc.useJsse", "false", PropertyType.BOOLEAN, "Use JSSE system properties to configure SSL rather than the " + RPC_PREFIX.getKey()
      + "javax.net.ssl.* Accumulo properties"),
  RPC_SSL_CIPHER_SUITES("rpc.ssl.cipher.suites", "", PropertyType.STRING, "Comma separated list of cipher suites that can be used by accepted connections"),
  RPC_SSL_ENABLED_PROTOCOLS("rpc.ssl.server.enabled.protocols", "TLSv1,TLSv1.1,TLSv1.2", PropertyType.STRING,
      "Comma separated list of protocols that can be used to accept connections"),
  // TLSv1.2 should be used as the default when JDK6 support is dropped
  RPC_SSL_CLIENT_PROTOCOL("rpc.ssl.client.protocol", "TLSv1", PropertyType.STRING,
      "The protocol used to connect to a secure server, must be in the list of enabled protocols on the server side (rpc.ssl.server.enabled.protocols)"),
  /**
   * @since 1.7.0
   */
  RPC_SASL_QOP("rpc.sasl.qop", "auth", PropertyType.STRING,
      "The quality of protection to be used with SASL. Valid values are 'auth', 'auth-int', and 'auth-conf'"),

  // instance properties (must be the same for every node in an instance)
  INSTANCE_PREFIX("instance.", null, PropertyType.PREFIX,
      "Properties in this category must be consistent throughout a cloud. This is enforced and servers won't be able to communicate if these differ."),
  INSTANCE_ZK_HOST("instance.zookeeper.host", "localhost:2181", PropertyType.HOSTLIST, "Comma separated list of zookeeper servers"),
  INSTANCE_ZK_TIMEOUT("instance.zookeeper.timeout", "30s", PropertyType.TIMEDURATION,
      "Zookeeper session timeout; max value when represented as milliseconds should be no larger than " + Integer.MAX_VALUE),
  @Deprecated
  INSTANCE_DFS_URI("instance.dfs.uri", "", PropertyType.URI,
      "A url accumulo should use to connect to DFS. If this is empty, accumulo will obtain this information from the hadoop configuration. This property "
          + "will only be used when creating new files if instance.volumes is empty. After an upgrade to 1.6.0 Accumulo will start using absolute paths to "
          + "reference files. Files created before a 1.6.0 upgrade are referenced via relative paths. Relative paths will always be resolved using this "
          + "config (if empty using the hadoop config)."),
  @Deprecated
  INSTANCE_DFS_DIR("instance.dfs.dir", "/accumulo", PropertyType.ABSOLUTEPATH,
      "HDFS directory in which accumulo instance will run. Do not change after accumulo is initialized."),
  @Sensitive
  INSTANCE_SECRET("instance.secret", "DEFAULT", PropertyType.STRING,
      "A secret unique to a given instance that all servers must know in order to communicate with one another."
          + "It should be changed prior to the initialization of Accumulo. To change it after Accumulo has been initialized, use the ChangeSecret tool "
          + "and then update conf/accumulo-site.xml everywhere. Before using the ChangeSecret tool, make sure Accumulo is not running and you are logged "
          + "in as the user that controls Accumulo files in HDFS.  To use the ChangeSecret tool, run the command: "
          + "./bin/accumulo org.apache.accumulo.server.util.ChangeSecret"),
  INSTANCE_VOLUMES("instance.volumes", "", PropertyType.STRING,
      "A comma seperated list of dfs uris to use. Files will be stored across these filesystems. If this is empty, then instance.dfs.uri will be used. "
          + "After adding uris to this list, run 'accumulo init --add-volume' and then restart tservers. If entries are removed from this list then tservers "
          + "will need to be restarted. After a uri is removed from the list Accumulo will not create new files in that location, however Accumulo can still "
          + "reference files created at that location before the config change. To use a comma or other reserved characters in a URI use standard URI hex "
          + "encoding. For example replace commas with %2C."),
  INSTANCE_VOLUMES_REPLACEMENTS("instance.volumes.replacements", "", PropertyType.STRING,
      "Since accumulo stores absolute URIs changing the location of a namenode could prevent Accumulo from starting. The property helps deal with that "
          + "situation. Provide a comma separated list of uri replacement pairs here if a namenode location changes. Each pair shold be separated with a "
          + "space. For example, if hdfs://nn1 was replaced with hdfs://nnA and hdfs://nn2 was replaced with hdfs://nnB, then set this property to "
          + "'hdfs://nn1 hdfs://nnA,hdfs://nn2 hdfs://nnB' Replacements must be configured for use. To see which volumes are currently in use, run "
          + "'accumulo admin volumes -l'. To use a comma or other reserved characters in a URI use standard URI hex encoding. For example replace commas with "
          + "%2C."),
  INSTANCE_SECURITY_AUTHENTICATOR("instance.security.authenticator", "org.apache.accumulo.server.security.handler.ZKAuthenticator", PropertyType.CLASSNAME,
      "The authenticator class that accumulo will use to determine if a user has privilege to perform an action"),
  INSTANCE_SECURITY_AUTHORIZOR("instance.security.authorizor", "org.apache.accumulo.server.security.handler.ZKAuthorizor", PropertyType.CLASSNAME,
      "The authorizor class that accumulo will use to determine what labels a user has privilege to see"),
  INSTANCE_SECURITY_PERMISSION_HANDLER("instance.security.permissionHandler", "org.apache.accumulo.server.security.handler.ZKPermHandler",
      PropertyType.CLASSNAME, "The permission handler class that accumulo will use to determine if a user has privilege to perform an action"),
  INSTANCE_RPC_SSL_ENABLED("instance.rpc.ssl.enabled", "false", PropertyType.BOOLEAN,
      "Use SSL for socket connections from clients and among accumulo services. Mutually exclusive with SASL RPC configuration."),
  INSTANCE_RPC_SSL_CLIENT_AUTH("instance.rpc.ssl.clientAuth", "false", PropertyType.BOOLEAN, "Require clients to present certs signed by a trusted root"),
  /**
   * @since 1.7.0
   */
  INSTANCE_RPC_SASL_ENABLED("instance.rpc.sasl.enabled", "false", PropertyType.BOOLEAN,
      "Configures Thrift RPCs to require SASL with GSSAPI which supports Kerberos authentication. Mutually exclusive with SSL RPC configuration."),
  @Deprecated
  INSTANCE_RPC_SASL_PROXYUSERS("instance.rpc.sasl.impersonation.", null, PropertyType.PREFIX,
      "Prefix that allows configuration of users that are allowed to impersonate other users"),
  INSTANCE_RPC_SASL_ALLOWED_USER_IMPERSONATION("instance.rpc.sasl.allowed.user.impersonation", "", PropertyType.STRING,
      "One-line configuration property controlling what users are allowed to impersonate other users"),
  INSTANCE_RPC_SASL_ALLOWED_HOST_IMPERSONATION("instance.rpc.sasl.allowed.host.impersonation", "", PropertyType.STRING,
      "One-line configuration property controlling the network locations (hostnames) that are allowed to impersonate other users"),

  // general properties
  GENERAL_PREFIX("general.", null, PropertyType.PREFIX,
      "Properties in this category affect the behavior of accumulo overall, but do not have to be consistent throughout a cloud."),
  GENERAL_CLASSPATHS(AccumuloClassLoader.CLASSPATH_PROPERTY_NAME, AccumuloClassLoader.ACCUMULO_CLASSPATH_VALUE, PropertyType.STRING,
      "A list of all of the places to look for a class. Order does matter, as it will look for the jar "
          + "starting in the first location to the last. Please note, hadoop conf and hadoop lib directories NEED to be here, "
          + "along with accumulo lib and zookeeper directory. Supports full regex on filename alone."), // needs special treatment in accumulo start jar
  GENERAL_DYNAMIC_CLASSPATHS(AccumuloVFSClassLoader.DYNAMIC_CLASSPATH_PROPERTY_NAME, AccumuloVFSClassLoader.DEFAULT_DYNAMIC_CLASSPATH_VALUE,
      PropertyType.STRING, "A list of all of the places where changes in jars or classes will force a reload of the classloader."),
  GENERAL_RPC_TIMEOUT("general.rpc.timeout", "120s", PropertyType.TIMEDURATION, "Time to wait on I/O for simple, short RPC calls"),
  @Experimental
  GENERAL_RPC_SERVER_TYPE("general.rpc.server.type", "", PropertyType.STRING,
      "Type of Thrift server to instantiate, see org.apache.accumulo.server.rpc.ThriftServerType for more information. Only useful for benchmarking thrift servers"),
  GENERAL_KERBEROS_KEYTAB("general.kerberos.keytab", "", PropertyType.PATH, "Path to the kerberos keytab to use. Leave blank if not using kerberoized hdfs"),
  GENERAL_KERBEROS_PRINCIPAL("general.kerberos.principal", "", PropertyType.STRING, "Name of the kerberos principal to use. _HOST will automatically be "
      + "replaced by the machines hostname in the hostname portion of the principal. Leave blank if not using kerberoized hdfs"),
  GENERAL_KERBEROS_RENEWAL_PERIOD("general.kerberos.renewal.period", "30s", PropertyType.TIMEDURATION, "The amount of time between attempts to perform "
      + "Kerberos ticket renewals. This does not equate to how often tickets are actually renewed (which is performed at 80% of the ticket lifetime)."),
  GENERAL_MAX_MESSAGE_SIZE("general.server.message.size.max", "1G", PropertyType.MEMORY, "The maximum size of a message that can be sent to a server."),
  GENERAL_SIMPLETIMER_THREADPOOL_SIZE("general.server.simpletimer.threadpool.size", "1", PropertyType.COUNT, "The number of threads to use for "
      + "server-internal scheduled tasks"),
  // If you update the default type, be sure to update the default used for initialization failures in VolumeManagerImpl
  @Experimental
  GENERAL_VOLUME_CHOOSER("general.volume.chooser", "org.apache.accumulo.server.fs.PerTableVolumeChooser", PropertyType.CLASSNAME,
      "The class that will be used to select which volume will be used to create new files."),
  GENERAL_SECURITY_CREDENTIAL_PROVIDER_PATHS("general.security.credential.provider.paths", "", PropertyType.STRING,
      "Comma-separated list of paths to CredentialProviders"),
  GENERAL_LEGACY_METRICS("general.legacy.metrics", "false", PropertyType.BOOLEAN,
      "Use the old metric infrastructure configured by accumulo-metrics.xml, instead of Hadoop Metrics2"),
  GENERAL_DELEGATION_TOKEN_LIFETIME("general.delegation.token.lifetime", "7d", PropertyType.TIMEDURATION,
      "The length of time that delegation tokens and secret keys are valid"),
  GENERAL_DELEGATION_TOKEN_UPDATE_INTERVAL("general.delegation.token.update.interval", "1d", PropertyType.TIMEDURATION,
      "The length of time between generation of new secret keys"),
  GENERAL_MAX_SCANNER_RETRY_PERIOD("general.max.scanner.retry.period", "5s", PropertyType.TIMEDURATION,
      "The maximum amount of time that a Scanner should wait before retrying a failed RPC"),

  // properties that are specific to master server behavior
  MASTER_PREFIX("master.", null, PropertyType.PREFIX, "Properties in this category affect the behavior of the master server"),
  MASTER_CLIENTPORT("master.port.client", "9999", PropertyType.PORT, "The port used for handling client connections on the master"),
  MASTER_TABLET_BALANCER("master.tablet.balancer", "org.apache.accumulo.server.master.balancer.TableLoadBalancer", PropertyType.CLASSNAME,
      "The balancer class that accumulo will use to make tablet assignment and migration decisions."),
  MASTER_RECOVERY_MAXAGE("master.recovery.max.age", "60m", PropertyType.TIMEDURATION, "Recovery files older than this age will be removed."),
  MASTER_RECOVERY_MAXTIME("master.recovery.time.max", "30m", PropertyType.TIMEDURATION, "The maximum time to attempt recovery before giving up"),
  MASTER_BULK_RETRIES("master.bulk.retries", "3", PropertyType.COUNT, "The number of attempts to bulk-load a file before giving up."),
  MASTER_BULK_THREADPOOL_SIZE("master.bulk.threadpool.size", "5", PropertyType.COUNT, "The number of threads to use when coordinating a bulk-import."),
  MASTER_BULK_TIMEOUT("master.bulk.timeout", "5m", PropertyType.TIMEDURATION, "The time to wait for a tablet server to process a bulk import request"),
  MASTER_BULK_RENAME_THREADS("master.bulk.rename.threadpool.size", "20", PropertyType.COUNT,
      "The number of threads to use when moving user files to bulk ingest directories under accumulo control"),
  MASTER_MINTHREADS("master.server.threads.minimum", "20", PropertyType.COUNT, "The minimum number of threads to use to handle incoming requests."),
  MASTER_THREADCHECK("master.server.threadcheck.time", "1s", PropertyType.TIMEDURATION, "The time between adjustments of the server thread pool."),
  MASTER_RECOVERY_DELAY("master.recovery.delay", "10s", PropertyType.TIMEDURATION,
      "When a tablet server's lock is deleted, it takes time for it to completely quit. This delay gives it time before log recoveries begin."),
  MASTER_LEASE_RECOVERY_WAITING_PERIOD("master.lease.recovery.interval", "5s", PropertyType.TIMEDURATION,
      "The amount of time to wait after requesting a WAL file to be recovered"),
  MASTER_WALOG_CLOSER_IMPLEMETATION("master.walog.closer.implementation", "org.apache.accumulo.server.master.recovery.HadoopLogCloser", PropertyType.CLASSNAME,
      "A class that implements a mechansim to steal write access to a file"),
  MASTER_FATE_THREADPOOL_SIZE("master.fate.threadpool.size", "4", PropertyType.COUNT,
      "The number of threads used to run FAult-Tolerant Executions. These are primarily table operations like merge."),
  MASTER_REPLICATION_SCAN_INTERVAL("master.replication.status.scan.interval", "30s", PropertyType.TIMEDURATION,
      "Amount of time to sleep before scanning the status section of the replication table for new data"),
  MASTER_REPLICATION_COORDINATOR_PORT("master.replication.coordinator.port", "10001", PropertyType.PORT, "Port for the replication coordinator service"),
  MASTER_REPLICATION_COORDINATOR_MINTHREADS("master.replication.coordinator.minthreads", "4", PropertyType.COUNT,
      "Minimum number of threads dedicated to answering coordinator requests"),
  MASTER_REPLICATION_COORDINATOR_THREADCHECK("master.replication.coordinator.threadcheck.time", "5s", PropertyType.TIMEDURATION,
      "The time between adjustments of the coordinator thread pool"),
  MASTER_STATUS_THREAD_POOL_SIZE("master.status.threadpool.size", "1", PropertyType.COUNT,
      "The number of threads to use when fetching the tablet server status for balancing."),
  MASTER_METADATA_SUSPENDABLE("master.metadata.suspendable", "false", PropertyType.BOOLEAN, "Allow tablets for the " + MetadataTable.NAME
      + " table to be suspended via table.suspend.duration."),

  // properties that are specific to tablet server behavior
  TSERV_PREFIX("tserver.", null, PropertyType.PREFIX, "Properties in this category affect the behavior of the tablet servers"),
  TSERV_CLIENT_TIMEOUT("tserver.client.timeout", "3s", PropertyType.TIMEDURATION, "Time to wait for clients to continue scans before closing a session."),
  TSERV_DEFAULT_BLOCKSIZE("tserver.default.blocksize", "1M", PropertyType.MEMORY, "Specifies a default blocksize for the tserver caches"),
  TSERV_DATACACHE_SIZE("tserver.cache.data.size", "128M", PropertyType.MEMORY, "Specifies the size of the cache for file data blocks."),
  TSERV_INDEXCACHE_SIZE("tserver.cache.index.size", "512M", PropertyType.MEMORY, "Specifies the size of the cache for file indices."),
  TSERV_PORTSEARCH("tserver.port.search", "false", PropertyType.BOOLEAN, "if the ports above are in use, search higher ports until one is available"),
  TSERV_CLIENTPORT("tserver.port.client", "9997", PropertyType.PORT, "The port used for handling client connections on the tablet servers"),
  @Deprecated
  TSERV_MUTATION_QUEUE_MAX("tserver.mutation.queue.max", "1M", PropertyType.MEMORY, "This setting is deprecated. See tserver.total.mutation.queue.max. "
      + "The amount of memory to use to store write-ahead-log mutations-per-session before flushing them. Since the buffer is per write session, consider the"
      + " max number of concurrent writer when configuring. When using Hadoop 2, Accumulo will call hsync() on the WAL . For a small number of "
      + "concurrent writers, increasing this buffer size decreases the frequncy of hsync calls. For a large number of concurrent writers a small buffers "
      + "size is ok because of group commit."),
  TSERV_TOTAL_MUTATION_QUEUE_MAX("tserver.total.mutation.queue.max", "50M", PropertyType.MEMORY,
      "The amount of memory used to store write-ahead-log mutations before flushing them."),
  TSERV_TABLET_SPLIT_FINDMIDPOINT_MAXOPEN("tserver.tablet.split.midpoint.files.max", "300", PropertyType.COUNT,
      "To find a tablets split points, all index files are opened. This setting determines how many index "
          + "files can be opened at once. When there are more index files than this setting multiple passes "
          + "must be made, which is slower. However opening too many files at once can cause problems."),
  TSERV_WALOG_MAX_SIZE("tserver.walog.max.size", "1G", PropertyType.MEMORY,
      "The maximum size for each write-ahead log. See comment for property tserver.memory.maps.max"),
  TSERV_WALOG_MAX_AGE("tserver.walog.max.age", "24h", PropertyType.TIMEDURATION, "The maximum age for each write-ahead log."),
  TSERV_WALOG_TOLERATED_CREATION_FAILURES("tserver.walog.tolerated.creation.failures", "50", PropertyType.COUNT,
      "The maximum number of failures tolerated when creating a new WAL file.  Values < 0 will allow unlimited creation failures."
          + " Exceeding this number of failures consecutively trying to create a new WAL causes the TabletServer to exit."),
  TSERV_WALOG_TOLERATED_WAIT_INCREMENT("tserver.walog.tolerated.wait.increment", "1000ms", PropertyType.TIMEDURATION,
      "The amount of time to wait between failures to create or write a WALog."),
  // Never wait longer than 5 mins for a retry
  TSERV_WALOG_TOLERATED_MAXIMUM_WAIT_DURATION("tserver.walog.maximum.wait.duration", "5m", PropertyType.TIMEDURATION,
      "The maximum amount of time to wait after a failure to create or write a WAL file."),
  TSERV_MAJC_DELAY("tserver.compaction.major.delay", "30s", PropertyType.TIMEDURATION,
      "Time a tablet server will sleep between checking which tablets need compaction."),
  TSERV_MAJC_THREAD_MAXOPEN("tserver.compaction.major.thread.files.open.max", "10", PropertyType.COUNT,
      "Max number of files a major compaction thread can open at once. "),
  TSERV_SCAN_MAX_OPENFILES("tserver.scan.files.open.max", "100", PropertyType.COUNT,
      "Maximum total files that all tablets in a tablet server can open for scans. "),
  TSERV_MAX_IDLE("tserver.files.open.idle", "1m", PropertyType.TIMEDURATION, "Tablet servers leave previously used files open for future queries. "
      + "This setting determines how much time an unused file should be kept open until it is closed."),
  TSERV_NATIVEMAP_ENABLED("tserver.memory.maps.native.enabled", "true", PropertyType.BOOLEAN,
      "An in-memory data store for accumulo implemented in c++ that increases the amount of data accumulo can hold in memory and avoids Java GC pauses."),
  TSERV_MAXMEM("tserver.memory.maps.max", "1G", PropertyType.MEMORY,
      "Maximum amount of memory that can be used to buffer data written to a tablet server. There are two other properties that can effectively limit memory"
          + " usage table.compaction.minor.logs.threshold and tserver.walog.max.size. Ensure that table.compaction.minor.logs.threshold *"
          + " tserver.walog.max.size >= this property."),
  TSERV_MEM_MGMT("tserver.memory.manager", "org.apache.accumulo.server.tabletserver.LargestFirstMemoryManager", PropertyType.CLASSNAME,
      "An implementation of MemoryManger that accumulo will use."),
  TSERV_SESSION_MAXIDLE("tserver.session.idle.max", "1m", PropertyType.TIMEDURATION, "When a tablet server's SimpleTimer thread triggers to check "
      + "idle sessions, this configurable option will be used to evaluate scan sessions to determine if they can be closed due to inactivity"),
  TSERV_UPDATE_SESSION_MAXIDLE("tserver.session.update.idle.max", "1m", PropertyType.TIMEDURATION,
      "When a tablet server's SimpleTimer thread triggers to check "
          + "idle sessions, this configurable option will be used to evaluate update sessions to determine if they can be closed due to inactivity"),
  TSERV_READ_AHEAD_MAXCONCURRENT("tserver.readahead.concurrent.max", "16", PropertyType.COUNT,
      "The maximum number of concurrent read ahead that will execute. This effectively"
          + " limits the number of long running scans that can run concurrently per tserver."),
  TSERV_METADATA_READ_AHEAD_MAXCONCURRENT("tserver.metadata.readahead.concurrent.max", "8", PropertyType.COUNT,
      "The maximum number of concurrent metadata read ahead that will execute."),
  TSERV_MIGRATE_MAXCONCURRENT("tserver.migrations.concurrent.max", "1", PropertyType.COUNT,
      "The maximum number of concurrent tablet migrations for a tablet server"),
  TSERV_MAJC_MAXCONCURRENT("tserver.compaction.major.concurrent.max", "3", PropertyType.COUNT,
      "The maximum number of concurrent major compactions for a tablet server"),
  TSERV_MAJC_THROUGHPUT("tserver.compaction.major.throughput", "0B", PropertyType.MEMORY,
      "Maximum number of bytes to read or write per second over all major compactions on a TabletServer, or 0B for unlimited."),
  TSERV_MINC_MAXCONCURRENT("tserver.compaction.minor.concurrent.max", "4", PropertyType.COUNT,
      "The maximum number of concurrent minor compactions for a tablet server"),
  TSERV_MAJC_TRACE_PERCENT("tserver.compaction.major.trace.percent", "0.1", PropertyType.FRACTION, "The percent of major compactions to trace"),
  TSERV_MINC_TRACE_PERCENT("tserver.compaction.minor.trace.percent", "0.1", PropertyType.FRACTION, "The percent of minor compactions to trace"),
  TSERV_COMPACTION_WARN_TIME("tserver.compaction.warn.time", "10m", PropertyType.TIMEDURATION,
      "When a compaction has not made progress for this time period, a warning will be logged"),
  TSERV_BLOOM_LOAD_MAXCONCURRENT("tserver.bloom.load.concurrent.max", "4", PropertyType.COUNT,
      "The number of concurrent threads that will load bloom filters in the background. "
          + "Setting this to zero will make bloom filters load in the foreground."),
  TSERV_MONITOR_FS("tserver.monitor.fs", "true", PropertyType.BOOLEAN,
      "When enabled the tserver will monitor file systems and kill itself when one switches from rw to ro. This is usually and indication that Linux has"
          + " detected a bad disk."),
  TSERV_MEMDUMP_DIR("tserver.dir.memdump", "/tmp", PropertyType.PATH,
      "A long running scan could possibly hold memory that has been minor compacted. To prevent this, the in memory map is dumped to a local file and the "
          + "scan is switched to that local file. We can not switch to the minor compacted file because it may have been modified by iterators. The file "
          + "dumped to the local dir is an exact copy of what was in memory."),
  TSERV_BULK_PROCESS_THREADS("tserver.bulk.process.threads", "1", PropertyType.COUNT,
      "The master will task a tablet server with pre-processing a bulk file prior to assigning it to the appropriate tablet servers. This configuration"
          + " value controls the number of threads used to process the files."),
  TSERV_BULK_ASSIGNMENT_THREADS("tserver.bulk.assign.threads", "1", PropertyType.COUNT,
      "The master delegates bulk file processing and assignment to tablet servers. After the bulk file has been processed, the tablet server will assign"
          + " the file to the appropriate tablets on all servers. This property controls the number of threads used to communicate to the other servers."),
  TSERV_BULK_RETRY("tserver.bulk.retry.max", "5", PropertyType.COUNT,
      "The number of times the tablet server will attempt to assign a file to a tablet as it migrates and splits."),
  TSERV_BULK_TIMEOUT("tserver.bulk.timeout", "5m", PropertyType.TIMEDURATION, "The time to wait for a tablet server to process a bulk import request."),
  TSERV_MINTHREADS("tserver.server.threads.minimum", "20", PropertyType.COUNT, "The minimum number of threads to use to handle incoming requests."),
  TSERV_THREADCHECK("tserver.server.threadcheck.time", "1s", PropertyType.TIMEDURATION, "The time between adjustments of the server thread pool."),
  TSERV_MAX_MESSAGE_SIZE("tserver.server.message.size.max", "1G", PropertyType.MEMORY, "The maximum size of a message that can be sent to a tablet server."),
  TSERV_HOLD_TIME_SUICIDE("tserver.hold.time.max", "5m", PropertyType.TIMEDURATION,
      "The maximum time for a tablet server to be in the \"memory full\" state. If the tablet server cannot write out memory"
          + " in this much time, it will assume there is some failure local to its node, and quit. A value of zero is equivalent to forever."),
  TSERV_WAL_BLOCKSIZE("tserver.wal.blocksize", "0", PropertyType.MEMORY,
      "The size of the HDFS blocks used to write to the Write-Ahead log. If zero, it will be 110% of tserver.walog.max.size (that is, try to use just one"
          + " block)"),
  TSERV_WAL_REPLICATION("tserver.wal.replication", "0", PropertyType.COUNT,
      "The replication to use when writing the Write-Ahead log to HDFS. If zero, it will use the HDFS default replication setting."),
  TSERV_RECOVERY_MAX_CONCURRENT("tserver.recovery.concurrent.max", "2", PropertyType.COUNT, "The maximum number of threads to use to sort logs during"
      + " recovery"),
  TSERV_SORT_BUFFER_SIZE("tserver.sort.buffer.size", "200M", PropertyType.MEMORY, "The amount of memory to use when sorting logs during recovery."),
  TSERV_ARCHIVE_WALOGS("tserver.archive.walogs", "false", PropertyType.BOOLEAN, "Keep copies of the WALOGs for debugging purposes"),
  TSERV_WORKQ_THREADS("tserver.workq.threads", "2", PropertyType.COUNT,
      "The number of threads for the distributed work queue. These threads are used for copying failed bulk files."),
  TSERV_WAL_SYNC("tserver.wal.sync", "true", PropertyType.BOOLEAN,
      "Use the SYNC_BLOCK create flag to sync WAL writes to disk. Prevents problems recovering from sudden system resets."),
  @Deprecated
  TSERV_WAL_SYNC_METHOD("tserver.wal.sync.method", "hsync", PropertyType.STRING, "This property is deprecated. Use table.durability instead."),
  TSERV_ASSIGNMENT_DURATION_WARNING("tserver.assignment.duration.warning", "10m", PropertyType.TIMEDURATION, "The amount of time an assignment can run "
      + " before the server will print a warning along with the current stack trace. Meant to help debug stuck assignments"),
  TSERV_REPLICATION_REPLAYERS("tserver.replication.replayer.", null, PropertyType.PREFIX,
      "Allows configuration of implementation used to apply replicated data"),
  TSERV_REPLICATION_DEFAULT_HANDLER("tserver.replication.default.replayer", "org.apache.accumulo.tserver.replication.BatchWriterReplicationReplayer",
      PropertyType.CLASSNAME, "Default AccumuloReplicationReplayer implementation"),
  TSERV_REPLICATION_BW_REPLAYER_MEMORY("tserver.replication.batchwriter.replayer.memory", "50M", PropertyType.MEMORY,
      "Memory to provide to batchwriter to replay mutations for replication"),
  TSERV_ASSIGNMENT_MAXCONCURRENT("tserver.assignment.concurrent.max", "2", PropertyType.COUNT,
      "The number of threads available to load tablets. Recoveries are still performed serially."),
  TSERV_SLOW_FLUSH_MILLIS("tserver.slow.flush.time", "100ms", PropertyType.TIMEDURATION,
      "If a flush to the write-ahead log takes longer than this period of time, debugging information will written, and may result in a log rollover."),

  // accumulo garbage collector properties
  GC_PREFIX("gc.", null, PropertyType.PREFIX, "Properties in this category affect the behavior of the accumulo garbage collector."),
  GC_CYCLE_START("gc.cycle.start", "30s", PropertyType.TIMEDURATION, "Time to wait before attempting to garbage collect any old files."),
  GC_CYCLE_DELAY("gc.cycle.delay", "5m", PropertyType.TIMEDURATION, "Time between garbage collection cycles. In each cycle, old files "
      + "no longer in use are removed from the filesystem."),
  GC_PORT("gc.port.client", "9998", PropertyType.PORT, "The listening port for the garbage collector's monitor service"),
  GC_DELETE_THREADS("gc.threads.delete", "16", PropertyType.COUNT, "The number of threads used to delete files"),
  GC_TRASH_IGNORE("gc.trash.ignore", "false", PropertyType.BOOLEAN, "Do not use the Trash, even if it is configured."),
  GC_FILE_ARCHIVE("gc.file.archive", "false", PropertyType.BOOLEAN, "Archive any files/directories instead of moving to the HDFS trash or deleting."),
  GC_TRACE_PERCENT("gc.trace.percent", "0.01", PropertyType.FRACTION, "Percent of gc cycles to trace"),

  // properties that are specific to the monitor server behavior
  MONITOR_PREFIX("monitor.", null, PropertyType.PREFIX, "Properties in this category affect the behavior of the monitor web server."),
  MONITOR_PORT("monitor.port.client", "9995", PropertyType.PORT, "The listening port for the monitor's http service"),
  MONITOR_LOG4J_PORT("monitor.port.log4j", "4560", PropertyType.PORT, "The listening port for the monitor's log4j logging collection."),
  MONITOR_BANNER_TEXT("monitor.banner.text", "", PropertyType.STRING, "The banner text displayed on the monitor page."),
  MONITOR_BANNER_COLOR("monitor.banner.color", "#c4c4c4", PropertyType.STRING, "The color of the banner text displayed on the monitor page."),
  MONITOR_BANNER_BACKGROUND("monitor.banner.background", "#304065", PropertyType.STRING,
      "The background color of the banner text displayed on the monitor page."),

  MONITOR_SSL_KEYSTORE("monitor.ssl.keyStore", "", PropertyType.PATH, "The keystore for enabling monitor SSL."),
  @Sensitive
  MONITOR_SSL_KEYSTOREPASS("monitor.ssl.keyStorePassword", "", PropertyType.STRING, "The keystore password for enabling monitor SSL."),
  MONITOR_SSL_KEYSTORETYPE("monitor.ssl.keyStoreType", "jks", PropertyType.STRING, "Type of SSL keystore"),
  MONITOR_SSL_TRUSTSTORE("monitor.ssl.trustStore", "", PropertyType.PATH, "The truststore for enabling monitor SSL."),
  @Sensitive
  MONITOR_SSL_TRUSTSTOREPASS("monitor.ssl.trustStorePassword", "", PropertyType.STRING, "The truststore password for enabling monitor SSL."),
  MONITOR_SSL_TRUSTSTORETYPE("monitor.ssl.trustStoreType", "jks", PropertyType.STRING, "Type of SSL truststore"),
  MONITOR_SSL_INCLUDE_CIPHERS("monitor.ssl.include.ciphers", "", PropertyType.STRING,
      "A comma-separated list of allows SSL Ciphers, see monitor.ssl.exclude.ciphers to disallow ciphers"),
  MONITOR_SSL_EXCLUDE_CIPHERS("monitor.ssl.exclude.ciphers", "", PropertyType.STRING,
      "A comma-separated list of disallowed SSL Ciphers, see mmonitor.ssl.include.ciphers to allow ciphers"),
  MONITOR_SSL_INCLUDE_PROTOCOLS("monitor.ssl.include.protocols", "TLSv1,TLSv1.1,TLSv1.2", PropertyType.STRING, "A comma-separate list of allowed SSL protocols"),

  MONITOR_LOCK_CHECK_INTERVAL("monitor.lock.check.interval", "5s", PropertyType.TIMEDURATION,
      "The amount of time to sleep between checking for the Montior ZooKeeper lock"),
  MONITOR_LOG_DATE_FORMAT("monitor.log.date.format", "yyyy/MM/dd HH:mm:ss,SSS", PropertyType.STRING, "The SimpleDateFormat string used to configure "
      + "the date shown on the 'Recent Logs' monitor page"),

  TRACE_PREFIX("trace.", null, PropertyType.PREFIX, "Properties in this category affect the behavior of distributed tracing."),
  TRACE_SPAN_RECEIVERS("trace.span.receivers", "org.apache.accumulo.tracer.ZooTraceClient", PropertyType.CLASSNAMELIST,
      "A list of span receiver classes to send trace spans"),
  TRACE_SPAN_RECEIVER_PREFIX("trace.span.receiver.", null, PropertyType.PREFIX, "Prefix for span receiver configuration properties"),
  TRACE_ZK_PATH("trace.zookeeper.path", Constants.ZTRACERS, PropertyType.STRING, "The zookeeper node where tracers are registered"),
  TRACE_PORT("trace.port.client", "12234", PropertyType.PORT, "The listening port for the trace server"),
  TRACE_TABLE("trace.table", "trace", PropertyType.STRING, "The name of the table to store distributed traces"),
  TRACE_USER("trace.user", "root", PropertyType.STRING, "The name of the user to store distributed traces"),
  @Sensitive
  TRACE_PASSWORD("trace.password", "secret", PropertyType.STRING, "The password for the user used to store distributed traces"),
  @Sensitive
  TRACE_TOKEN_PROPERTY_PREFIX("trace.token.property.", null, PropertyType.PREFIX,
      "The prefix used to create a token for storing distributed traces. For each propetry required by trace.token.type, place this prefix in front of it."),
  TRACE_TOKEN_TYPE("trace.token.type", PasswordToken.class.getName(), PropertyType.CLASSNAME, "An AuthenticationToken type supported by the authorizer"),

  // per table properties
  TABLE_PREFIX("table.", null, PropertyType.PREFIX, "Properties in this category affect tablet server treatment of tablets, but can be configured "
      + "on a per-table basis. Setting these properties in the site file will override the default globally "
      + "for all tables and not any specific table. However, both the default and the global setting can be "
      + "overridden per table using the table operations API or in the shell, which sets the overridden value "
      + "in zookeeper. Restarting accumulo tablet servers after setting these properties in the site file "
      + "will cause the global setting to take effect. However, you must use the API or the shell to change "
      + "properties in zookeeper that are set on a table."),
  TABLE_ARBITRARY_PROP_PREFIX("table.custom.", null, PropertyType.PREFIX, "Prefix to be used for user defined arbitrary properties."),
  TABLE_MAJC_RATIO("table.compaction.major.ratio", "3", PropertyType.FRACTION,
      "minimum ratio of total input size to maximum input file size for running a major compactionWhen adjusting this property you may want to also "
          + "adjust table.file.max. Want to avoid the situation where only merging minor compactions occur."),
  TABLE_MAJC_COMPACTALL_IDLETIME("table.compaction.major.everything.idle", "1h", PropertyType.TIMEDURATION,
      "After a tablet has been idle (no mutations) for this time period it may have all "
          + "of its files compacted into one. There is no guarantee an idle tablet will be compacted. "
          + "Compactions of idle tablets are only started when regular compactions are not running. Idle "
          + "compactions only take place for tablets that have one or more files."),
  TABLE_SPLIT_THRESHOLD("table.split.threshold", "1G", PropertyType.MEMORY, "When combined size of files exceeds this amount a tablet is split."),
  TABLE_MAX_END_ROW_SIZE("table.split.endrow.size.max", "10K", PropertyType.MEMORY, "Maximum size of end row"),
  TABLE_MINC_LOGS_MAX("table.compaction.minor.logs.threshold", "3", PropertyType.COUNT,
      "When there are more than this many write-ahead logs against a tablet, it will be minor compacted. See comment for property tserver.memory.maps.max"),
  TABLE_MINC_COMPACT_IDLETIME("table.compaction.minor.idle", "5m", PropertyType.TIMEDURATION,
      "After a tablet has been idle (no mutations) for this time period it may have its "
          + "in-memory map flushed to disk in a minor compaction. There is no guarantee an idle " + "tablet will be compacted."),
  TABLE_MINC_MAX_MERGE_FILE_SIZE("table.compaction.minor.merge.file.size.max", "0", PropertyType.MEMORY,
      "The max file size used for a merging minor compaction. The default value of 0 disables a max file size."),
  TABLE_SCAN_MAXMEM("table.scan.max.memory", "512K", PropertyType.MEMORY,
      "The maximum amount of memory that will be used to cache results of a client query/scan. "
          + "Once this limit is reached, the buffered data is sent to the client."),
  TABLE_FILE_TYPE("table.file.type", RFile.EXTENSION, PropertyType.STRING, "Change the type of file a table writes"),
  TABLE_LOAD_BALANCER("table.balancer", "org.apache.accumulo.server.master.balancer.DefaultLoadBalancer", PropertyType.STRING,
      "This property can be set to allow the LoadBalanceByTable load balancer to change the called Load Balancer for this table"),
  TABLE_FILE_COMPRESSION_TYPE("table.file.compress.type", "gz", PropertyType.STRING, "One of gz,snappy,lzo,none"),
  TABLE_FILE_COMPRESSED_BLOCK_SIZE("table.file.compress.blocksize", "100K", PropertyType.MEMORY,
      "Similar to the hadoop io.seqfile.compress.blocksize setting, so that files have better query performance. The maximum value for this is "
          + Integer.MAX_VALUE + ". (This setting is the size threshold prior to compression, and applies even compression is disabled.)"),
  TABLE_FILE_COMPRESSED_BLOCK_SIZE_INDEX("table.file.compress.blocksize.index", "128K", PropertyType.MEMORY,
      "Determines how large index blocks can be in files that support multilevel indexes. The maximum value for this is " + Integer.MAX_VALUE + "."
          + " (This setting is the size threshold prior to compression, and applies even compression is disabled.)"),
  TABLE_FILE_BLOCK_SIZE("table.file.blocksize", "0B", PropertyType.MEMORY,
      "Overrides the hadoop dfs.block.size setting so that files have better query performance. The maximum value for this is " + Integer.MAX_VALUE),
  TABLE_FILE_REPLICATION("table.file.replication", "0", PropertyType.COUNT, "Determines how many replicas to keep of a tables' files in HDFS. "
      + "When this value is LTE 0, HDFS defaults are used."),
  TABLE_FILE_MAX("table.file.max", "15", PropertyType.COUNT,
      "Determines the max # of files each tablet in a table can have. When adjusting this property you may want to consider adjusting"
          + " table.compaction.major.ratio also. Setting this property to 0 will make it default to tserver.scan.files.open.max-1, this will prevent a"
          + " tablet from having more files than can be opened. Setting this property low may throttle ingest and increase query performance."),
  @Deprecated
  TABLE_WALOG_ENABLED("table.walog.enabled", "true", PropertyType.BOOLEAN, "This setting is deprecated.  Use table.durability=none instead."),
  TABLE_BLOOM_ENABLED("table.bloom.enabled", "false", PropertyType.BOOLEAN, "Use bloom filters on this table."),
  TABLE_BLOOM_LOAD_THRESHOLD("table.bloom.load.threshold", "1", PropertyType.COUNT,
      "This number of seeks that would actually use a bloom filter must occur before a file's bloom filter is loaded."
          + " Set this to zero to initiate loading of bloom filters when a file is opened."),
  TABLE_BLOOM_SIZE("table.bloom.size", "1048576", PropertyType.COUNT, "Bloom filter size, as number of keys."),
  TABLE_BLOOM_ERRORRATE("table.bloom.error.rate", "0.5%", PropertyType.FRACTION, "Bloom filter error rate."),
  TABLE_BLOOM_KEY_FUNCTOR("table.bloom.key.functor", "org.apache.accumulo.core.file.keyfunctor.RowFunctor", PropertyType.CLASSNAME,
      "A function that can transform the key prior to insertion and check of bloom filter. org.apache.accumulo.core.file.keyfunctor.RowFunctor,"
          + ",org.apache.accumulo.core.file.keyfunctor.ColumnFamilyFunctor, and org.apache.accumulo.core.file.keyfunctor.ColumnQualifierFunctor are"
          + " allowable values. One can extend any of the above mentioned classes to perform specialized parsing of the key. "),
  TABLE_BLOOM_HASHTYPE("table.bloom.hash.type", "murmur", PropertyType.STRING, "The bloom filter hash type"),
  TABLE_DURABILITY("table.durability", "sync", PropertyType.DURABILITY, "The durability used to write to the write-ahead log."
      + " Legal values are: none, which skips the write-ahead log; "
      + "log, which sends the data to the write-ahead log, but does nothing to make it durable; " + "flush, which pushes data to the file system; and "
      + "sync, which ensures the data is written to disk."),
  TABLE_FAILURES_IGNORE("table.failures.ignore", "false", PropertyType.BOOLEAN,
      "If you want queries for your table to hang or fail when data is missing from the system, "
          + "then set this to false. When this set to true missing data will be reported but queries "
          + "will still run possibly returning a subset of the data."),
  TABLE_DEFAULT_SCANTIME_VISIBILITY("table.security.scan.visibility.default", "", PropertyType.STRING,
      "The security label that will be assumed at scan time if an entry does not have a visibility set.\n"
          + "Note: An empty security label is displayed as []. The scan results will show an empty visibility even if "
          + "the visibility from this setting is applied to the entry.\n"
          + "CAUTION: If a particular key has an empty security label AND its table's default visibility is also empty, "
          + "access will ALWAYS be granted for users with permission to that table. Additionally, if this field is changed, "
          + "all existing data with an empty visibility label will be interpreted with the new label on the next scan."),
  TABLE_LOCALITY_GROUPS("table.groups.enabled", "", PropertyType.STRING, "A comma separated list of locality group names to enable for this table."),
  TABLE_CONSTRAINT_PREFIX("table.constraint.", null, PropertyType.PREFIX,
      "Properties in this category are per-table properties that add constraints to a table. "
          + "These properties start with the category prefix, followed by a number, and their values "
          + "correspond to a fully qualified Java class that implements the Constraint interface.\n"
          + "For example:\ntable.constraint.1 = org.apache.accumulo.core.constraints.MyCustomConstraint\n"
          + "and:\ntable.constraint.2 = my.package.constraints.MySecondConstraint"),
  TABLE_INDEXCACHE_ENABLED("table.cache.index.enable", "true", PropertyType.BOOLEAN, "Determines whether index cache is enabled."),
  TABLE_BLOCKCACHE_ENABLED("table.cache.block.enable", "false", PropertyType.BOOLEAN, "Determines whether file block cache is enabled."),
  TABLE_ITERATOR_PREFIX("table.iterator.", null, PropertyType.PREFIX,
      "Properties in this category specify iterators that are applied at various stages (scopes) of interaction "
          + "with a table. These properties start with the category prefix, followed by a scope (minc, majc, scan, etc.), "
          + "followed by a period, followed by a name, as in table.iterator.scan.vers, or table.iterator.scan.custom. "
          + "The values for these properties are a number indicating the ordering in which it is applied, and a class name "
          + "such as:\n table.iterator.scan.vers = 10,org.apache.accumulo.core.iterators.VersioningIterator\n "
          + "These iterators can take options if additional properties are set that look like this property, "
          + "but are suffixed with a period, followed by 'opt' followed by another period, and a property name.\n"
          + "For example, table.iterator.minc.vers.opt.maxVersions = 3"),
  TABLE_ITERATOR_SCAN_PREFIX(TABLE_ITERATOR_PREFIX.getKey() + IteratorScope.scan.name() + ".", null, PropertyType.PREFIX,
      "Convenience prefix to find options for the scan iterator scope"),
  TABLE_ITERATOR_MINC_PREFIX(TABLE_ITERATOR_PREFIX.getKey() + IteratorScope.minc.name() + ".", null, PropertyType.PREFIX,
      "Convenience prefix to find options for the minc iterator scope"),
  TABLE_ITERATOR_MAJC_PREFIX(TABLE_ITERATOR_PREFIX.getKey() + IteratorScope.majc.name() + ".", null, PropertyType.PREFIX,
      "Convenience prefix to find options for the majc iterator scope"),
  TABLE_LOCALITY_GROUP_PREFIX("table.group.", null, PropertyType.PREFIX,
      "Properties in this category are per-table properties that define locality groups in a table. These properties start "
          + "with the category prefix, followed by a name, followed by a period, and followed by a property for that group.\n"
          + "For example table.group.group1=x,y,z sets the column families for a group called group1. Once configured, "
          + "group1 can be enabled by adding it to the list of groups in the " + TABLE_LOCALITY_GROUPS.getKey() + " property.\n"
          + "Additional group options may be specified for a named group by setting table.group.<name>.opt.<key>=<value>."),
  TABLE_FORMATTER_CLASS("table.formatter", DefaultFormatter.class.getName(), PropertyType.STRING, "The Formatter class to apply on results in the shell"),
  TABLE_INTERPRETER_CLASS("table.interepreter", DefaultScanInterpreter.class.getName(), PropertyType.STRING,
      "The ScanInterpreter class to apply on scan arguments in the shell"),
  TABLE_CLASSPATH("table.classpath.context", "", PropertyType.STRING, "Per table classpath context"),
  TABLE_COMPACTION_STRATEGY("table.majc.compaction.strategy", "org.apache.accumulo.tserver.compaction.DefaultCompactionStrategy", PropertyType.CLASSNAME,
      "A customizable major compaction strategy."),
  TABLE_COMPACTION_STRATEGY_PREFIX("table.majc.compaction.strategy.opts.", null, PropertyType.PREFIX,
      "Properties in this category are used to configure the compaction strategy."),
  TABLE_REPLICATION("table.replication", "false", PropertyType.BOOLEAN, "Is replication enabled for the given table"),
  TABLE_REPLICATION_TARGET("table.replication.target.", null, PropertyType.PREFIX, "Enumerate a mapping of other systems which this table should "
      + "replicate their data to. The key suffix is the identifying cluster name and the value is an identifier for a location on the target system, "
      + "e.g. the ID of the table on the target to replicate to"),
  @Experimental
  TABLE_VOLUME_CHOOSER("table.volume.chooser", "org.apache.accumulo.server.fs.RandomVolumeChooser", PropertyType.CLASSNAME,
      "The class that will be used to select which volume will be used to create new files for this table."),
  TABLE_SAMPLER(
      "table.sampler",
      "",
      PropertyType.CLASSNAME,
      "The name of a class that implements org.apache.accumulo.core.Sampler.  Setting this option enables storing a sample of data which can be scanned."
          + "  Always having a current sample can useful for query optimization and data comprehension.   After enabling sampling for an existing table, a compaction "
          + "is needed to compute the sample for existing data.  The compact command in the shell has an option to only compact files without sample data."),
  TABLE_SAMPLER_OPTS("table.sampler.opt.", null, PropertyType.PREFIX,
      "The property is used to set options for a sampler.  If a sample had two options like hasher and modulous, then the two properties "
          + "table.sampler.opt.hasher=${hash algorithm} and table.sampler.opt.modulous=${mod} would be set."),
  TABLE_SUSPEND_DURATION("table.suspend.duration", "0s", PropertyType.TIMEDURATION,
      "For tablets belonging to this table: When a tablet server dies, allow the tablet server this duration to revive before reassigning its tablets"
          + "to other tablet servers."),

  // VFS ClassLoader properties
  VFS_CLASSLOADER_SYSTEM_CLASSPATH_PROPERTY(AccumuloVFSClassLoader.VFS_CLASSLOADER_SYSTEM_CLASSPATH_PROPERTY, "", PropertyType.STRING,
      "Configuration for a system level vfs classloader. Accumulo jar can be configured here and loaded out of HDFS."),
  VFS_CONTEXT_CLASSPATH_PROPERTY(AccumuloVFSClassLoader.VFS_CONTEXT_CLASSPATH_PROPERTY, null, PropertyType.PREFIX,
      "Properties in this category are define a classpath. These properties start  with the category prefix, followed by a context name. "
          + "The value is a comma seperated list of URIs. Supports full regex on filename alone. For example, "
          + "general.vfs.context.classpath.cx1=hdfs://nn1:9902/mylibdir/*.jar. "
          + "You can enable post delegation for a context, which will load classes from the context first instead of the parent first. "
          + "Do this by setting general.vfs.context.classpath.<name>.delegation=post, where <name> is your context name"
          + "If delegation is not specified, it defaults to loading from parent classloader first."),
  @Interpolated
  VFS_CLASSLOADER_CACHE_DIR(AccumuloVFSClassLoader.VFS_CACHE_DIR, "${java.io.tmpdir}" + File.separator + "accumulo-vfs-cache-${user.name}",
      PropertyType.ABSOLUTEPATH, "Directory to use for the vfs cache. The cache will keep a soft reference to all of the classes loaded in the VM."
          + " This should be on local disk on each node with sufficient space. It defaults to ${java.io.tmpdir}/accumulo-vfs-cache-${user.name}"),

  @Interpolated
  @Experimental
  GENERAL_MAVEN_PROJECT_BASEDIR(AccumuloClassLoader.MAVEN_PROJECT_BASEDIR_PROPERTY_NAME, AccumuloClassLoader.DEFAULT_MAVEN_PROJECT_BASEDIR_VALUE,
      PropertyType.ABSOLUTEPATH, "Set this to automatically add maven target/classes directories to your dynamic classpath"),

  // General properties for configuring replication
  REPLICATION_PREFIX("replication.", null, PropertyType.PREFIX, "Properties in this category affect the replication of data to other Accumulo instances."),
  REPLICATION_PEERS("replication.peer.", null, PropertyType.PREFIX, "Properties in this category control what systems data can be replicated to"),
  REPLICATION_PEER_USER("replication.peer.user.", null, PropertyType.PREFIX, "The username to provide when authenticating with the given peer"),
  @Sensitive
  REPLICATION_PEER_PASSWORD("replication.peer.password.", null, PropertyType.PREFIX, "The password to provide when authenticating with the given peer"),
  REPLICATION_PEER_KEYTAB("replication.peer.keytab.", null, PropertyType.PREFIX, "The keytab to use when authenticating with the given peer"),
  REPLICATION_NAME("replication.name", "", PropertyType.STRING,
      "Name of this cluster with respect to replication. Used to identify this instance from other peers"),
  REPLICATION_MAX_WORK_QUEUE("replication.max.work.queue", "1000", PropertyType.COUNT, "Upper bound of the number of files queued for replication"),
  REPLICATION_WORK_ASSIGNMENT_SLEEP("replication.work.assignment.sleep", "30s", PropertyType.TIMEDURATION,
      "Amount of time to sleep between replication work assignment"),
  REPLICATION_WORKER_THREADS("replication.worker.threads", "4", PropertyType.COUNT, "Size of the threadpool that each tabletserver devotes to replicating data"),
  REPLICATION_RECEIPT_SERVICE_PORT("replication.receipt.service.port", "10002", PropertyType.PORT,
      "Listen port used by thrift service in tserver listening for replication"),
  REPLICATION_WORK_ATTEMPTS("replication.work.attempts", "10", PropertyType.COUNT,
      "Number of attempts to try to replicate some data before giving up and letting it naturally be retried later"),
  REPLICATION_MIN_THREADS("replication.receiver.min.threads", "1", PropertyType.COUNT, "Minimum number of threads for replication"),
  REPLICATION_THREADCHECK("replication.receiver.threadcheck.time", "30s", PropertyType.TIMEDURATION,
      "The time between adjustments of the replication thread pool."),
  REPLICATION_MAX_UNIT_SIZE("replication.max.unit.size", "64M", PropertyType.MEMORY, "Maximum size of data to send in a replication message"),
  REPLICATION_WORK_ASSIGNER("replication.work.assigner", "org.apache.accumulo.master.replication.UnorderedWorkAssigner", PropertyType.CLASSNAME,
      "Replication WorkAssigner implementation to use"),
  REPLICATION_DRIVER_DELAY("replication.driver.delay", "0s", PropertyType.TIMEDURATION,
      "Amount of time to wait before the replication work loop begins in the master."),
  REPLICATION_WORK_PROCESSOR_DELAY("replication.work.processor.delay", "0s", PropertyType.TIMEDURATION,
      "Amount of time to wait before first checking for replication work, not useful outside of tests"),
  REPLICATION_WORK_PROCESSOR_PERIOD("replication.work.processor.period", "0s", PropertyType.TIMEDURATION,
      "Amount of time to wait before re-checking for replication work, not useful outside of tests"),
  REPLICATION_TRACE_PERCENT("replication.trace.percent", "0.1", PropertyType.FRACTION, "The sampling percentage to use for replication traces"),
  REPLICATION_RPC_TIMEOUT("replication.rpc.timeout", "2m", PropertyType.TIMEDURATION,
      "Amount of time for a single replication RPC call to last before failing the attempt. See replication.work.attempts."),

  ;

  private String key;
  private String defaultValue;
  private String computedDefaultValue;
  private String description;
  private boolean annotationsComputed = false;
  private boolean defaultValueComputed = false;
  private boolean isSensitive;
  private boolean isDeprecated;
  private boolean isExperimental;
  private boolean isInterpolated;
  private PropertyType type;
  private static final Logger log = LoggerFactory.getLogger(Property.class);

  private Property(String name, String defaultValue, PropertyType type, String description) {
    this.key = name;
    this.defaultValue = defaultValue;
    this.description = description;
    this.type = type;
  }

  @Override
  public String toString() {
    return this.key;
  }

  /**
   * Gets the key (string) for this property.
   *
   * @return key
   */
  public String getKey() {
    return this.key;
  }

  /**
   * Gets the default value for this property exactly as provided in its definition (i.e., without interpolation or conversion to absolute paths).
   *
   * @return raw default value
   */
  public String getRawDefaultValue() {
    return this.defaultValue;
  }

  /**
   * Gets the default value for this property. System properties are interpolated into the value if necessary.
   *
   * @return default value
   */
  public String getDefaultValue() {
    Preconditions.checkState(defaultValueComputed, "precomputeDefaultValue() must be called before calling this method");
    return computedDefaultValue;
  }

  private void precomputeDefaultValue() {
    String v;
    if (isInterpolated()) {
      PropertiesConfiguration pconf = new PropertiesConfiguration();
      Properties systemProperties = System.getProperties();
      synchronized (systemProperties) {
        pconf.append(new MapConfiguration(systemProperties));
      }
      pconf.addProperty("hack_default_value", this.defaultValue);
      v = pconf.getString("hack_default_value");
    } else {
      v = getRawDefaultValue();
    }
    if (this.type == PropertyType.ABSOLUTEPATH && !(v.trim().equals("")))
      v = new File(v).getAbsolutePath();

    computedDefaultValue = v;
    defaultValueComputed = true;
  }

  /**
   * Gets the type of this property.
   *
   * @return property type
   */
  public PropertyType getType() {
    return this.type;
  }

  /**
   * Gets the description of this property.
   *
   * @return description
   */
  public String getDescription() {
    return this.description;
  }

  private boolean isInterpolated() {
    Preconditions.checkState(annotationsComputed, "precomputeAnnotations() must be called before calling this method");
    return isInterpolated;
  }

  /**
   * Checks if this property is experimental.
   *
   * @return true if this property is experimental
   */
  public boolean isExperimental() {
    Preconditions.checkState(annotationsComputed, "precomputeAnnotations() must be called before calling this method");
    return isExperimental;
  }

  /**
   * Checks if this property is deprecated.
   *
   * @return true if this property is deprecated
   */
  public boolean isDeprecated() {
    Preconditions.checkState(annotationsComputed, "precomputeAnnotations() must be called before calling this method");
    return isDeprecated;
  }

  /**
   * Checks if this property is sensitive.
   *
   * @return true if this property is sensitive
   */
  public boolean isSensitive() {
    Preconditions.checkState(annotationsComputed, "precomputeAnnotations() must be called before calling this method");
    return isSensitive;
  }

  private void precomputeAnnotations() {
    isSensitive = hasAnnotation(Sensitive.class) || hasPrefixWithAnnotation(getKey(), Sensitive.class);
    isDeprecated = hasAnnotation(Deprecated.class) || hasPrefixWithAnnotation(getKey(), Deprecated.class);
    isExperimental = hasAnnotation(Experimental.class) || hasPrefixWithAnnotation(getKey(), Experimental.class);
    isInterpolated = hasAnnotation(Interpolated.class) || hasPrefixWithAnnotation(getKey(), Interpolated.class);
    annotationsComputed = true;
  }

  /**
   * Checks if a property with the given key is sensitive. The key must be for a valid property, and must either itself be annotated as sensitive or have a
   * prefix annotated as sensitive.
   *
   * @param key
   *          property key
   * @return true if property is sensitive
   */
  public static boolean isSensitive(String key) {
    Property prop = propertiesByKey.get(key);
    if (prop != null) {
      return prop.isSensitive();
    } else {
      for (String prefix : validPrefixes) {
        if (key.startsWith(prefix)) {
          if (propertiesByKey.get(prefix).isSensitive()) {
            return true;
          }
        }
      }
    }

    return false;
  }

  private <T extends Annotation> boolean hasAnnotation(Class<T> annotationType) {
    Logger log = LoggerFactory.getLogger(getClass());
    try {
      for (Annotation a : getClass().getField(name()).getAnnotations())
        if (annotationType.isInstance(a))
          return true;
    } catch (SecurityException e) {
      log.error("{}", e.getMessage(), e);
    } catch (NoSuchFieldException e) {
      log.error("{}", e.getMessage(), e);
    }
    return false;
  }

  private static <T extends Annotation> boolean hasPrefixWithAnnotation(String key, Class<T> annotationType) {
    for (String prefix : validPrefixes) {
      if (key.startsWith(prefix)) {
        if (propertiesByKey.get(prefix).hasAnnotation(annotationType)) {
          return true;
        }
      }
    }

    return false;
  }

  private static HashSet<String> validTableProperties = null;
  private static HashSet<String> validProperties = null;
  private static HashSet<String> validPrefixes = null;
  private static HashMap<String,Property> propertiesByKey = null;

  private static boolean isKeyValidlyPrefixed(String key) {
    for (String prefix : validPrefixes) {
      if (key.startsWith(prefix))
        return true;
    }

    return false;
  }

  /**
   * Checks if the given property key is valid. A valid property key is either equal to the key of some defined property or has a prefix matching some prefix
   * defined in this class.
   *
   * @param key
   *          property key
   * @return true if key is valid (recognized, or has a recognized prefix)
   */
  public static boolean isValidPropertyKey(String key) {
    return validProperties.contains(key) || isKeyValidlyPrefixed(key);
  }

  /**
   * Checks if the given property key is for a valid table property. A valid table property key is either equal to the key of some defined table property (which
   * each start with {@link #TABLE_PREFIX}) or has a prefix matching {@link #TABLE_CONSTRAINT_PREFIX}, {@link #TABLE_ITERATOR_PREFIX}, or
   * {@link #TABLE_LOCALITY_GROUP_PREFIX}.
   *
   * @param key
   *          property key
   * @return true if key is valid for a table property (recognized, or has a recognized prefix)
   */
<<<<<<< HEAD
  public synchronized static boolean isValidTablePropertyKey(String key) {
    if (validTableProperties == null) {
      validTableProperties = new HashSet<>();
      for (Property p : Property.values()) {
        if (!p.getType().equals(PropertyType.PREFIX) && p.getKey().startsWith(Property.TABLE_PREFIX.getKey())) {
          validTableProperties.add(p.getKey());
        }
      }
    }

    return validTableProperties.contains(key) || key.startsWith(Property.TABLE_CONSTRAINT_PREFIX.getKey())
        || key.startsWith(Property.TABLE_ITERATOR_PREFIX.getKey()) || key.startsWith(Property.TABLE_LOCALITY_GROUP_PREFIX.getKey())
        || key.startsWith(Property.TABLE_COMPACTION_STRATEGY_PREFIX.getKey()) || key.startsWith(Property.TABLE_REPLICATION_TARGET.getKey())
        || key.startsWith(Property.TABLE_ARBITRARY_PROP_PREFIX.getKey()) || key.startsWith(TABLE_SAMPLER_OPTS.getKey());
=======
  public static boolean isValidTablePropertyKey(String key) {
    return validTableProperties.contains(key)
        || (key.startsWith(Property.TABLE_PREFIX.getKey()) && (key.startsWith(Property.TABLE_CONSTRAINT_PREFIX.getKey())
            || key.startsWith(Property.TABLE_ITERATOR_PREFIX.getKey()) || key.startsWith(Property.TABLE_LOCALITY_GROUP_PREFIX.getKey())
            || key.startsWith(Property.TABLE_COMPACTION_STRATEGY_PREFIX.getKey()) || key.startsWith(Property.TABLE_REPLICATION_TARGET.getKey()) || key
              .startsWith(Property.TABLE_ARBITRARY_PROP_PREFIX.getKey())));
>>>>>>> 1fe3ba12
  }

  /**
   * Properties we check the value of within the TabletServer request handling or maintenance processing loops.
   */
  public static final EnumSet<Property> HOT_PATH_PROPERTIES = EnumSet.of(Property.TSERV_CLIENT_TIMEOUT, Property.TSERV_TOTAL_MUTATION_QUEUE_MAX,
      Property.TSERV_ARCHIVE_WALOGS, Property.GC_TRASH_IGNORE, Property.TSERV_MAJC_DELAY, Property.TABLE_MINC_LOGS_MAX, Property.TSERV_MAJC_MAXCONCURRENT,
      Property.REPLICATION_WORKER_THREADS, Property.TABLE_DURABILITY, Property.INSTANCE_ZK_TIMEOUT, Property.TABLE_CLASSPATH,
      Property.MASTER_METADATA_SUSPENDABLE);

  private static final EnumSet<Property> fixedProperties = EnumSet.of(Property.TSERV_CLIENTPORT, Property.TSERV_NATIVEMAP_ENABLED,
      Property.TSERV_SCAN_MAX_OPENFILES, Property.MASTER_CLIENTPORT, Property.GC_PORT);

  /**
   * Checks if the given property may be changed via Zookeeper, but not recognized until the restart of some relevant daemon.
   *
   * @param key
   *          property key
   * @return true if property may be changed via Zookeeper but only heeded upon some restart
   */
  public static boolean isFixedZooPropertyKey(Property key) {
    return fixedProperties.contains(key);
  }

  /**
   * Checks if the given property key is valid for a property that may be changed via Zookeeper.
   *
   * @param key
   *          property key
   * @return true if key's property may be changed via Zookeeper
   */
  public static boolean isValidZooPropertyKey(String key) {
    // white list prefixes
<<<<<<< HEAD
    return key.startsWith(Property.TABLE_PREFIX.getKey()) || key.startsWith(Property.TSERV_PREFIX.getKey()) || key.startsWith(Property.MASTER_PREFIX.getKey())
        || key.startsWith(Property.GC_PREFIX.getKey()) || key.startsWith(Property.MONITOR_PREFIX.getKey() + "banner.")
        || key.startsWith(VFS_CONTEXT_CLASSPATH_PROPERTY.getKey()) || key.startsWith(Property.TABLE_COMPACTION_STRATEGY_PREFIX.getKey())
=======
    return key.startsWith(Property.TABLE_PREFIX.getKey()) || key.startsWith(Property.TSERV_PREFIX.getKey()) || key.startsWith(Property.LOGGER_PREFIX.getKey())
        || key.startsWith(Property.MASTER_PREFIX.getKey()) || key.startsWith(Property.GC_PREFIX.getKey())
        || key.startsWith(Property.MONITOR_PREFIX.getKey() + "banner.") || key.startsWith(VFS_CONTEXT_CLASSPATH_PROPERTY.getKey())
>>>>>>> 1fe3ba12
        || key.startsWith(REPLICATION_PREFIX.getKey());
  }

  /**
   * Gets a {@link Property} instance with the given key.
   *
   * @param key
   *          property key
   * @return property, or null if not found
   */
  public static Property getPropertyByKey(String key) {
    return propertiesByKey.get(key);
  }

  /**
   * Checks if this property is expected to have a Java class as a value.
   *
   * @return true if this is property is a class property
   */
  public static boolean isClassProperty(String key) {
    return (key.startsWith(Property.TABLE_CONSTRAINT_PREFIX.getKey()) && key.substring(Property.TABLE_CONSTRAINT_PREFIX.getKey().length()).split("\\.").length == 1)
        || (key.startsWith(Property.TABLE_ITERATOR_PREFIX.getKey()) && key.substring(Property.TABLE_ITERATOR_PREFIX.getKey().length()).split("\\.").length == 2)
        || key.equals(Property.TABLE_LOAD_BALANCER.getKey());
  }

  // This is not a cache for loaded classes, just a way to avoid spamming the debug log
  static Map<String,Class<?>> loaded = Collections.synchronizedMap(new HashMap<String,Class<?>>());

  private static <T> T createInstance(String context, String clazzName, Class<T> base, T defaultInstance) {
    T instance = null;

    try {

      Class<? extends T> clazz;
      if (context != null && !context.equals("")) {
        clazz = AccumuloVFSClassLoader.getContextManager().loadClass(context, clazzName, base);
      } else {
        clazz = AccumuloVFSClassLoader.loadClass(clazzName, base);
      }

      instance = clazz.newInstance();
      if (loaded.put(clazzName, clazz) != clazz)
        log.debug("Loaded class : " + clazzName);
    } catch (Exception e) {
      log.warn("Failed to load class ", e);
    }

    if (instance == null) {
      log.info("Using default class " + defaultInstance.getClass().getName());
      instance = defaultInstance;
    }
    return instance;
  }

  /**
   * Creates a new instance of a class specified in a configuration property. The table classpath context is used if set.
   *
   * @param conf
   *          configuration containing property
   * @param property
   *          property specifying class name
   * @param base
   *          base class of type
   * @param defaultInstance
   *          instance to use if creation fails
   * @return new class instance, or default instance if creation failed
   * @see AccumuloVFSClassLoader
   */
  public static <T> T createTableInstanceFromPropertyName(AccumuloConfiguration conf, Property property, Class<T> base, T defaultInstance) {
    String clazzName = conf.get(property);
    String context = conf.get(TABLE_CLASSPATH);

    return createInstance(context, clazzName, base, defaultInstance);
  }

  /**
   * Creates a new instance of a class specified in a configuration property.
   *
   * @param conf
   *          configuration containing property
   * @param property
   *          property specifying class name
   * @param base
   *          base class of type
   * @param defaultInstance
   *          instance to use if creation fails
   * @return new class instance, or default instance if creation failed
   * @see AccumuloVFSClassLoader
   */
  public static <T> T createInstanceFromPropertyName(AccumuloConfiguration conf, Property property, Class<T> base, T defaultInstance) {
    String clazzName = conf.get(property);

    return createInstance(null, clazzName, base, defaultInstance);
  }

  /**
   * Collects together properties from the given configuration pertaining to compaction strategies. The relevant properties all begin with the prefix in
   * {@link #TABLE_COMPACTION_STRATEGY_PREFIX}. In the returned map, the prefix is removed from each property's key.
   *
   * @param tableConf
   *          configuration
   * @return map of compaction strategy property keys and values, with the detection prefix removed from each key
   */
  public static Map<String,String> getCompactionStrategyOptions(AccumuloConfiguration tableConf) {
    Map<String,String> longNames = tableConf.getAllPropertiesWithPrefix(Property.TABLE_COMPACTION_STRATEGY_PREFIX);
    Map<String,String> result = new HashMap<>();
    for (Entry<String,String> entry : longNames.entrySet()) {
      result.put(entry.getKey().substring(Property.TABLE_COMPACTION_STRATEGY_PREFIX.getKey().length()), entry.getValue());
    }
    return result;
  }

  static {
    // Precomputing information here avoids :
    // * Computing it each time a method is called
    // * Using synch to compute the first time a method is called
    propertiesByKey = new HashMap<>();
    validPrefixes = new HashSet<>();
    validProperties = new HashSet<>();

    for (Property p : Property.values()) {
      if (p.getType().equals(PropertyType.PREFIX)) {
        validPrefixes.add(p.getKey());
      } else {
        validProperties.add(p.getKey());
      }
      propertiesByKey.put(p.getKey(), p);
    }

    validTableProperties = new HashSet<>();
    for (Property p : Property.values()) {
      if (!p.getType().equals(PropertyType.PREFIX) && p.getKey().startsWith(Property.TABLE_PREFIX.getKey())) {
        validTableProperties.add(p.getKey());
      }
    }

    // order is very important here the following code relies on the maps and sets populated above
    for (Property p : Property.values()) {
      p.precomputeAnnotations();
      p.precomputeDefaultValue();
    }
  }
}<|MERGE_RESOLUTION|>--- conflicted
+++ resolved
@@ -826,29 +826,12 @@
    *          property key
    * @return true if key is valid for a table property (recognized, or has a recognized prefix)
    */
-<<<<<<< HEAD
-  public synchronized static boolean isValidTablePropertyKey(String key) {
-    if (validTableProperties == null) {
-      validTableProperties = new HashSet<>();
-      for (Property p : Property.values()) {
-        if (!p.getType().equals(PropertyType.PREFIX) && p.getKey().startsWith(Property.TABLE_PREFIX.getKey())) {
-          validTableProperties.add(p.getKey());
-        }
-      }
-    }
-
-    return validTableProperties.contains(key) || key.startsWith(Property.TABLE_CONSTRAINT_PREFIX.getKey())
-        || key.startsWith(Property.TABLE_ITERATOR_PREFIX.getKey()) || key.startsWith(Property.TABLE_LOCALITY_GROUP_PREFIX.getKey())
-        || key.startsWith(Property.TABLE_COMPACTION_STRATEGY_PREFIX.getKey()) || key.startsWith(Property.TABLE_REPLICATION_TARGET.getKey())
-        || key.startsWith(Property.TABLE_ARBITRARY_PROP_PREFIX.getKey()) || key.startsWith(TABLE_SAMPLER_OPTS.getKey());
-=======
   public static boolean isValidTablePropertyKey(String key) {
     return validTableProperties.contains(key)
         || (key.startsWith(Property.TABLE_PREFIX.getKey()) && (key.startsWith(Property.TABLE_CONSTRAINT_PREFIX.getKey())
             || key.startsWith(Property.TABLE_ITERATOR_PREFIX.getKey()) || key.startsWith(Property.TABLE_LOCALITY_GROUP_PREFIX.getKey())
-            || key.startsWith(Property.TABLE_COMPACTION_STRATEGY_PREFIX.getKey()) || key.startsWith(Property.TABLE_REPLICATION_TARGET.getKey()) || key
-              .startsWith(Property.TABLE_ARBITRARY_PROP_PREFIX.getKey())));
->>>>>>> 1fe3ba12
+            || key.startsWith(Property.TABLE_COMPACTION_STRATEGY_PREFIX.getKey()) || key.startsWith(Property.TABLE_REPLICATION_TARGET.getKey())
+            || key.startsWith(Property.TABLE_ARBITRARY_PROP_PREFIX.getKey()) || key.startsWith(TABLE_SAMPLER_OPTS.getKey())));
   }
 
   /**
@@ -882,16 +865,9 @@
    */
   public static boolean isValidZooPropertyKey(String key) {
     // white list prefixes
-<<<<<<< HEAD
     return key.startsWith(Property.TABLE_PREFIX.getKey()) || key.startsWith(Property.TSERV_PREFIX.getKey()) || key.startsWith(Property.MASTER_PREFIX.getKey())
         || key.startsWith(Property.GC_PREFIX.getKey()) || key.startsWith(Property.MONITOR_PREFIX.getKey() + "banner.")
-        || key.startsWith(VFS_CONTEXT_CLASSPATH_PROPERTY.getKey()) || key.startsWith(Property.TABLE_COMPACTION_STRATEGY_PREFIX.getKey())
-=======
-    return key.startsWith(Property.TABLE_PREFIX.getKey()) || key.startsWith(Property.TSERV_PREFIX.getKey()) || key.startsWith(Property.LOGGER_PREFIX.getKey())
-        || key.startsWith(Property.MASTER_PREFIX.getKey()) || key.startsWith(Property.GC_PREFIX.getKey())
-        || key.startsWith(Property.MONITOR_PREFIX.getKey() + "banner.") || key.startsWith(VFS_CONTEXT_CLASSPATH_PROPERTY.getKey())
->>>>>>> 1fe3ba12
-        || key.startsWith(REPLICATION_PREFIX.getKey());
+        || key.startsWith(VFS_CONTEXT_CLASSPATH_PROPERTY.getKey()) || key.startsWith(REPLICATION_PREFIX.getKey());
   }
 
   /**
