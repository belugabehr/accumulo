/*
 * Licensed to the Apache Software Foundation (ASF) under one or more
 * contributor license agreements.  See the NOTICE file distributed with
 * this work for additional information regarding copyright ownership.
 * The ASF licenses this file to You under the Apache License, Version 2.0
 * (the "License"); you may not use this file except in compliance with
 * the License.  You may obtain a copy of the License at
 *
 *     http://www.apache.org/licenses/LICENSE-2.0
 *
 * Unless required by applicable law or agreed to in writing, software
 * distributed under the License is distributed on an "AS IS" BASIS,
 * WITHOUT WARRANTIES OR CONDITIONS OF ANY KIND, either express or implied.
 * See the License for the specific language governing permissions and
 * limitations under the License.
 */
package org.apache.accumulo.core.util;

<<<<<<< HEAD
import java.nio.charset.StandardCharsets;
=======
import static com.google.common.base.Charsets.UTF_8;
>>>>>>> 9b20a9d4

import org.apache.accumulo.core.util.Base64;
import org.apache.hadoop.io.Text;

public class Encoding {
  
  public static String encodeAsBase64FileName(Text data) {
    String encodedRow = Base64.encodeBase64URLSafeString(TextUtil.getBytes(data));
    
    int index = encodedRow.length() - 1;
    while (index >= 0 && encodedRow.charAt(index) == '=')
      index--;
    
    encodedRow = encodedRow.substring(0, index + 1);
    return encodedRow;
  }
  
  public static byte[] decodeBase64FileName(String node) {
    while (node.length() % 4 != 0)
      node += "=";
    /* decode transparently handles URLSafe encodings */
<<<<<<< HEAD
    return Base64.decodeBase64(node.getBytes(StandardCharsets.UTF_8));
=======
    return Base64.decodeBase64(node.getBytes(UTF_8));
>>>>>>> 9b20a9d4
  }
  
}<|MERGE_RESOLUTION|>--- conflicted
+++ resolved
@@ -16,11 +16,7 @@
  */
 package org.apache.accumulo.core.util;
 
-<<<<<<< HEAD
-import java.nio.charset.StandardCharsets;
-=======
-import static com.google.common.base.Charsets.UTF_8;
->>>>>>> 9b20a9d4
+import static java.nio.charset.StandardCharsets.UTF_8;
 
 import org.apache.accumulo.core.util.Base64;
 import org.apache.hadoop.io.Text;
@@ -42,11 +38,7 @@
     while (node.length() % 4 != 0)
       node += "=";
     /* decode transparently handles URLSafe encodings */
-<<<<<<< HEAD
-    return Base64.decodeBase64(node.getBytes(StandardCharsets.UTF_8));
-=======
     return Base64.decodeBase64(node.getBytes(UTF_8));
->>>>>>> 9b20a9d4
   }
   
 }