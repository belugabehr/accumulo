--- conflicted
+++ resolved
@@ -59,13 +59,9 @@
     }
 
     CredentialProviderToken token = new CredentialProviderToken("root.password", keystorePath);
-<<<<<<< HEAD
-    Assert.assertEquals("root.password", token.getName());
-    Assert.assertEquals(keystorePath, token.getCredentialProviders());
-    Assert.assertArrayEquals("password".getBytes(UTF_8), token.getPassword());
-=======
+    assertEquals("root.password", token.getName());
+    assertEquals(keystorePath, token.getCredentialProviders());
     assertArrayEquals("password".getBytes(UTF_8), token.getPassword());
->>>>>>> 851c2d13
 
     token = new CredentialProviderToken("bob.password", keystorePath);
     assertArrayEquals("bob".getBytes(UTF_8), token.getPassword());
