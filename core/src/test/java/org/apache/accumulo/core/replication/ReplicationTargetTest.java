/*
 * Licensed to the Apache Software Foundation (ASF) under one or more
 * contributor license agreements.  See the NOTICE file distributed with
 * this work for additional information regarding copyright ownership.
 * The ASF licenses this file to You under the Apache License, Version 2.0
 * (the "License"); you may not use this file except in compliance with
 * the License.  You may obtain a copy of the License at
 *
 *     http://www.apache.org/licenses/LICENSE-2.0
 *
 * Unless required by applicable law or agreed to in writing, software
 * distributed under the License is distributed on an "AS IS" BASIS,
 * WITHOUT WARRANTIES OR CONDITIONS OF ANY KIND, either express or implied.
 * See the License for the specific language governing permissions and
 * limitations under the License.
 */
package org.apache.accumulo.core.replication;

<<<<<<< HEAD
import org.apache.accumulo.core.client.impl.Table;
=======
import static org.junit.Assert.assertEquals;
import static org.junit.Assert.assertNotEquals;

>>>>>>> 851c2d13
import org.apache.hadoop.io.DataInputBuffer;
import org.apache.hadoop.io.DataOutputBuffer;
import org.apache.hadoop.io.Text;
import org.junit.Test;

public class ReplicationTargetTest {

  @Test
  public void properEquality() {
    ReplicationTarget expected1 = new ReplicationTarget("foo", "bar", Table.ID.of("1"));

<<<<<<< HEAD
    Assert.assertEquals(expected1, new ReplicationTarget("foo", "bar", Table.ID.of("1")));
    Assert.assertNotEquals(expected1, new ReplicationTarget("foo", "foo", Table.ID.of("1")));
    Assert.assertNotEquals(expected1, new ReplicationTarget("bar", "bar", Table.ID.of("1")));
    Assert.assertNotEquals(expected1, new ReplicationTarget(null, "bar", Table.ID.of("1")));
    Assert.assertNotEquals(expected1, new ReplicationTarget("foo", null, Table.ID.of("1")));
=======
    assertEquals(expected1, new ReplicationTarget("foo", "bar", "1"));
    assertNotEquals(expected1, new ReplicationTarget("foo", "foo", "1"));
    assertNotEquals(expected1, new ReplicationTarget("bar", "bar", "1"));
    assertNotEquals(expected1, new ReplicationTarget(null, "bar", "1"));
    assertNotEquals(expected1, new ReplicationTarget("foo", null, "1"));
>>>>>>> 851c2d13
  }

  @Test
  public void writableOut() throws Exception {
    ReplicationTarget expected = new ReplicationTarget("foo", "bar", Table.ID.of("1"));
    DataOutputBuffer buffer = new DataOutputBuffer();
    expected.write(buffer);

    DataInputBuffer input = new DataInputBuffer();
    input.reset(buffer.getData(), buffer.getLength());
    ReplicationTarget actual = new ReplicationTarget();
    actual.readFields(input);
  }

  @Test
  public void writableOutWithNulls() throws Exception {
    ReplicationTarget expected = new ReplicationTarget(null, null, null);
    DataOutputBuffer buffer = new DataOutputBuffer();
    expected.write(buffer);

    DataInputBuffer input = new DataInputBuffer();
    input.reset(buffer.getData(), buffer.getLength());
    ReplicationTarget actual = new ReplicationTarget();
    actual.readFields(input);
  }

  @Test
  public void staticFromTextHelper() throws Exception {
    ReplicationTarget expected = new ReplicationTarget("foo", "bar", Table.ID.of("1"));
    DataOutputBuffer buffer = new DataOutputBuffer();
    expected.write(buffer);
    Text t = new Text();
    t.set(buffer.getData(), 0, buffer.getLength());

    assertEquals(expected, ReplicationTarget.from(t));
  }

  @Test
  public void staticToTextHelper() throws Exception {
    ReplicationTarget expected = new ReplicationTarget("foo", "bar", Table.ID.of("1"));
    DataOutputBuffer buffer = new DataOutputBuffer();
    expected.write(buffer);
    Text t = new Text();
    t.set(buffer.getData(), 0, buffer.getLength());

    assertEquals(t, expected.toText());
  }

  @Test
  public void staticFromStringHelper() throws Exception {
    ReplicationTarget expected = new ReplicationTarget("foo", "bar", Table.ID.of("1"));
    DataOutputBuffer buffer = new DataOutputBuffer();
    expected.write(buffer);
    Text t = new Text();
    t.set(buffer.getData(), 0, buffer.getLength());

    assertEquals(expected, ReplicationTarget.from(t.toString()));
  }

}<|MERGE_RESOLUTION|>--- conflicted
+++ resolved
@@ -16,13 +16,10 @@
  */
 package org.apache.accumulo.core.replication;
 
-<<<<<<< HEAD
-import org.apache.accumulo.core.client.impl.Table;
-=======
 import static org.junit.Assert.assertEquals;
 import static org.junit.Assert.assertNotEquals;
 
->>>>>>> 851c2d13
+import org.apache.accumulo.core.client.impl.Table;
 import org.apache.hadoop.io.DataInputBuffer;
 import org.apache.hadoop.io.DataOutputBuffer;
 import org.apache.hadoop.io.Text;
@@ -34,19 +31,11 @@
   public void properEquality() {
     ReplicationTarget expected1 = new ReplicationTarget("foo", "bar", Table.ID.of("1"));
 
-<<<<<<< HEAD
-    Assert.assertEquals(expected1, new ReplicationTarget("foo", "bar", Table.ID.of("1")));
-    Assert.assertNotEquals(expected1, new ReplicationTarget("foo", "foo", Table.ID.of("1")));
-    Assert.assertNotEquals(expected1, new ReplicationTarget("bar", "bar", Table.ID.of("1")));
-    Assert.assertNotEquals(expected1, new ReplicationTarget(null, "bar", Table.ID.of("1")));
-    Assert.assertNotEquals(expected1, new ReplicationTarget("foo", null, Table.ID.of("1")));
-=======
-    assertEquals(expected1, new ReplicationTarget("foo", "bar", "1"));
-    assertNotEquals(expected1, new ReplicationTarget("foo", "foo", "1"));
-    assertNotEquals(expected1, new ReplicationTarget("bar", "bar", "1"));
-    assertNotEquals(expected1, new ReplicationTarget(null, "bar", "1"));
-    assertNotEquals(expected1, new ReplicationTarget("foo", null, "1"));
->>>>>>> 851c2d13
+    assertEquals(expected1, new ReplicationTarget("foo", "bar", Table.ID.of("1")));
+    assertNotEquals(expected1, new ReplicationTarget("foo", "foo", Table.ID.of("1")));
+    assertNotEquals(expected1, new ReplicationTarget("bar", "bar", Table.ID.of("1")));
+    assertNotEquals(expected1, new ReplicationTarget(null, "bar", Table.ID.of("1")));
+    assertNotEquals(expected1, new ReplicationTarget("foo", null, Table.ID.of("1")));
   }
 
   @Test
