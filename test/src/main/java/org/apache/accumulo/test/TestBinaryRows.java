--- conflicted
+++ resolved
@@ -82,40 +82,21 @@
   
   public static void runTest(Connector connector, Opts opts, BatchWriterOpts bwOpts, ScannerOpts scanOpts) throws Exception {
     
+    final Text CF = new Text("cf"), CQ = new Text("cq");
+    final byte[] CF_BYTES = "cf".getBytes(Constants.UTF8), CQ_BYTES = "cq".getBytes(Constants.UTF8);
     if (opts.mode.equals("ingest") || opts.mode.equals("delete")) {
       BatchWriter bw = connector.createBatchWriter(opts.tableName, bwOpts.getBatchWriterConfig());
       boolean delete = opts.mode.equals("delete");
       
-<<<<<<< HEAD
       for (long i = 0; i < opts.num; i++) {
         byte[] row = encodeLong(i + opts.start);
         String value = "" + (i + opts.start);
         
         Mutation m = new Mutation(new Text(row));
         if (delete) {
-          m.putDelete(new Text("cf"), new Text("cq"));
+          m.putDelete(CF, CQ);
         } else {
-          m.put(new Text("cf"), new Text("cq"), new Value(value.getBytes()));
-=======
-      final Text CF = new Text("cf"), CQ = new Text("cq");
-      final byte[] CF_BYTES = "cf".getBytes(Constants.UTF8), CQ_BYTES = "cq".getBytes(Constants.UTF8);
-      
-      if (opts.mode.equals("ingest") || opts.mode.equals("delete")) {
-        BatchWriter bw = connector.createBatchWriter(opts.tableName, bwOpts.getBatchWriterConfig());
-        boolean delete = opts.mode.equals("delete");
-        
-        for (long i = 0; i < opts.num; i++) {
-          byte[] row = encodeLong(i + opts.start);
-          String value = "" + (i + opts.start);
-          
-          Mutation m = new Mutation(new Text(row));
-          if (delete) {
-            m.putDelete(CF, CQ);
-          } else {
-            m.put(CF, CQ, new Value(value.getBytes(Constants.UTF8)));
-          }
-          bw.addMutation(m);
->>>>>>> b11a0361
+          m.put(CF, CQ, new Value(value.getBytes(Constants.UTF8)));
         }
         bw.addMutation(m);
       }
@@ -124,8 +105,8 @@
     } else if (opts.mode.equals("verifyDeleted")) {
       Scanner s = connector.createScanner(opts.tableName, opts.auths);
       s.setBatchSize(scanOpts.scanBatchSize);
-      Key startKey = new Key(encodeLong(opts.start), "cf".getBytes(), "cq".getBytes(), new byte[0], Long.MAX_VALUE);
-      Key stopKey = new Key(encodeLong(opts.start + opts.num - 1), "cf".getBytes(), "cq".getBytes(), new byte[0], 0);
+      Key startKey = new Key(encodeLong(opts.start), CF_BYTES, CQ_BYTES, new byte[0], Long.MAX_VALUE);
+      Key stopKey = new Key(encodeLong(opts.start + opts.num - 1), CF_BYTES, CQ_BYTES, new byte[0], 0);
       s.setBatchSize(50000);
       s.setRange(new Range(startKey, stopKey));
       
@@ -137,8 +118,8 @@
       long t1 = System.currentTimeMillis();
       
       Scanner s = connector.createScanner(opts.tableName, opts.auths);
-      Key startKey = new Key(encodeLong(opts.start), "cf".getBytes(), "cq".getBytes(), new byte[0], Long.MAX_VALUE);
-      Key stopKey = new Key(encodeLong(opts.start + opts.num - 1), "cf".getBytes(), "cq".getBytes(), new byte[0], 0);
+      Key startKey = new Key(encodeLong(opts.start), CF_BYTES, CQ_BYTES, new byte[0], Long.MAX_VALUE);
+      Key stopKey = new Key(encodeLong(opts.start + opts.num - 1), CF_BYTES, CQ_BYTES, new byte[0], 0);
       s.setBatchSize(scanOpts.scanBatchSize);
       s.setRange(new Range(startKey, stopKey));
       
@@ -147,53 +128,35 @@
       for (Entry<Key,Value> e : s) {
         Key k = e.getKey();
         Value v = e.getValue();
-        
-<<<<<<< HEAD
-        // System.out.println("v = "+v);
-=======
-        bw.close();
-      } else if (opts.mode.equals("verifyDeleted")) {
+
+        checkKeyValue(i, k, v);
+
+        i++;
+      }
+      
+      if (i != opts.start + opts.num) {
+        throw new Exception("ERROR : did not see expected number of rows, saw " + (i - opts.start) + " expected " + opts.num);
+      }
+      
+      long t2 = System.currentTimeMillis();
+      
+      System.out.printf("time : %9.2f secs%n", ((t2 - t1) / 1000.0));
+      System.out.printf("rate : %9.2f entries/sec%n", opts.num / ((t2 - t1) / 1000.0));
+      
+    } else if (opts.mode.equals("randomLookups")) {
+      int numLookups = 1000;
+      
+      Random r = new Random();
+      
+      long t1 = System.currentTimeMillis();
+      
+      for (int i = 0; i < numLookups; i++) {
+        long row = ((r.nextLong() & 0x7fffffffffffffffl) % opts.num) + opts.start;
+        
         Scanner s = connector.createScanner(opts.tableName, opts.auths);
         s.setBatchSize(scanOpts.scanBatchSize);
-        Key startKey = new Key(encodeLong(opts.start), CF_BYTES, CQ_BYTES, new byte[0], Long.MAX_VALUE);
-        Key stopKey = new Key(encodeLong(opts.start + opts.num - 1), CF_BYTES, CQ_BYTES, new byte[0], 0);
-        s.setBatchSize(50000);
-        s.setRange(new Range(startKey, stopKey));
->>>>>>> b11a0361
-        
-        checkKeyValue(i, k, v);
-        
-        i++;
-      }
-      
-      if (i != opts.start + opts.num) {
-        throw new Exception("ERROR : did not see expected number of rows, saw " + (i - opts.start) + " expected " + opts.num);
-      }
-      
-      long t2 = System.currentTimeMillis();
-      
-      System.out.printf("time : %9.2f secs%n", ((t2 - t1) / 1000.0));
-      System.out.printf("rate : %9.2f entries/sec%n", opts.num / ((t2 - t1) / 1000.0));
-      
-    } else if (opts.mode.equals("randomLookups")) {
-      int numLookups = 1000;
-      
-      Random r = new Random();
-      
-      long t1 = System.currentTimeMillis();
-      
-      for (int i = 0; i < numLookups; i++) {
-        long row = ((r.nextLong() & 0x7fffffffffffffffl) % opts.num) + opts.start;
-        
-        Scanner s = connector.createScanner(opts.tableName, opts.auths);
-<<<<<<< HEAD
-=======
-        Key startKey = new Key(encodeLong(opts.start), CF_BYTES, CQ_BYTES, new byte[0], Long.MAX_VALUE);
-        Key stopKey = new Key(encodeLong(opts.start + opts.num - 1), CF_BYTES, CQ_BYTES, new byte[0], 0);
->>>>>>> b11a0361
-        s.setBatchSize(scanOpts.scanBatchSize);
-        Key startKey = new Key(encodeLong(row), "cf".getBytes(), "cq".getBytes(), new byte[0], Long.MAX_VALUE);
-        Key stopKey = new Key(encodeLong(row), "cf".getBytes(), "cq".getBytes(), new byte[0], 0);
+        Key startKey = new Key(encodeLong(row), CF_BYTES, CQ_BYTES, new byte[0], Long.MAX_VALUE);
+        Key stopKey = new Key(encodeLong(row), CF_BYTES, CQ_BYTES, new byte[0], 0);
         s.setRange(new Range(startKey, stopKey));
         
         Iterator<Entry<Key,Value>> si = s.iterator();
@@ -203,46 +166,7 @@
           Key k = e.getKey();
           Value v = e.getValue();
           
-<<<<<<< HEAD
           checkKeyValue(row, k, v);
-=======
-          // System.out.println("v = "+v);
-          
-          checkKeyValue(i, k, v);
-          
-          i++;
-        }
-        
-        if (i != opts.start + opts.num) {
-          System.err.println("ERROR : did not see expected number of rows, saw " + (i - opts.start) + " expected " + opts.num);
-          System.err.println("exiting... ARGHHHHHH");
-          System.exit(1);
-          
-        }
-        
-        long t2 = System.currentTimeMillis();
-        
-        System.out.printf("time : %9.2f secs%n", ((t2 - t1) / 1000.0));
-        System.out.printf("rate : %9.2f entries/sec%n", opts.num / ((t2 - t1) / 1000.0));
-        
-      } else if (opts.mode.equals("randomLookups")) {
-        int numLookups = 1000;
-        
-        Random r = new Random();
-        
-        long t1 = System.currentTimeMillis();
-        
-        for (int i = 0; i < numLookups; i++) {
-          long row = ((r.nextLong() & 0x7fffffffffffffffl) % opts.num) + opts.start;
-          
-          Scanner s = connector.createScanner(opts.tableName, opts.auths);
-          s.setBatchSize(scanOpts.scanBatchSize);
-          Key startKey = new Key(encodeLong(row), CF_BYTES, CQ_BYTES, new byte[0], Long.MAX_VALUE);
-          Key stopKey = new Key(encodeLong(row), CF_BYTES, CQ_BYTES, new byte[0], 0);
-          s.setRange(new Range(startKey, stopKey));
-          
-          Iterator<Entry<Key,Value>> si = s.iterator();
->>>>>>> b11a0361
           
           if (si.hasNext()) {
             throw new Exception("ERROR : lookup on " + row + " returned more than one result ");
