/*
 * Licensed to the Apache Software Foundation (ASF) under one or more
 * contributor license agreements.  See the NOTICE file distributed with
 * this work for additional information regarding copyright ownership.
 * The ASF licenses this file to You under the Apache License, Version 2.0
 * (the "License"); you may not use this file except in compliance with
 * the License.  You may obtain a copy of the License at
 *
 *     http://www.apache.org/licenses/LICENSE-2.0
 *
 * Unless required by applicable law or agreed to in writing, software
 * distributed under the License is distributed on an "AS IS" BASIS,
 * WITHOUT WARRANTIES OR CONDITIONS OF ANY KIND, either express or implied.
 * See the License for the specific language governing permissions and
 * limitations under the License.
 */
package org.apache.accumulo.test;

import java.util.Arrays;
import java.util.Iterator;
import java.util.Map.Entry;
import java.util.Random;

import org.apache.accumulo.core.cli.ScannerOpts;
import org.apache.accumulo.core.client.AccumuloException;
import org.apache.accumulo.core.client.AccumuloSecurityException;
import org.apache.accumulo.core.client.Connector;
import org.apache.accumulo.core.client.Scanner;
import org.apache.accumulo.core.client.TableNotFoundException;
import org.apache.accumulo.core.data.Key;
import org.apache.accumulo.core.data.PartialKey;
import org.apache.accumulo.core.data.Range;
import org.apache.accumulo.core.data.Value;
import org.apache.accumulo.core.security.Authorizations;
import org.apache.accumulo.core.trace.DistributedTrace;
import org.apache.accumulo.core.trace.Trace;
import org.apache.hadoop.io.Text;
import org.slf4j.Logger;
import org.slf4j.LoggerFactory;

import com.beust.jcommander.Parameter;

public class VerifyIngest {

  private static final Logger log = LoggerFactory.getLogger(VerifyIngest.class);

  public static int getRow(Key k) {
    return Integer.parseInt(k.getRow().toString().split("_")[1]);
  }

  public static int getCol(Key k) {
    return Integer.parseInt(k.getColumnQualifier().toString().split("_")[1]);
  }

  public static class Opts extends TestIngest.Opts {
    @Parameter(names = "-useGet", description = "fetches values one at a time, instead of scanning")
    public boolean useGet = false;
  }

  public static void main(String[] args) throws Exception {
    Opts opts = new Opts();
    ScannerOpts scanOpts = new ScannerOpts();
    opts.parseArgs(VerifyIngest.class.getName(), args, scanOpts);
    try {
      if (opts.trace) {
        String name = VerifyIngest.class.getSimpleName();
        DistributedTrace.enable();
        Trace.on(name);
        Trace.data("cmdLine", Arrays.asList(args).toString());
      }

      verifyIngest(opts.getConnector(), opts, scanOpts);

    } finally {
      Trace.off();
      DistributedTrace.disable();
    }
  }

  public static void verifyIngest(Connector connector, Opts opts, ScannerOpts scanOpts)
      throws AccumuloException, AccumuloSecurityException, TableNotFoundException {
    byte[][] bytevals = TestIngest.generateValues(opts.dataSize);

    Authorizations labelAuths = new Authorizations("L1", "L2", "G1", "GROUP2");
    connector.securityOperations().changeUserAuthorizations(opts.getPrincipal(), labelAuths);

    int expectedRow = opts.startRow;
    int expectedCol = 0;
    int recsRead = 0;

    long bytesRead = 0;
    long t1 = System.currentTimeMillis();

    byte randomValue[] = new byte[opts.dataSize];
    Random random = new Random();

    Key endKey = new Key(new Text("row_" + String.format("%010d", opts.rows + opts.startRow)));

    int errors = 0;

    while (expectedRow < (opts.rows + opts.startRow)) {

      if (opts.useGet) {
        Text rowKey = new Text("row_" + String.format("%010d", expectedRow + opts.startRow));
        Text colf = new Text(opts.columnFamily);
        Text colq = new Text("col_" + String.format("%07d", expectedCol));

        try (Scanner scanner = connector.createScanner("test_ingest", labelAuths)) {
          scanner.setBatchSize(1);
          Key startKey = new Key(rowKey, colf, colq);
          Range range = new Range(startKey, startKey.followingKey(PartialKey.ROW_COLFAM_COLQUAL));
          scanner.setRange(range);

          byte[] val = null; // t.get(rowKey, column);

          Iterator<Entry<Key,Value>> iter = scanner.iterator();

          if (iter.hasNext()) {
            val = iter.next().getValue().get();
          }

<<<<<<< HEAD
          byte ev[];
          if (opts.random != null) {
            ev = TestIngest.genRandomValue(random, randomValue, opts.random, expectedRow, expectedCol);
          } else {
            ev = bytevals[expectedCol % bytevals.length];
          }

          if (val == null) {
            log.error("Did not find {} {} {}", rowKey, colf, colq);
=======
        byte ev[];
        if (opts.random != null) {
          ev = TestIngest.genRandomValue(random, randomValue, opts.random.intValue(), expectedRow,
              expectedCol);
        } else {
          ev = bytevals[expectedCol % bytevals.length];
        }

        if (val == null) {
          log.error("Did not find " + rowKey + " " + colf + " " + colq);
          errors++;
        } else {
          recsRead++;
          bytesRead += val.length;
          Value value = new Value(val);
          if (value.compareTo(ev) != 0) {
            log.error("unexpected value  (" + rowKey + " " + colf + " " + colq + " : saw " + value
                + " expected " + new Value(ev));
>>>>>>> f4f43feb
            errors++;
          } else {
            recsRead++;
            bytesRead += val.length;
            Value value = new Value(val);
            if (value.compareTo(ev) != 0) {
              log.error("unexpected value  ({} {} {} : saw {} expected {}", rowKey, colf, colq, value, new Value(ev));
              errors++;
            }
          }

          expectedCol++;
          if (expectedCol >= opts.cols) {
            expectedCol = 0;
            expectedRow++;
          }
        }
      } else {

        Key startKey = new Key(new Text("row_" + String.format("%010d", expectedRow)));

<<<<<<< HEAD
        try (Scanner scanner = connector.createScanner(opts.getTableName(), labelAuths)) {
          scanner.setBatchSize(scanOpts.scanBatchSize);
          scanner.setRange(new Range(startKey, endKey));
          for (int j = 0; j < opts.cols; j++) {
            scanner.fetchColumn(new Text(opts.columnFamily), new Text("col_" + String.format("%07d", j)));
          }
=======
        Scanner scanner = connector.createScanner(opts.getTableName(), labelAuths);
        scanner.setBatchSize(scanOpts.scanBatchSize);
        scanner.setRange(new Range(startKey, endKey));
        for (int j = 0; j < opts.cols; j++) {
          scanner.fetchColumn(new Text(opts.columnFamily),
              new Text("col_" + String.format("%07d", j)));
        }
>>>>>>> f4f43feb

          int recsReadBefore = recsRead;

          for (Entry<Key,Value> entry : scanner) {

            recsRead++;

            bytesRead += entry.getKey().getLength();
            bytesRead += entry.getValue().getSize();

            int rowNum = getRow(entry.getKey());
            int colNum = getCol(entry.getKey());

            if (rowNum != expectedRow) {
              log.error("rowNum != expectedRow   {} != {}", rowNum, expectedRow);
              errors++;
              expectedRow = rowNum;
            }

<<<<<<< HEAD
            if (colNum != expectedCol) {
              log.error("colNum != expectedCol  {} != {}  rowNum : {}", colNum, expectedCol, rowNum);
              errors++;
            }

            if (expectedRow >= (opts.rows + opts.startRow)) {
              log.error("expectedRow ({}) >= (ingestArgs.rows + ingestArgs.startRow)  ({}), get batch returned data passed end key", expectedRow,
                  (opts.rows + opts.startRow));
              errors++;
              break;
            }

            byte value[];
            if (opts.random != null) {
              value = TestIngest.genRandomValue(random, randomValue, opts.random, expectedRow, colNum);
            } else {
              value = bytevals[colNum % bytevals.length];
            }

            if (entry.getValue().compareTo(value) != 0) {
              log.error("unexpected value, rowNum : {} colNum : {}", rowNum, colNum);
              log.error(" saw = {} expected = {}", new String(entry.getValue().get()), new String(value));
              errors++;
            }

            if (opts.timestamp >= 0 && entry.getKey().getTimestamp() != opts.timestamp) {
              log.error("unexpected timestamp {}, rowNum : {} colNum : {}", entry.getKey().getTimestamp(), rowNum, colNum);
              errors++;
            }
=======
          if (colNum != expectedCol) {
            log.error(
                "colNum != expectedCol  " + colNum + " != " + expectedCol + "  rowNum : " + rowNum);
            errors++;
          }

          if (expectedRow >= (opts.rows + opts.startRow)) {
            log.error(
                "expectedRow (" + expectedRow + ") >= (ingestArgs.rows + ingestArgs.startRow)  ("
                    + (opts.rows + opts.startRow) + "), get batch returned data passed end key");
            errors++;
            break;
          }

          byte value[];
          if (opts.random != null) {
            value = TestIngest.genRandomValue(random, randomValue, opts.random.intValue(),
                expectedRow, colNum);
          } else {
            value = bytevals[colNum % bytevals.length];
          }

          if (entry.getValue().compareTo(value) != 0) {
            log.error("unexpected value, rowNum : " + rowNum + " colNum : " + colNum);
            log.error(" saw = " + new String(entry.getValue().get()) + " expected = "
                + new String(value));
            errors++;
          }

          if (opts.timestamp >= 0 && entry.getKey().getTimestamp() != opts.timestamp) {
            log.error("unexpected timestamp " + entry.getKey().getTimestamp() + ", rowNum : "
                + rowNum + " colNum : " + colNum);
            errors++;
          }
>>>>>>> f4f43feb

            expectedCol++;
            if (expectedCol >= opts.cols) {
              expectedCol = 0;
              expectedRow++;
            }

          }

          if (recsRead == recsReadBefore) {
            log.warn("Scan returned nothing, breaking...");
            break;
          }
        }
      }
    }

    long t2 = System.currentTimeMillis();

    if (errors > 0) {
      throw new AccumuloException("saw " + errors + " errors ");
    }

    if (expectedRow != (opts.rows + opts.startRow)) {
      throw new AccumuloException("Did not read expected number of rows. Saw "
          + (expectedRow - opts.startRow) + " expected " + opts.rows);
    } else {
      System.out.printf(
          "%,12d records read | %,8d records/sec | %,12d bytes read | %,8d bytes/sec | %6.3f secs   %n",
          recsRead, (int) ((recsRead) / ((t2 - t1) / 1000.0)), bytesRead,
          (int) (bytesRead / ((t2 - t1) / 1000.0)), (t2 - t1) / 1000.0);
    }
  }

}<|MERGE_RESOLUTION|>--- conflicted
+++ resolved
@@ -119,43 +119,24 @@
             val = iter.next().getValue().get();
           }
 
-<<<<<<< HEAD
           byte ev[];
           if (opts.random != null) {
-            ev = TestIngest.genRandomValue(random, randomValue, opts.random, expectedRow, expectedCol);
+            ev = TestIngest.genRandomValue(random, randomValue, opts.random, expectedRow,
+                expectedCol);
           } else {
             ev = bytevals[expectedCol % bytevals.length];
           }
 
           if (val == null) {
             log.error("Did not find {} {} {}", rowKey, colf, colq);
-=======
-        byte ev[];
-        if (opts.random != null) {
-          ev = TestIngest.genRandomValue(random, randomValue, opts.random.intValue(), expectedRow,
-              expectedCol);
-        } else {
-          ev = bytevals[expectedCol % bytevals.length];
-        }
-
-        if (val == null) {
-          log.error("Did not find " + rowKey + " " + colf + " " + colq);
-          errors++;
-        } else {
-          recsRead++;
-          bytesRead += val.length;
-          Value value = new Value(val);
-          if (value.compareTo(ev) != 0) {
-            log.error("unexpected value  (" + rowKey + " " + colf + " " + colq + " : saw " + value
-                + " expected " + new Value(ev));
->>>>>>> f4f43feb
             errors++;
           } else {
             recsRead++;
             bytesRead += val.length;
             Value value = new Value(val);
             if (value.compareTo(ev) != 0) {
-              log.error("unexpected value  ({} {} {} : saw {} expected {}", rowKey, colf, colq, value, new Value(ev));
+              log.error("unexpected value  ({} {} {} : saw {} expected {}", rowKey, colf, colq,
+                  value, new Value(ev));
               errors++;
             }
           }
@@ -170,22 +151,13 @@
 
         Key startKey = new Key(new Text("row_" + String.format("%010d", expectedRow)));
 
-<<<<<<< HEAD
         try (Scanner scanner = connector.createScanner(opts.getTableName(), labelAuths)) {
           scanner.setBatchSize(scanOpts.scanBatchSize);
           scanner.setRange(new Range(startKey, endKey));
           for (int j = 0; j < opts.cols; j++) {
-            scanner.fetchColumn(new Text(opts.columnFamily), new Text("col_" + String.format("%07d", j)));
-          }
-=======
-        Scanner scanner = connector.createScanner(opts.getTableName(), labelAuths);
-        scanner.setBatchSize(scanOpts.scanBatchSize);
-        scanner.setRange(new Range(startKey, endKey));
-        for (int j = 0; j < opts.cols; j++) {
-          scanner.fetchColumn(new Text(opts.columnFamily),
-              new Text("col_" + String.format("%07d", j)));
-        }
->>>>>>> f4f43feb
+            scanner.fetchColumn(new Text(opts.columnFamily),
+                new Text("col_" + String.format("%07d", j)));
+          }
 
           int recsReadBefore = recsRead;
 
@@ -205,72 +177,40 @@
               expectedRow = rowNum;
             }
 
-<<<<<<< HEAD
             if (colNum != expectedCol) {
-              log.error("colNum != expectedCol  {} != {}  rowNum : {}", colNum, expectedCol, rowNum);
+              log.error("colNum != expectedCol  {} != {}  rowNum : {}", colNum, expectedCol,
+                  rowNum);
               errors++;
             }
 
             if (expectedRow >= (opts.rows + opts.startRow)) {
-              log.error("expectedRow ({}) >= (ingestArgs.rows + ingestArgs.startRow)  ({}), get batch returned data passed end key", expectedRow,
-                  (opts.rows + opts.startRow));
+              log.error(
+                  "expectedRow ({}) >= (ingestArgs.rows + ingestArgs.startRow)  ({}), get batch returned data passed end key",
+                  expectedRow, (opts.rows + opts.startRow));
               errors++;
               break;
             }
 
             byte value[];
             if (opts.random != null) {
-              value = TestIngest.genRandomValue(random, randomValue, opts.random, expectedRow, colNum);
+              value = TestIngest.genRandomValue(random, randomValue, opts.random, expectedRow,
+                  colNum);
             } else {
               value = bytevals[colNum % bytevals.length];
             }
 
             if (entry.getValue().compareTo(value) != 0) {
               log.error("unexpected value, rowNum : {} colNum : {}", rowNum, colNum);
-              log.error(" saw = {} expected = {}", new String(entry.getValue().get()), new String(value));
+              log.error(" saw = {} expected = {}", new String(entry.getValue().get()),
+                  new String(value));
               errors++;
             }
 
             if (opts.timestamp >= 0 && entry.getKey().getTimestamp() != opts.timestamp) {
-              log.error("unexpected timestamp {}, rowNum : {} colNum : {}", entry.getKey().getTimestamp(), rowNum, colNum);
-              errors++;
-            }
-=======
-          if (colNum != expectedCol) {
-            log.error(
-                "colNum != expectedCol  " + colNum + " != " + expectedCol + "  rowNum : " + rowNum);
-            errors++;
-          }
-
-          if (expectedRow >= (opts.rows + opts.startRow)) {
-            log.error(
-                "expectedRow (" + expectedRow + ") >= (ingestArgs.rows + ingestArgs.startRow)  ("
-                    + (opts.rows + opts.startRow) + "), get batch returned data passed end key");
-            errors++;
-            break;
-          }
-
-          byte value[];
-          if (opts.random != null) {
-            value = TestIngest.genRandomValue(random, randomValue, opts.random.intValue(),
-                expectedRow, colNum);
-          } else {
-            value = bytevals[colNum % bytevals.length];
-          }
-
-          if (entry.getValue().compareTo(value) != 0) {
-            log.error("unexpected value, rowNum : " + rowNum + " colNum : " + colNum);
-            log.error(" saw = " + new String(entry.getValue().get()) + " expected = "
-                + new String(value));
-            errors++;
-          }
-
-          if (opts.timestamp >= 0 && entry.getKey().getTimestamp() != opts.timestamp) {
-            log.error("unexpected timestamp " + entry.getKey().getTimestamp() + ", rowNum : "
-                + rowNum + " colNum : " + colNum);
-            errors++;
-          }
->>>>>>> f4f43feb
+              log.error("unexpected timestamp {}, rowNum : {} colNum : {}",
+                  entry.getKey().getTimestamp(), rowNum, colNum);
+              errors++;
+            }
 
             expectedCol++;
             if (expectedCol >= opts.cols) {
