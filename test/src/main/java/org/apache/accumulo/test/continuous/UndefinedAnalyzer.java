--- conflicted
+++ resolved
@@ -16,14 +16,13 @@
  */
 package org.apache.accumulo.test.continuous;
 
-import static com.google.common.base.Charsets.UTF_8;
+import static java.nio.charset.StandardCharsets.UTF_8;
 
 import java.io.BufferedReader;
 import java.io.File;
 import java.io.FileInputStream;
 import java.io.FilenameFilter;
 import java.io.InputStreamReader;
-import java.nio.charset.StandardCharsets;
 import java.text.SimpleDateFormat;
 import java.util.ArrayList;
 import java.util.Calendar;
@@ -86,11 +85,7 @@
     }
 
     private void parseLog(File log) throws Exception {
-<<<<<<< HEAD
-      BufferedReader reader = new BufferedReader(new InputStreamReader(new FileInputStream(log), StandardCharsets.UTF_8));
-=======
       BufferedReader reader = new BufferedReader(new InputStreamReader(new FileInputStream(log), UTF_8));
->>>>>>> 9b20a9d4
       String line;
       TreeMap<Long,Long> tm = null;
       try {
@@ -182,11 +177,7 @@
 
       for (File masterLog : masterLogs) {
 
-<<<<<<< HEAD
-        BufferedReader reader = new BufferedReader(new InputStreamReader(new FileInputStream(masterLog), StandardCharsets.UTF_8));
-=======
         BufferedReader reader = new BufferedReader(new InputStreamReader(new FileInputStream(masterLog), UTF_8));
->>>>>>> 9b20a9d4
         String line;
         try {
           while ((line = reader.readLine()) != null) {
@@ -270,11 +261,7 @@
 
     List<UndefinedNode> undefs = new ArrayList<UndefinedNode>();
 
-<<<<<<< HEAD
-    BufferedReader reader = new BufferedReader(new InputStreamReader(System.in, StandardCharsets.UTF_8));
-=======
     BufferedReader reader = new BufferedReader(new InputStreamReader(System.in, UTF_8));
->>>>>>> 9b20a9d4
     String line;
     while ((line = reader.readLine()) != null) {
       String[] tokens = line.split("\\s");
