--- conflicted
+++ resolved
@@ -237,28 +237,16 @@
       gc.destroy();
     }
 
-<<<<<<< HEAD
     try (Scanner scanner = getConnector().createScanner(table, Authorizations.EMPTY)) {
       Iterator<Entry<Key,Value>> iter = scanner.iterator();
       assertTrue(iter.hasNext());
       Entry<Key,Value> entry = iter.next();
-      Assert.assertEquals("r1", entry.getKey().getRow().toString());
-      Assert.assertEquals("cf1", entry.getKey().getColumnFamily().toString());
-      Assert.assertEquals("cq1", entry.getKey().getColumnQualifier().toString());
-      Assert.assertEquals("v1", entry.getValue().toString());
-      Assert.assertFalse(iter.hasNext());
-    }
-=======
-    Scanner scanner = getConnector().createScanner(table, Authorizations.EMPTY);
-    Iterator<Entry<Key,Value>> iter = scanner.iterator();
-    assertTrue(iter.hasNext());
-    Entry<Key,Value> entry = iter.next();
-    assertEquals("r1", entry.getKey().getRow().toString());
-    assertEquals("cf1", entry.getKey().getColumnFamily().toString());
-    assertEquals("cq1", entry.getKey().getColumnQualifier().toString());
-    assertEquals("v1", entry.getValue().toString());
-    assertFalse(iter.hasNext());
->>>>>>> 851c2d13
+      assertEquals("r1", entry.getKey().getRow().toString());
+      assertEquals("cf1", entry.getKey().getColumnFamily().toString());
+      assertEquals("cq1", entry.getKey().getColumnQualifier().toString());
+      assertEquals("v1", entry.getValue().toString());
+      assertFalse(iter.hasNext());
+    }
   }
 
   @Test
