--- conflicted
+++ resolved
@@ -86,7 +86,8 @@
       batchConfig.setMaxWriteThreads(1);
       // set the max memory so that we ensure we don't flush on the write.
       batchConfig.setMaxMemory(Long.MAX_VALUE);
-      org.apache.accumulo.core.client.mapred.AccumuloOutputFormat outputFormat = new org.apache.accumulo.core.client.mapred.AccumuloOutputFormat();
+      org.apache.accumulo.core.client.mapred.AccumuloOutputFormat outputFormat =
+          new org.apache.accumulo.core.client.mapred.AccumuloOutputFormat();
       ClientInfo ci = ClientInfo.from(props);
       org.apache.accumulo.core.client.mapred.AccumuloOutputFormat.setZooKeeperInstance(job,
           ci.getInstanceName(), ci.getZooKeepers());
@@ -178,13 +179,8 @@
 
       job.setInputFormat(org.apache.accumulo.core.client.mapred.AccumuloInputFormat.class);
 
-<<<<<<< HEAD
       ClientInfo info = ClientInfo
           .from(Accumulo.newClientProperties().to(instanceName, zooKeepers).as(user, pass).build());
-=======
-      ClientConfiguration clientConfig =
-          ClientConfiguration.create().withInstance(instanceName).withZkHosts(zooKeepers);
->>>>>>> 0a9837f3
 
       org.apache.accumulo.core.client.mapred.AccumuloInputFormat.setZooKeeperInstance(job,
           info.getInstanceName(), info.getZooKeepers());
