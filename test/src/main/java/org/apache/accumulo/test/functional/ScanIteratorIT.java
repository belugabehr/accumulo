--- conflicted
+++ resolved
@@ -123,7 +123,8 @@
 
     bw.close();
 
-    try (Scanner scanner = c.createScanner(tableName, new Authorizations()); BatchScanner bscanner = c.createBatchScanner(tableName, new Authorizations(), 3)) {
+    try (Scanner scanner = c.createScanner(tableName, new Authorizations());
+        BatchScanner bscanner = c.createBatchScanner(tableName, new Authorizations(), 3)) {
 
       setupIter(scanner);
       verify(scanner, 1, 999);
@@ -133,27 +134,18 @@
       setupIter(bscanner);
       verify(bscanner, 1, 999);
 
-<<<<<<< HEAD
       ArrayList<Range> ranges = new ArrayList<>();
       ranges.add(new Range(new Text(String.format("%06d", 1))));
-      ranges.add(new Range(new Text(String.format("%06d", 6)), new Text(String.format("%06d", 16))));
+      ranges
+          .add(new Range(new Text(String.format("%06d", 6)), new Text(String.format("%06d", 16))));
       ranges.add(new Range(new Text(String.format("%06d", 20))));
       ranges.add(new Range(new Text(String.format("%06d", 23))));
-      ranges.add(new Range(new Text(String.format("%06d", 56)), new Text(String.format("%06d", 61))));
-      ranges.add(new Range(new Text(String.format("%06d", 501)), new Text(String.format("%06d", 504))));
-      ranges.add(new Range(new Text(String.format("%06d", 998)), new Text(String.format("%06d", 1000))));
-=======
-    ArrayList<Range> ranges = new ArrayList<>();
-    ranges.add(new Range(new Text(String.format("%06d", 1))));
-    ranges.add(new Range(new Text(String.format("%06d", 6)), new Text(String.format("%06d", 16))));
-    ranges.add(new Range(new Text(String.format("%06d", 20))));
-    ranges.add(new Range(new Text(String.format("%06d", 23))));
-    ranges.add(new Range(new Text(String.format("%06d", 56)), new Text(String.format("%06d", 61))));
-    ranges
-        .add(new Range(new Text(String.format("%06d", 501)), new Text(String.format("%06d", 504))));
-    ranges.add(
-        new Range(new Text(String.format("%06d", 998)), new Text(String.format("%06d", 1000))));
->>>>>>> f4f43feb
+      ranges
+          .add(new Range(new Text(String.format("%06d", 56)), new Text(String.format("%06d", 61))));
+      ranges.add(
+          new Range(new Text(String.format("%06d", 501)), new Text(String.format("%06d", 504))));
+      ranges.add(
+          new Range(new Text(String.format("%06d", 998)), new Text(String.format("%06d", 1000))));
 
       HashSet<Integer> got = new HashSet<>();
       HashSet<Integer> expected = new HashSet<>();
@@ -235,7 +227,8 @@
 
     IteratorSetting setting = new IteratorSetting(10, AuthsIterator.class);
 
-    try (Scanner scanner = userC.createScanner(tableName, auths); BatchScanner batchScanner = userC.createBatchScanner(tableName, auths, 1)) {
+    try (Scanner scanner = userC.createScanner(tableName, auths);
+        BatchScanner batchScanner = userC.createBatchScanner(tableName, auths, 1)) {
       scanner.addScanIterator(setting);
 
       batchScanner.setRanges(Collections.singleton(new Range("1")));
