--- conflicted
+++ resolved
@@ -17,6 +17,7 @@
 package org.apache.accumulo.test.replication;
 
 import static org.junit.Assert.assertEquals;
+import static org.junit.Assert.assertFalse;
 import static org.junit.Assert.assertNotEquals;
 import static org.junit.Assert.assertNotNull;
 import static org.junit.Assert.assertTrue;
@@ -226,11 +227,7 @@
 
     Status status = fileToStatus.get(walName);
 
-<<<<<<< HEAD
-    Assert.assertFalse("Expected Status for file to not be closed", status.getClosed());
-=======
-    assertEquals("Expected Status for file to not be closed", false, status.getClosed());
->>>>>>> 851c2d13
+    assertFalse("Expected Status for file to not be closed", status.getClosed());
 
     Set<String> filesForTable = getFilesForTable(table);
     assertEquals("Expected to only find one rfile for table", 1, filesForTable.size());
@@ -321,11 +318,7 @@
 
     Status status = fileToStatus.get(walName);
 
-<<<<<<< HEAD
-    Assert.assertFalse("Expected Status for file to not be closed", status.getClosed());
-=======
-    assertEquals("Expected Status for file to not be closed", false, status.getClosed());
->>>>>>> 851c2d13
+    assertFalse("Expected Status for file to not be closed", status.getClosed());
 
     Set<String> filesForTable = getFilesForTable(table);
     assertEquals("Expected to only find one rfile for table", 1, filesForTable.size());
