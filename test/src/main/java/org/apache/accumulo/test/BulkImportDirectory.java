--- conflicted
+++ resolved
@@ -16,10 +16,9 @@
  */
 package org.apache.accumulo.test;
 
-import static com.google.common.base.Charsets.UTF_8;
+import static java.nio.charset.StandardCharsets.UTF_8;
 
 import java.io.IOException;
-import java.nio.charset.StandardCharsets;
 import java.util.ArrayList;
 import java.util.List;
 
@@ -52,11 +51,7 @@
     if (args.length == 5) {
       System.err.println("Deprecated syntax for BulkImportDirectory, please use the new style (see --help)");
       final String user = args[0];
-<<<<<<< HEAD
-      final byte[] pass = args[1].getBytes(StandardCharsets.UTF_8);
-=======
       final byte[] pass = args[1].getBytes(UTF_8);
->>>>>>> 9b20a9d4
       final String tableName = args[2];
       final String dir = args[3];
       final String failureDir = args[4];
