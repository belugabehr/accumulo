--- conflicted
+++ resolved
@@ -85,16 +85,10 @@
     final Instance inst = c.getInstance();
 
     log.info("Starting ingest");
-<<<<<<< HEAD
     final long start = System.nanoTime();
-    final String args[] = {"-i", inst.getInstanceName(), "-z", inst.getZooKeepers(), "-u", "root", "-p", ROOT_PASSWORD, "--batchThreads", "2", "--table",
-        tableName, "--num", Long.toString(50 * 1000), // 50K 100 byte entries
-=======
-    final long start = System.currentTimeMillis();
     final String args[] = {"-i", inst.getInstanceName(), "-z", inst.getZooKeepers(), "-u", "root",
         "-p", ROOT_PASSWORD, "--batchThreads", "2", "--table", tableName, "--num",
         Long.toString(50 * 1000), // 50K 100 byte entries
->>>>>>> f4f43feb
     };
 
     ContinuousIngest.main(args);
