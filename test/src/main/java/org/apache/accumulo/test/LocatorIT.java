/*
 * Licensed to the Apache Software Foundation (ASF) under one or more
 * contributor license agreements.  See the NOTICE file distributed with
 * this work for additional information regarding copyright ownership.
 * The ASF licenses this file to You under the Apache License, Version 2.0
 * (the "License"); you may not use this file except in compliance with
 * the License.  You may obtain a copy of the License at
 *
 *     http://www.apache.org/licenses/LICENSE-2.0
 *
 * Unless required by applicable law or agreed to in writing, software
 * distributed under the License is distributed on an "AS IS" BASIS,
 * WITHOUT WARRANTIES OR CONDITIONS OF ANY KIND, either express or implied.
 * See the License for the specific language governing permissions and
 * limitations under the License.
 */

package org.apache.accumulo.test;

import java.util.ArrayList;
import java.util.HashMap;
import java.util.HashSet;
import java.util.List;
import java.util.Map;
import java.util.Map.Entry;
import java.util.Set;
import java.util.TreeSet;

import org.apache.accumulo.core.client.Connector;
import org.apache.accumulo.core.client.TableNotFoundException;
import org.apache.accumulo.core.client.TableOfflineException;
import org.apache.accumulo.core.client.admin.Locations;
import org.apache.accumulo.core.client.impl.Table;
import org.apache.accumulo.core.data.Range;
import org.apache.accumulo.core.data.TabletId;
import org.apache.accumulo.core.data.impl.KeyExtent;
import org.apache.accumulo.core.data.impl.TabletIdImpl;
import org.apache.accumulo.harness.AccumuloClusterHarness;
import org.apache.hadoop.io.Text;
import org.junit.Assert;
import org.junit.Test;

import com.google.common.collect.ImmutableMap;
import com.google.common.collect.ImmutableSet;

public class LocatorIT extends AccumuloClusterHarness {

  @Override
  protected int defaultTimeoutSeconds() {
    return 60;
  }

  private void assertContains(Locations locations, HashSet<String> tservers,
      Map<Range,ImmutableSet<TabletId>> expected1, Map<TabletId,ImmutableSet<Range>> expected2) {

    Map<Range,Set<TabletId>> gbr = new HashMap<>();
    for (Entry<Range,List<TabletId>> entry : locations.groupByRange().entrySet()) {
      gbr.put(entry.getKey(), new HashSet<>(entry.getValue()));
    }

    Assert.assertEquals(expected1, gbr);

    Map<TabletId,Set<Range>> gbt = new HashMap<>();
    for (Entry<TabletId,List<Range>> entry : locations.groupByTablet().entrySet()) {
      gbt.put(entry.getKey(), new HashSet<>(entry.getValue()));

      TabletId tid = entry.getKey();
      String location = locations.getTabletLocation(tid);
      Assert.assertNotNull("Location for " + tid + " was null", location);
      Assert.assertTrue("Unknown location " + location, tservers.contains(location));
      Assert.assertTrue("Expected <host>:<port> " + location, location.split(":").length == 2);

    }

    Assert.assertEquals(expected2, gbt);
  }

  private static TabletId newTabletId(String tableId, String endRow, String prevRow) {
<<<<<<< HEAD
    return new TabletIdImpl(new KeyExtent(Table.ID.of(tableId), endRow == null ? null : new Text(endRow), prevRow == null ? null : new Text(prevRow)));
=======
    return new TabletIdImpl(new KeyExtent(tableId, endRow == null ? null : new Text(endRow),
        prevRow == null ? null : new Text(prevRow)));
>>>>>>> f4f43feb
  }

  @Test
  public void testBasic() throws Exception {
    Connector conn = getConnector();
    String tableName = getUniqueNames(1)[0];

    conn.tableOperations().create(tableName);

    Range r1 = new Range("m");
    Range r2 = new Range("o", "x");

    String tableId = conn.tableOperations().tableIdMap().get(tableName);

    TabletId t1 = newTabletId(tableId, null, null);
    TabletId t2 = newTabletId(tableId, "r", null);
    TabletId t3 = newTabletId(tableId, null, "r");

    ArrayList<Range> ranges = new ArrayList<>();

    HashSet<String> tservers = new HashSet<>(conn.instanceOperations().getTabletServers());

    ranges.add(r1);
    Locations ret = conn.tableOperations().locate(tableName, ranges);
    assertContains(ret, tservers, ImmutableMap.of(r1, ImmutableSet.of(t1)),
        ImmutableMap.of(t1, ImmutableSet.of(r1)));

    ranges.add(r2);
    ret = conn.tableOperations().locate(tableName, ranges);
    assertContains(ret, tservers, ImmutableMap.of(r1, ImmutableSet.of(t1), r2, ImmutableSet.of(t1)),
        ImmutableMap.of(t1, ImmutableSet.of(r1, r2)));

    TreeSet<Text> splits = new TreeSet<>();
    splits.add(new Text("r"));
    conn.tableOperations().addSplits(tableName, splits);

    ret = conn.tableOperations().locate(tableName, ranges);
    assertContains(ret, tservers,
        ImmutableMap.of(r1, ImmutableSet.of(t2), r2, ImmutableSet.of(t2, t3)),
        ImmutableMap.of(t2, ImmutableSet.of(r1, r2), t3, ImmutableSet.of(r2)));

    conn.tableOperations().offline(tableName, true);

    try {
      conn.tableOperations().locate(tableName, ranges);
      Assert.fail();
    } catch (TableOfflineException e) {
      // expected
    }

    conn.tableOperations().delete(tableName);

    try {
      conn.tableOperations().locate(tableName, ranges);
      Assert.fail();
    } catch (TableNotFoundException e) {
      // expected
    }
  }
}<|MERGE_RESOLUTION|>--- conflicted
+++ resolved
@@ -76,12 +76,8 @@
   }
 
   private static TabletId newTabletId(String tableId, String endRow, String prevRow) {
-<<<<<<< HEAD
-    return new TabletIdImpl(new KeyExtent(Table.ID.of(tableId), endRow == null ? null : new Text(endRow), prevRow == null ? null : new Text(prevRow)));
-=======
-    return new TabletIdImpl(new KeyExtent(tableId, endRow == null ? null : new Text(endRow),
-        prevRow == null ? null : new Text(prevRow)));
->>>>>>> f4f43feb
+    return new TabletIdImpl(new KeyExtent(Table.ID.of(tableId),
+        endRow == null ? null : new Text(endRow), prevRow == null ? null : new Text(prevRow)));
   }
 
   @Test
