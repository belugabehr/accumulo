--- conflicted
+++ resolved
@@ -20,12 +20,9 @@
 
 import org.apache.accumulo.core.cli.BatchWriterOpts;
 import org.apache.accumulo.core.cli.ScannerOpts;
-<<<<<<< HEAD
-import org.apache.accumulo.core.client.ConnectionInfo;
-=======
 import org.apache.accumulo.core.client.AccumuloException;
 import org.apache.accumulo.core.client.AccumuloSecurityException;
->>>>>>> 76c0cc1f
+import org.apache.accumulo.core.client.ConnectionInfo;
 import org.apache.accumulo.core.client.Connector;
 import org.apache.accumulo.core.client.TableNotFoundException;
 import org.apache.accumulo.core.util.CachedConfiguration;
@@ -68,30 +65,20 @@
 
   @Test
   public void test() throws Exception {
-<<<<<<< HEAD
     runTest(getConnector(), getConnectionInfo(), getCluster().getFileSystem(),
         getCluster().getTemporaryPath(), getUniqueNames(1)[0], this.getClass().getName(),
-        testName.getMethodName());
-  }
-
-  static void runTest(Connector c, ConnectionInfo info, FileSystem fs, Path basePath,
-      String tableName, String filePrefix, String dirSuffix) throws Exception {
-=======
-    runTest(getConnector(), getCluster().getFileSystem(), getCluster().getTemporaryPath(),
-        getAdminPrincipal(), getUniqueNames(1)[0], this.getClass().getName(),
         testName.getMethodName(), false);
   }
 
   @Test
   public void testOld() throws Exception {
-    runTest(getConnector(), getCluster().getFileSystem(), getCluster().getTemporaryPath(),
-        getAdminPrincipal(), getUniqueNames(1)[0], this.getClass().getName(),
+    runTest(getConnector(), getConnectionInfo(), getCluster().getFileSystem(),
+        getCluster().getTemporaryPath(), getUniqueNames(1)[0], this.getClass().getName(),
         testName.getMethodName(), true);
   }
 
-  static void runTest(Connector c, FileSystem fs, Path basePath, String principal, String tableName,
-      String filePrefix, String dirSuffix, boolean useOld) throws Exception {
->>>>>>> 76c0cc1f
+  static void runTest(Connector c, ConnectionInfo info, FileSystem fs, Path basePath,
+      String tableName, String filePrefix, String dirSuffix, boolean useOld) throws Exception {
     c.tableOperations().create(tableName);
 
     Path base = new Path(basePath, "testBulkFail_" + dirSuffix);
