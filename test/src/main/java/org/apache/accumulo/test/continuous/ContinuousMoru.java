/*
 * Licensed to the Apache Software Foundation (ASF) under one or more
 * contributor license agreements.  See the NOTICE file distributed with
 * this work for additional information regarding copyright ownership.
 * The ASF licenses this file to You under the Apache License, Version 2.0
 * (the "License"); you may not use this file except in compliance with
 * the License.  You may obtain a copy of the License at
 *
 *     http://www.apache.org/licenses/LICENSE-2.0
 *
 * Unless required by applicable law or agreed to in writing, software
 * distributed under the License is distributed on an "AS IS" BASIS,
 * WITHOUT WARRANTIES OR CONDITIONS OF ANY KIND, either express or implied.
 * See the License for the specific language governing permissions and
 * limitations under the License.
 */
package org.apache.accumulo.test.continuous;

import static com.google.common.base.Charsets.UTF_8;

import java.io.IOException;
import java.nio.charset.StandardCharsets;
import java.util.Random;
import java.util.Set;
import java.util.UUID;

import org.apache.accumulo.core.cli.BatchWriterOpts;
import org.apache.accumulo.core.client.AccumuloSecurityException;
import org.apache.accumulo.core.client.mapreduce.AccumuloInputFormat;
import org.apache.accumulo.core.client.mapreduce.AccumuloOutputFormat;
import org.apache.accumulo.core.data.Key;
import org.apache.accumulo.core.data.Mutation;
import org.apache.accumulo.core.data.Range;
import org.apache.accumulo.core.data.Value;
import org.apache.accumulo.core.security.ColumnVisibility;
import org.apache.accumulo.core.util.CachedConfiguration;
import org.apache.accumulo.test.continuous.ContinuousIngest.BaseOpts;
import org.apache.accumulo.test.continuous.ContinuousIngest.ShortConverter;
import org.apache.hadoop.conf.Configuration;
import org.apache.hadoop.conf.Configured;
import org.apache.hadoop.io.Text;
import org.apache.hadoop.io.WritableComparator;
import org.apache.hadoop.mapreduce.Job;
import org.apache.hadoop.mapreduce.Mapper;
import org.apache.hadoop.util.Tool;
import org.apache.hadoop.util.ToolRunner;

import com.beust.jcommander.Parameter;
import com.beust.jcommander.validators.PositiveInteger;

/**
 * A map only job that reads a table created by continuous ingest and creates doubly linked list. This map reduce job tests the ability of a map only job to
 * read and write to accumulo at the same time. This map reduce job mutates the table in such a way that it should not create any undefined nodes.
 * 
 */
public class ContinuousMoru extends Configured implements Tool {
  private static final String PREFIX = ContinuousMoru.class.getSimpleName() + ".";
  private static final String MAX_CQ = PREFIX + "MAX_CQ";
  private static final String MAX_CF = PREFIX + "MAX_CF";
  private static final String MAX = PREFIX + "MAX";
  private static final String MIN = PREFIX + "MIN";
  private static final String CI_ID = PREFIX + "CI_ID";
  
  static enum Counts {
    SELF_READ;
  }
  
  public static class CMapper extends Mapper<Key,Value,Text,Mutation> {
    
    private short max_cf;
    private short max_cq;
    private Random random;
    private String ingestInstanceId;
    private byte[] iiId;
    private long count;
    
    private static final ColumnVisibility EMPTY_VIS = new ColumnVisibility();
    
    @Override
    public void setup(Context context) throws IOException, InterruptedException {
      int max_cf = context.getConfiguration().getInt(MAX_CF, -1);
      int max_cq = context.getConfiguration().getInt(MAX_CQ, -1);
      
      if (max_cf > Short.MAX_VALUE || max_cq > Short.MAX_VALUE)
        throw new IllegalArgumentException();
      
      this.max_cf = (short) max_cf;
      this.max_cq = (short) max_cq;
      
      random = new Random();
      ingestInstanceId = context.getConfiguration().get(CI_ID);
<<<<<<< HEAD
      iiId = ingestInstanceId.getBytes(StandardCharsets.UTF_8);
=======
      iiId = ingestInstanceId.getBytes(UTF_8);
>>>>>>> 9b20a9d4
      
      count = 0;
    }
    
    @Override
    public void map(Key key, Value data, Context context) throws IOException, InterruptedException {
      
      ContinuousWalk.validate(key, data);
      
      if (WritableComparator.compareBytes(iiId, 0, iiId.length, data.get(), 0, iiId.length) != 0) {
        // only rewrite data not written by this M/R job
        byte[] val = data.get();
        
        int offset = ContinuousWalk.getPrevRowOffset(val);
        if (offset > 0) {
<<<<<<< HEAD
          long rowLong = Long.parseLong(new String(val, offset, 16, StandardCharsets.UTF_8), 16);
=======
          long rowLong = Long.parseLong(new String(val, offset, 16, UTF_8), 16);
>>>>>>> 9b20a9d4
          Mutation m = ContinuousIngest.genMutation(rowLong, random.nextInt(max_cf), random.nextInt(max_cq), EMPTY_VIS, iiId, count++, key.getRowData()
              .toArray(), random, true);
          context.write(null, m);
        }
        
      } else {
        ContinuousVerify.increment(context.getCounter(Counts.SELF_READ));
      }
    }
  }
  
  static class Opts extends BaseOpts {
    @Parameter(names = "--maxColF", description = "maximum column family value to use", converter=ShortConverter.class)
    short maxColF = Short.MAX_VALUE;
    
    @Parameter(names = "--maxColQ", description = "maximum column qualifier value to use", converter=ShortConverter.class)
    short maxColQ = Short.MAX_VALUE;
    
    @Parameter(names = "--maxMappers", description = "the maximum number of mappers to use", required = true, validateWith = PositiveInteger.class)
    int maxMaps = 0;
  }
  
  @Override
  public int run(String[] args) throws IOException, InterruptedException, ClassNotFoundException, AccumuloSecurityException {
    Opts opts = new Opts();
    BatchWriterOpts bwOpts = new BatchWriterOpts();
    opts.parseArgs(ContinuousMoru.class.getName(), args, bwOpts);

    @SuppressWarnings("deprecation")
    Job job = new Job(getConf(), this.getClass().getSimpleName() + "_" + System.currentTimeMillis());
    job.setJarByClass(this.getClass());
    
    job.setInputFormatClass(AccumuloInputFormat.class);
    opts.setAccumuloConfigs(job);
    
    // set up ranges
    try {
      Set<Range> ranges = opts.getConnector().tableOperations().splitRangeByTablets(opts.getTableName(), new Range(), opts.maxMaps);
      AccumuloInputFormat.setRanges(job, ranges);
      AccumuloInputFormat.setAutoAdjustRanges(job, false);
    } catch (Exception e) {
      throw new IOException(e);
    }
    
    job.setMapperClass(CMapper.class);
    
    job.setNumReduceTasks(0);
    
    job.setOutputFormatClass(AccumuloOutputFormat.class);
    AccumuloOutputFormat.setBatchWriterOptions(job, bwOpts.getBatchWriterConfig());
    
    Configuration conf = job.getConfiguration();
    conf.setLong(MIN, opts.min);
    conf.setLong(MAX, opts.max);
    conf.setInt(MAX_CF, opts.maxColF);
    conf.setInt(MAX_CQ, opts.maxColQ);
    conf.set(CI_ID, UUID.randomUUID().toString());
    
    job.waitForCompletion(true);
    opts.stopTracing();
    return job.isSuccessful() ? 0 : 1;
  }
  
  /**
   * 
   * @param args
   *          instanceName zookeepers username password table columns outputpath
   */
  public static void main(String[] args) throws Exception {
    int res = ToolRunner.run(CachedConfiguration.getInstance(), new ContinuousMoru(), args);
    if (res != 0)
      System.exit(res);
  }
}<|MERGE_RESOLUTION|>--- conflicted
+++ resolved
@@ -16,10 +16,9 @@
  */
 package org.apache.accumulo.test.continuous;
 
-import static com.google.common.base.Charsets.UTF_8;
+import static java.nio.charset.StandardCharsets.UTF_8;
 
 import java.io.IOException;
-import java.nio.charset.StandardCharsets;
 import java.util.Random;
 import java.util.Set;
 import java.util.UUID;
@@ -89,11 +88,7 @@
       
       random = new Random();
       ingestInstanceId = context.getConfiguration().get(CI_ID);
-<<<<<<< HEAD
-      iiId = ingestInstanceId.getBytes(StandardCharsets.UTF_8);
-=======
       iiId = ingestInstanceId.getBytes(UTF_8);
->>>>>>> 9b20a9d4
       
       count = 0;
     }
@@ -109,11 +104,7 @@
         
         int offset = ContinuousWalk.getPrevRowOffset(val);
         if (offset > 0) {
-<<<<<<< HEAD
-          long rowLong = Long.parseLong(new String(val, offset, 16, StandardCharsets.UTF_8), 16);
-=======
           long rowLong = Long.parseLong(new String(val, offset, 16, UTF_8), 16);
->>>>>>> 9b20a9d4
           Mutation m = ContinuousIngest.genMutation(rowLong, random.nextInt(max_cf), random.nextInt(max_cq), EMPTY_VIS, iiId, count++, key.getRowData()
               .toArray(), random, true);
           context.write(null, m);
