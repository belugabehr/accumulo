/*
 * Licensed to the Apache Software Foundation (ASF) under one or more
 * contributor license agreements.  See the NOTICE file distributed with
 * this work for additional information regarding copyright ownership.
 * The ASF licenses this file to You under the Apache License, Version 2.0
 * (the "License"); you may not use this file except in compliance with
 * the License.  You may obtain a copy of the License at
 *
 *     http://www.apache.org/licenses/LICENSE-2.0
 *
 * Unless required by applicable law or agreed to in writing, software
 * distributed under the License is distributed on an "AS IS" BASIS,
 * WITHOUT WARRANTIES OR CONDITIONS OF ANY KIND, either express or implied.
 * See the License for the specific language governing permissions and
 * limitations under the License.
 */
package org.apache.accumulo.minicluster.impl;

import static org.junit.Assert.assertEquals;
import static org.junit.Assert.assertNotNull;
import static org.junit.Assert.assertTrue;

import java.io.File;
import java.util.Arrays;
import java.util.Collection;
import java.util.List;
import java.util.Map;

import org.apache.accumulo.core.client.Connector;
import org.apache.accumulo.core.client.Scanner;
import org.apache.accumulo.core.client.admin.TableOperations;
import org.apache.accumulo.core.client.security.tokens.PasswordToken;
import org.apache.accumulo.core.master.thrift.MasterGoalState;
import org.apache.accumulo.core.master.thrift.MasterMonitorInfo;
import org.apache.accumulo.core.master.thrift.MasterState;
import org.apache.accumulo.core.metadata.MetadataTable;
import org.apache.accumulo.core.metadata.RootTable;
import org.apache.accumulo.core.security.Authorizations;
import org.apache.accumulo.minicluster.ServerType;
import org.apache.commons.io.FileUtils;
import org.apache.log4j.Level;
import org.apache.log4j.Logger;
import org.junit.AfterClass;
import org.junit.BeforeClass;
import org.junit.Test;

import com.google.common.collect.Iterators;

public class MiniAccumuloClusterImplTest {
  public static File testDir;

  private static MiniAccumuloClusterImpl accumulo;

  private static final int NUM_TSERVERS = 2;

  private static String TEST_TABLE = "test";
  private static String testTableID;

  @BeforeClass
  public static void setupMiniCluster() throws Exception {
    Logger.getLogger("org.apache.zookeeper").setLevel(Level.ERROR);

    File baseDir = new File(System.getProperty("user.dir") + "/target/mini-tests");
    assertTrue(baseDir.mkdirs() || baseDir.isDirectory());
    testDir = new File(baseDir, MiniAccumuloClusterImplTest.class.getName());
    FileUtils.deleteQuietly(testDir);
    assertTrue(testDir.mkdir());

    MiniAccumuloConfigImpl config = new MiniAccumuloConfigImpl(testDir, "superSecret")
        .setJDWPEnabled(true);
    // expressly set number of tservers since we assert it later, in case the default changes
    config.setNumTservers(NUM_TSERVERS);
    accumulo = new MiniAccumuloClusterImpl(config);
    accumulo.start();
    // create a table to ensure there are some entries in the !0 table
    Connector conn = accumulo.getConnector("root", new PasswordToken("superSecret"));
    TableOperations tableops = conn.tableOperations();
    tableops.create(TEST_TABLE);
    testTableID = tableops.tableIdMap().get(TEST_TABLE);

    Scanner s = conn.createScanner(TEST_TABLE, Authorizations.EMPTY);
    Iterators.size(s.iterator());
  }

  @Test(timeout = 10000)
  public void testAccurateProcessListReturned() throws Exception {
    Map<ServerType,Collection<ProcessReference>> procs = accumulo.getProcesses();

    assertTrue(procs.containsKey(ServerType.GARBAGE_COLLECTOR));

    for (ServerType t : new ServerType[] {ServerType.MASTER, ServerType.TABLET_SERVER,
        ServerType.ZOOKEEPER}) {
      assertTrue(procs.containsKey(t));
      Collection<ProcessReference> procRefs = procs.get(t);
      assertTrue(1 <= procRefs.size());

      for (ProcessReference procRef : procRefs) {
        assertNotNull(procRef);
      }
    }
  }

  @Test(timeout = 60000)
  public void saneMonitorInfo() throws Exception {
    MasterMonitorInfo stats;
    while (true) {
      stats = accumulo.getMasterMonitorInfo();
      if (stats.tableMap.size() <= 2) {
        continue;
      }

      if (null != stats.tServerInfo && stats.tServerInfo.size() == NUM_TSERVERS) {
        break;
      }
    }
    List<MasterState> validStates = Arrays.asList(MasterState.values());
    List<MasterGoalState> validGoals = Arrays.asList(MasterGoalState.values());
    assertTrue("master state should be valid.", validStates.contains(stats.state));
    assertTrue("master goal state should be in " + validGoals + ". is " + stats.goalState,
        validGoals.contains(stats.goalState));
<<<<<<< HEAD
    Assert.assertNotNull("should have a table map.", stats.tableMap);
    Assert.assertTrue("root table should exist in " + stats.tableMap.keySet(),
        stats.tableMap.keySet().contains(RootTable.ID.canonicalID()));
    Assert.assertTrue("meta table should exist in " + stats.tableMap.keySet(),
        stats.tableMap.keySet().contains(MetadataTable.ID.canonicalID()));
    Assert.assertTrue("our test table should exist in " + stats.tableMap.keySet(),
=======
    assertNotNull("should have a table map.", stats.tableMap);
    assertTrue("root table should exist in " + stats.tableMap.keySet(),
        stats.tableMap.keySet().contains(RootTable.ID));
    assertTrue("meta table should exist in " + stats.tableMap.keySet(),
        stats.tableMap.keySet().contains(MetadataTable.ID));
    assertTrue("our test table should exist in " + stats.tableMap.keySet(),
>>>>>>> 851c2d13
        stats.tableMap.keySet().contains(testTableID));
    assertNotNull("there should be tservers.", stats.tServerInfo);
    assertEquals(NUM_TSERVERS, stats.tServerInfo.size());
  }

  @AfterClass
  public static void tearDownMiniCluster() throws Exception {
    accumulo.stop();
  }

}<|MERGE_RESOLUTION|>--- conflicted
+++ resolved
@@ -118,21 +118,12 @@
     assertTrue("master state should be valid.", validStates.contains(stats.state));
     assertTrue("master goal state should be in " + validGoals + ". is " + stats.goalState,
         validGoals.contains(stats.goalState));
-<<<<<<< HEAD
-    Assert.assertNotNull("should have a table map.", stats.tableMap);
-    Assert.assertTrue("root table should exist in " + stats.tableMap.keySet(),
-        stats.tableMap.keySet().contains(RootTable.ID.canonicalID()));
-    Assert.assertTrue("meta table should exist in " + stats.tableMap.keySet(),
-        stats.tableMap.keySet().contains(MetadataTable.ID.canonicalID()));
-    Assert.assertTrue("our test table should exist in " + stats.tableMap.keySet(),
-=======
     assertNotNull("should have a table map.", stats.tableMap);
     assertTrue("root table should exist in " + stats.tableMap.keySet(),
-        stats.tableMap.keySet().contains(RootTable.ID));
+        stats.tableMap.keySet().contains(RootTable.ID.canonicalID()));
     assertTrue("meta table should exist in " + stats.tableMap.keySet(),
-        stats.tableMap.keySet().contains(MetadataTable.ID));
+        stats.tableMap.keySet().contains(MetadataTable.ID.canonicalID()));
     assertTrue("our test table should exist in " + stats.tableMap.keySet(),
->>>>>>> 851c2d13
         stats.tableMap.keySet().contains(testTableID));
     assertNotNull("there should be tservers.", stats.tServerInfo);
     assertEquals(NUM_TSERVERS, stats.tServerInfo.size());
