--- conflicted
+++ resolved
@@ -74,18 +74,8 @@
     FileObject testDir = vfs.resolveFile(folder1.getRoot().toURI().toString());
     FileObject[] dirContents = testDir.getChildren();
 
-<<<<<<< HEAD
     AccumuloReloadingVFSClassLoader arvcl = new AccumuloReloadingVFSClassLoader(folderPath, vfs,
         ClassLoader::getSystemClassLoader, true);
-=======
-    AccumuloReloadingVFSClassLoader arvcl =
-        new AccumuloReloadingVFSClassLoader(folderPath, vfs, new ReloadingClassLoader() {
-          @Override
-          public ClassLoader getClassLoader() {
-            return ClassLoader.getSystemClassLoader();
-          }
-        }, true);
->>>>>>> 0a9837f3
 
     VFSClassLoader cl = (VFSClassLoader) arvcl.getClassLoader();
 
@@ -100,18 +90,8 @@
     FileObject testDir = vfs.resolveFile(folder1.getRoot().toURI().toString());
     FileObject[] dirContents = testDir.getChildren();
 
-<<<<<<< HEAD
-    AccumuloReloadingVFSClassLoader arvcl = new AccumuloReloadingVFSClassLoader(folderPath, vfs,
-        ClassLoader::getSystemClassLoader, 1000, true);
-=======
-    AccumuloReloadingVFSClassLoader arvcl =
-        new AccumuloReloadingVFSClassLoader(folderPath, vfs, new ReloadingClassLoader() {
-          @Override
-          public ClassLoader getClassLoader() {
-            return ClassLoader.getSystemClassLoader();
-          }
-        }, 1000, true);
->>>>>>> 0a9837f3
+    AccumuloReloadingVFSClassLoader arvcl = new AccumuloReloadingVFSClassLoader(folderPath, vfs,
+        ClassLoader::getSystemClassLoader, 1000, true);
 
     FileObject[] files = ((VFSClassLoader) arvcl.getClassLoader()).getFileObjects();
     assertArrayEquals(createFileSystems(dirContents), files);
@@ -209,19 +189,8 @@
     FileObject testDir = vfs.resolveFile(folder1.getRoot().toURI().toString());
     FileObject[] dirContents = testDir.getChildren();
 
-<<<<<<< HEAD
-    AccumuloReloadingVFSClassLoader arvcl = new AccumuloReloadingVFSClassLoader(folderPath, vfs,
-        ClassLoader::getSystemClassLoader, 1000, true);
-=======
-    AccumuloReloadingVFSClassLoader arvcl =
-        new AccumuloReloadingVFSClassLoader(folderPath, vfs, new ReloadingClassLoader() {
-
-          @Override
-          public ClassLoader getClassLoader() {
-            return ClassLoader.getSystemClassLoader();
-          }
-        }, 1000, true);
->>>>>>> 0a9837f3
+    AccumuloReloadingVFSClassLoader arvcl = new AccumuloReloadingVFSClassLoader(folderPath, vfs,
+        ClassLoader::getSystemClassLoader, 1000, true);
 
     FileObject[] files = ((VFSClassLoader) arvcl.getClassLoader()).getFileObjects();
     assertArrayEquals(createFileSystems(dirContents), files);
@@ -262,18 +231,8 @@
     FileObject testDir = vfs.resolveFile(folder1.getRoot().toURI().toString());
     FileObject[] dirContents = testDir.getChildren();
 
-<<<<<<< HEAD
-    AccumuloReloadingVFSClassLoader arvcl = new AccumuloReloadingVFSClassLoader(folderPath, vfs,
-        ClassLoader::getSystemClassLoader, 1000, true);
-=======
-    AccumuloReloadingVFSClassLoader arvcl =
-        new AccumuloReloadingVFSClassLoader(folderPath, vfs, new ReloadingClassLoader() {
-          @Override
-          public ClassLoader getClassLoader() {
-            return ClassLoader.getSystemClassLoader();
-          }
-        }, 1000, true);
->>>>>>> 0a9837f3
+    AccumuloReloadingVFSClassLoader arvcl = new AccumuloReloadingVFSClassLoader(folderPath, vfs,
+        ClassLoader::getSystemClassLoader, 1000, true);
 
     FileObject[] files = ((VFSClassLoader) arvcl.getClassLoader()).getFileObjects();
     assertArrayEquals(createFileSystems(dirContents), files);
