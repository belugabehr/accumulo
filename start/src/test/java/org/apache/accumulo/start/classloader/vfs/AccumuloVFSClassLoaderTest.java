--- conflicted
+++ resolved
@@ -146,15 +146,9 @@
       javaIoTmpDir = javaIoTmpDir.substring(0, javaIoTmpDir.length() - File.separator.length());
     }
 
-<<<<<<< HEAD
-    Assert.assertEquals(javaIoTmpDir, tempDirParent);
-    Assert.assertTrue(tempDirName.startsWith("accumulo-vfs-cache-"));
-    Assert.assertTrue(tempDirName.endsWith(System.getProperty("user.name", "nouser")));
-=======
-    assertTrue(javaIoTmpDir.equals(tempDirParent));
+    assertEquals(javaIoTmpDir, tempDirParent);
     assertTrue(tempDirName.startsWith("accumulo-vfs-cache-"));
     assertTrue(tempDirName.endsWith(System.getProperty("user.name", "nouser")));
->>>>>>> 851c2d13
 
     Whitebox.setInternalState(AccumuloVFSClassLoader.class, "loader",
         (AccumuloReloadingVFSClassLoader) null);
@@ -181,15 +175,9 @@
     File tempDir = Whitebox.getInternalState(replicator, "tempDir");
     String tempDirParent = tempDir.getParent();
     String tempDirName = tempDir.getName();
-<<<<<<< HEAD
-    Assert.assertEquals(cacheDir, tempDirParent);
-    Assert.assertTrue(tempDirName.startsWith("accumulo-vfs-cache-"));
-    Assert.assertTrue(tempDirName.endsWith(System.getProperty("user.name", "nouser")));
-=======
-    assertTrue(cacheDir.equals(tempDirParent));
+    assertEquals(cacheDir, tempDirParent);
     assertTrue(tempDirName.startsWith("accumulo-vfs-cache-"));
     assertTrue(tempDirName.endsWith(System.getProperty("user.name", "nouser")));
->>>>>>> 851c2d13
 
     Whitebox.setInternalState(AccumuloVFSClassLoader.class, "loader",
         (AccumuloReloadingVFSClassLoader) null);
