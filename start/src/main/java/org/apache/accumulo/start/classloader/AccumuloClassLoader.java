/*
 * Licensed to the Apache Software Foundation (ASF) under one or more
 * contributor license agreements.  See the NOTICE file distributed with
 * this work for additional information regarding copyright ownership.
 * The ASF licenses this file to You under the Apache License, Version 2.0
 * (the "License"); you may not use this file except in compliance with
 * the License.  You may obtain a copy of the License at
 *
 *     http://www.apache.org/licenses/LICENSE-2.0
 *
 * Unless required by applicable law or agreed to in writing, software
 * distributed under the License is distributed on an "AS IS" BASIS,
 * WITHOUT WARRANTIES OR CONDITIONS OF ANY KIND, either express or implied.
 * See the License for the specific language governing permissions and
 * limitations under the License.
 */
package org.apache.accumulo.start.classloader;

import java.io.File;
import java.io.IOException;
import java.net.MalformedURLException;
import java.net.URI;
import java.net.URISyntaxException;
import java.net.URL;
import java.net.URLClassLoader;
import java.util.ArrayList;
import java.util.Map;
import java.util.regex.Matcher;
import java.util.regex.Pattern;

import org.apache.commons.configuration.PropertiesConfiguration;
import org.slf4j.Logger;
import org.slf4j.LoggerFactory;

import edu.umd.cs.findbugs.annotations.SuppressFBWarnings;

public class AccumuloClassLoader {

  public static final String GENERAL_CLASSPATHS = "general.classpaths";

  private static URL accumuloConfigUrl;
  private static URLClassLoader classloader;
  private static final Logger log = LoggerFactory.getLogger(AccumuloClassLoader.class);

  static {
    String configFile = System.getProperty("accumulo.properties", "accumulo.properties");
    if (configFile.startsWith("file://")) {
      try {
        File f = new File(new URI(configFile));
        if (f.exists() && !f.isDirectory()) {
          accumuloConfigUrl = f.toURI().toURL();
        } else {
          log.warn("Failed to load Accumulo configuration from " + configFile);
        }
      } catch (URISyntaxException | MalformedURLException e) {
        log.warn("Failed to load Accumulo configuration from " + configFile, e);
      }
    } else {
      accumuloConfigUrl = AccumuloClassLoader.class.getClassLoader().getResource(configFile);
      if (accumuloConfigUrl == null)
        log.warn("Failed to load Accumulo configuration '{}' from classpath", configFile);
    }
    if (accumuloConfigUrl != null)
      log.debug("Using Accumulo configuration at {}", accumuloConfigUrl.getFile());
  }

  /**
   * Returns value of property in accumulo.properties file, otherwise default value
   *
   * @param propertyName
   *          Name of the property to pull
   * @param defaultValue
   *          Value to default to if not found.
   * @return value of property or default
   */
  public static String getAccumuloProperty(String propertyName, String defaultValue) {
    if (accumuloConfigUrl == null) {
      log.warn(
          "Using default value '{}' for '{}' as there is no Accumulo configuration on classpath",
          defaultValue, propertyName);
      return defaultValue;
    }
    try {
      PropertiesConfiguration config = new PropertiesConfiguration();
      config.setDelimiterParsingDisabled(true);
      config.setThrowExceptionOnMissing(false);
      config.load(accumuloConfigUrl);
      String value = config.getString(propertyName);
      if (value != null)
        return value;
      return defaultValue;
    } catch (Exception e) {
      throw new IllegalStateException(
          "Failed to look up property " + propertyName + " in " + accumuloConfigUrl.getFile(), e);
    }
  }

  /**
   * Replace environment variables in the classpath string with their actual value
   */
  public static String replaceEnvVars(String classpath, Map<String,String> env) {
    Pattern envPat = Pattern.compile("\\$[A-Za-z][a-zA-Z0-9_]*");
    Matcher envMatcher = envPat.matcher(classpath);
    while (envMatcher.find(0)) {
      // name comes after the '$'
      String varName = envMatcher.group().substring(1);
      String varValue = env.get(varName);
      if (varValue == null) {
        varValue = "";
      }
      classpath = (classpath.substring(0, envMatcher.start()) + varValue
          + classpath.substring(envMatcher.end()));
      envMatcher.reset(classpath);
    }
    return classpath;
  }

  /**
   * Populate the list of URLs with the items in the classpath string
   */
  @SuppressFBWarnings(value = "PATH_TRAVERSAL_IN",
      justification = "class path configuration is controlled by admin, not unchecked user input")
  private static void addUrl(String classpath, ArrayList<URL> urls) throws MalformedURLException {
    classpath = classpath.trim();
    if (classpath.length() == 0)
      return;

    classpath = replaceEnvVars(classpath, System.getenv());

    // Try to make a URI out of the classpath
    URI uri = null;
    try {
      uri = new URI(classpath);
    } catch (URISyntaxException e) {
      // Not a valid URI
    }

    if (uri == null || !uri.isAbsolute()
        || (uri.getScheme() != null && uri.getScheme().equals("file://"))) {
      // Then treat this URI as a File.
      // This checks to see if the url string is a dir if it expand and get all jars in that
      // directory
      final File extDir = new File(classpath);
      if (extDir.isDirectory())
        urls.add(extDir.toURI().toURL());
      else {
        if (extDir.getParentFile() != null) {
          File[] extJars = extDir.getParentFile()
              .listFiles((dir, name) -> name.matches("^" + extDir.getName()));
          if (extJars != null && extJars.length > 0) {
            for (File jar : extJars)
              urls.add(jar.toURI().toURL());
          } else {
            log.debug("ignoring classpath entry {}", classpath);
          }
        } else {
          log.debug("ignoring classpath entry {}", classpath);
        }
      }
    } else {
      urls.add(uri.toURL());
    }

  }

  private static ArrayList<URL> findAccumuloURLs() throws IOException {
    String cp = getAccumuloProperty(GENERAL_CLASSPATHS, null);
    if (cp == null)
      return new ArrayList<>();
    log.warn("'{}' is deprecated but was set to '{}' ", GENERAL_CLASSPATHS, cp);
    String[] cps = replaceEnvVars(cp, System.getenv()).split(",");
    ArrayList<URL> urls = new ArrayList<>();
    for (String classpath : cps) {
      if (!classpath.startsWith("#")) {
        addUrl(classpath, urls);
      }
    }
    return urls;
  }

  public static synchronized ClassLoader getClassLoader() throws IOException {
    if (classloader == null) {
      ArrayList<URL> urls = findAccumuloURLs();

      ClassLoader parentClassLoader = AccumuloClassLoader.class.getClassLoader();

<<<<<<< HEAD
      log.debug("Create 2nd tier ClassLoader using URLs: {}", urls);
      classloader = new URLClassLoader(urls.toArray(new URL[urls.size()]), parentClassLoader) {
        @Override
        protected synchronized Class<?> loadClass(String name, boolean resolve)
            throws ClassNotFoundException {
=======
      log.debug("Create 2nd tier ClassLoader using URLs: " + urls.toString());
      URLClassLoader aClassLoader =
          new URLClassLoader(urls.toArray(new URL[urls.size()]), parentClassLoader) {
            @Override
            protected synchronized Class<?> loadClass(String name, boolean resolve)
                throws ClassNotFoundException {
>>>>>>> 0a9837f3

              if (name.startsWith("org.apache.accumulo.start.classloader.vfs")) {
                Class<?> c = findLoadedClass(name);
                if (c == null) {
                  try {
                    // try finding this class here instead of parent
                    findClass(name);
                  } catch (ClassNotFoundException e) {}
                }
              }
              return super.loadClass(name, resolve);
            }
<<<<<<< HEAD
          }
          return super.loadClass(name, resolve);
        }
      };
=======
          };
      classloader = aClassLoader;
>>>>>>> 0a9837f3
    }

    return classloader;
  }
}<|MERGE_RESOLUTION|>--- conflicted
+++ resolved
@@ -145,8 +145,8 @@
         urls.add(extDir.toURI().toURL());
       else {
         if (extDir.getParentFile() != null) {
-          File[] extJars = extDir.getParentFile()
-              .listFiles((dir, name) -> name.matches("^" + extDir.getName()));
+          File[] extJars =
+              extDir.getParentFile().listFiles((dir, name) -> name.matches("^" + extDir.getName()));
           if (extJars != null && extJars.length > 0) {
             for (File jar : extJars)
               urls.add(jar.toURI().toURL());
@@ -184,41 +184,24 @@
 
       ClassLoader parentClassLoader = AccumuloClassLoader.class.getClassLoader();
 
-<<<<<<< HEAD
       log.debug("Create 2nd tier ClassLoader using URLs: {}", urls);
       classloader = new URLClassLoader(urls.toArray(new URL[urls.size()]), parentClassLoader) {
         @Override
         protected synchronized Class<?> loadClass(String name, boolean resolve)
             throws ClassNotFoundException {
-=======
-      log.debug("Create 2nd tier ClassLoader using URLs: " + urls.toString());
-      URLClassLoader aClassLoader =
-          new URLClassLoader(urls.toArray(new URL[urls.size()]), parentClassLoader) {
-            @Override
-            protected synchronized Class<?> loadClass(String name, boolean resolve)
-                throws ClassNotFoundException {
->>>>>>> 0a9837f3
-
-              if (name.startsWith("org.apache.accumulo.start.classloader.vfs")) {
-                Class<?> c = findLoadedClass(name);
-                if (c == null) {
-                  try {
-                    // try finding this class here instead of parent
-                    findClass(name);
-                  } catch (ClassNotFoundException e) {}
-                }
-              }
-              return super.loadClass(name, resolve);
+
+          if (name.startsWith("org.apache.accumulo.start.classloader.vfs")) {
+            Class<?> c = findLoadedClass(name);
+            if (c == null) {
+              try {
+                // try finding this class here instead of parent
+                findClass(name);
+              } catch (ClassNotFoundException e) {}
             }
-<<<<<<< HEAD
           }
           return super.loadClass(name, resolve);
         }
       };
-=======
-          };
-      classloader = aClassLoader;
->>>>>>> 0a9837f3
     }
 
     return classloader;
