******************************************************************************
0. Introduction

Apache Accumulo is a sorted, distributed key/value store based on Google's 
BigTable design. It is built on top of Apache Hadoop, Zookeeper, and Thrift. It 
features a few novel improvements on the BigTable design in the form of 
cell-level access labels and a server-side programming mechanism that can modify
key/value pairs at various points in the data management process.

******************************************************************************
1. Building

In the normal tarball or RPM release of accumulo, everything is built and
ready to go on x86 GNU/Linux: there is no build step.

However, if you only have source code, or you wish to make changes, you need to
have maven configured to get Accumulo prerequisites from repositories.  See
the pom.xml file for the necessary components. Activate the 'docs' profile to build
the Accumulo developer and user manual.

<<<<<<< HEAD
Run "mvn package -P assemble" to build a distribution, or run 
"mvn package -P assemble,docs" to also build the documentation. By default, 
Accumulo compiles against Hadoop 1.0.4.  To compile against a different version
that is compatible with Hadoop 1.0, specify hadoop.version on the command line,
e.g. "-Dhadoop.version=0.20.205.0" or "-Dhadoop.version=1.1.0".  To compile 
against Hadoop 2.0, specify "-Dhadoop.profile=2.0".  By default this uses
2.0.4-alpha.  To compile against a different 2.0-compatible version, specify
the profile and version, e.g. "-Dhadoop.profile=2.0 -Dhadoop.version=0.23.5".
=======
Run "mvn package && mvn assembly:single -N". By default, Accumulo compiles
against Hadoop 0.20.203.0.  To compile against a different version
that is compatible with Hadoop 1, specify hadoop.version on the command line,
e.g. "-Dhadoop.version=0.20.205.0" or "-Dhadoop.version=1.1.0".  To compile 
against Hadoop 2, specify "-Dhadoop.profile=2".  By default this uses
2.2.0.  To compile against a different Hadoop 2-compatible version, specify
the profile and version, e.g. "-Dhadoop.profile=2 -Dhadoop.version=0.23.5".
>>>>>>> 71f150a7

If you are running on another Unix-like operating system (OSX, etc) then
you may wish to build the native libraries.  They are not strictly necessary
but having them available suppresses a runtime warning:

  $ ( cd ./server/src/main/c++ ; make )

If you want to build the debian release, use the command "mvn install -Pdeb" to 
generate the .deb files in the target/ directory. Please follow the steps at 
https://cwiki.apache.org/BIGTOP/how-to-install-hadoop-distribution-from-bigtop.html
to add bigtop to your debian sources list. This will make it substantially
easier to install.

******************************************************************************
2. Deployment

Copy the accumulo tar file produced by mvn package from the assemble/target/
directory to the desired destination, then untar it (e.g. 
tar xzf accumulo-1.5.0-bin.tar.gz).

If you are using the RPM, install the RPM on every machine that will run
accumulo.

******************************************************************************
3. Upgrading from 1.4 to 1.5

 This happens automatically the first time Accumulo 1.5 is started.  

  * Stop the 1.4 instance.  
  * Configure 1.5 to use the hdfs directory, walog directories, and zookeepers
    that 1.4 was using.
  * Copy other 1.4 configuration options as needed.
  * Start Accumulo 1.5. 

******************************************************************************
4. Configuring

Apache Accumulo has two prerequisites, hadoop and zookeeper. Zookeeper must be 
at least version 3.3.0. Both of these must be installed and configured. 
Zookeeper normally only allows for 10 connections from one computer.  On a 
single-host install, this number is a little too low.  Add the following to the 
$ZOOKEEPER_HOME/conf/zoo.cfg file:

   maxClientCnxns=100

Ensure you (or the some special hadoop user account) have accounts on all of
the machines in the cluster and that hadoop and accumulo install files can be
found in the same location on every machine in the cluster.  You will need to
have password-less ssh set up as described in the hadoop documentation. 

You will need to have hadoop installed and configured on your system.  Accumulo
1.5.0 has been tested with hadoop version 1.0.4.  To avoid data loss,
you must enable HDFS durable sync.  How you enable this depends on your version
of Hadoop. Please consult the table below for information regarding your version.
If you need to set the coniguration, please be sure to restart HDFS. See 
ACCUMULO-623 for more information.

HADOOP RELEASE          VERSION           SYNC NAME             DEFAULT
Apache Hadoop           0.20.205          dfs.support.append    false
Apache Hadoop            0.23.x           dfs.support.append    true
Apache Hadoop             1.0.x           dfs.support.append    false
Apache Hadoop             1.1.x           dfs.durable.sync      true
Apache Hadoop          2.0.0-2.0.4        dfs.support.append    true
Cloudera CDH             3u0-3u3             ????               true
Cloudera CDH               3u4            dfs.support.append    true
Hortonworks HDP           `1.0            dfs.support.append    false
Hortonworks HDP           `1.1            dfs.support.append    false

Additionally, it is strongly recommended that you enable 'dfs.datanode.synconclose'
in your hdfs-site.xml configuration file to ensure that, in the face of unexpected 
power loss to a datanode, files are wholly synced to disk.

Additionally, it is strongly recommended that you enable 'dfs.datanode.synconclose'
(only available in Apache Hadoop >=1.1.1 or >=0.23) in your hdfs-site.xml configuration 
file to ensure that, in the face of unexpected power loss to a datanode, files are 
wholly synced to disk.

The example accumulo configuration files are placed in directories based on the 
memory footprint for the accumulo processes.  If you are using native libraries
for you tablet server in-memory map, then you can use the files in "native-standalone".
If you get warnings about not being able to load the native libraries, you can
use the configuration files in "standalone".

For testing on a single computer, use a fairly small configuration:

  $ cp conf/examples/512MB/native-standalone/* conf

Please note that the footprints are for only the Accumulo system processes, so 
ample space should be left for other processes like hadoop, zookeeper, and the 
accumulo client code.  These directories must be at the same location on every 
node in the cluster.

If you are configuring a larger cluster you will need to create the configuration
files yourself and propogate the changes to the $ACCUMULO_CONF_DIR directories:

   Create a "slaves" file in $ACCUMULO_CONF_DIR/.  This is a list of machines
   where tablet servers and loggers will run.

   Create a "masters" file in $ACCUMULO_CONF_DIR/.  This is a list of
   machines where the master server will run. 

   Create conf/accumulo-env.sh following the template of
   example/3GB/native-standalone/accumulo-env.sh.  

However you create your configuration files, you will need to set 
JAVA_HOME, HADOOP_HOME, and ZOOKEEPER_HOME in conf/accumulo-env.sh

Note that zookeeper client jar files must be installed on every machine, but 
the server should not be run on every machine.

Create the $ACCUMULO_LOG_DIR on every machine in the slaves file.

* Note that you will be specifying the Java heap space in accumulo-env.sh.  
You should make sure that the total heap space used for the accumulo tserver,
logger and the hadoop datanode and tasktracker is less than the available
memory on each slave node in the cluster.  On large clusters, it is recommended
that the accumulo master, hadoop namenode, secondary namenode, and hadoop
jobtracker all be run on separate machines to allow them to use more heap
space.  If you are running these on the same machine on a small cluster, make
sure their heap space settings fit within the available memory.  The zookeeper
instances are also time sensitive and should be on machines that will not be
heavily loaded, or over-subscribed for memory.

Edit conf/accumulo-site.xml.  You must set the zookeeper servers in this
file (instance.zookeeper.host).  Look at docs/config.html to see what
additional variables you can modify and what the defaults are.

It is advisable to change the instance secret (instance.secret) to some new
value.  Also ensure that the accumulo-site.xml file is not readable by other
users on the machine.

Synchronize your accumulo conf directory across the cluster.  As a precaution
against mis-configured systems, servers using different configuration files
will not communicate with the rest of the cluster.

Accumulo requires the hadoop "commons-io" java package.  This is normally
distributed with hadoop.  However, it was not distributed with hadoop-0.20.
If your hadoop distribution does not provide this package, you will need
to obtain it and put the commons-io jar file in $ACCUMULO_HOME/lib. See the
pom.xml file for version information.

******************************************************************************
5. Running Apache Accumulo

Make sure hadoop is configured on all of the machines in the cluster, including
access to a shared hdfs instance.  Make sure hdfs is running.

Make sure zookeeper is configured and running on at least one machine in the
cluster.

Run "bin/accumulo init" to create the hdfs directory structure
(hdfs:///accumulo/*) and initial zookeeper settings. This will also allow you
to also configure the initial root password. Only do this once. 

Start accumulo using the bin/start-all.sh script.

Use the "bin/accumulo shell -u <username>" command to run an accumulo shell
interpreter.  Within this interpreter, run "createtable <tablename>" to create
a table, and run "table <tablename>" followed by "scan" to scan a table.

In the example below a table is created, data is inserted, and the table is
scanned.

    $ ./bin/accumulo shell -u root
    Enter current password for 'root'@'accumulo': ******

    Shell - Apache Accumulo Interactive Shell
    - 
    - version: 1.5.0
    - instance name: accumulo
    - instance id: f5947fe6-081e-41a8-9877-43730c4dfc6f
    - 
    - type 'help' for a list of available commands
    - 
    root@ac> createtable foo
    root@ac foo> insert row1 colf1 colq1 val1
    root@ac foo> insert row1 colf1 colq2 val2
    root@ac foo> scan
    row1 colf1:colq1 []    val1
    row1 colf1:colq2 []    val2

The example below start the shell, switches to table foo, and scans for a
certain column.

    $ ./bin/accumulo shell -u root
    Enter current password for 'root'@'accumulo': ******

    Shell - Apache Accumulo Interactive Shell
    - 
    - version: 1.5.0
    - instance name: accumulo
    - instance id: f5947fe6-081e-41a8-9877-43730c4dfc6f
    - 
    - type 'help' for a list of available commands
    - 
    root@ac> table foo
    root@ac foo> scan -c colf1:colq2
    row1 colf1:colq2 []    val2


If you are running on top of hdfs with kerberos enabled, then you need to do
some extra work. First, create an Accumulo principal

  kadmin.local -q "addprinc -randkey accumulo/<host.domain.name>"

where <host.domain.name> is replaced by a fully qualified domain name. Export
the principals to a keytab file. It is safer to create a unique keytab file for each
server, but you can also glob them if you wish.

  kadmin.local -q "xst -k accumulo.keytab -glob accumulo*"

Place this file in $ACCUMULO_CONF_DIR for every host. It should be owned by
the accumulo user and chmodded to 400. Add the following to the accumulo-env.sh

  kinit -kt $ACCUMULO_HOME/conf/accumulo.keytab accumulo/`hostname -f`

In the accumulo-site.xml file on each node, add settings for general.kerberos.keytab
and general.kerberos.principal, where the keytab setting is the absolute path
to the keytab file ($ACCUMULO_HOME is valid to use) and principal is set to
accumulo/_HOST@<REALM>, where REALM is set to your kerberos realm. You may use
_HOST in lieu of your individual host names.

  <property>
    <name>general.kerberos.keytab</name>
    <value>$ACCUMULO_CONF_DIR/accumulo.keytab</value>
  </property>

  <property>
    <name>general.kerberos.principal</name>
    <value>accumulo/_HOST@MYREALM</value>
  </property> 

You can then start up Accumulo as you would with the accumulo user, and it will
automatically handle the kerberos keys needed to access hdfs.

Please Note: You may have issues initializing Accumulo while running kerberos HDFS.
You can resolve this by temporarily granting the accumulo user write access to the
hdfs root directory, running init, and then revoking write permission in the root 
directory (be sure to maintain access to the /accumulo directory).

******************************************************************************
6. Monitoring Apache Accumulo

You can point your browser to the master host, on port 50095 to see the status
of accumulo across the cluster.  You can even do this with the text-based
browser "links":

 $ links http://localhost:50095

From this GUI, you can ensure that tablets are assigned, tables are online,
tablet servers are up. You can monitor query and ingest rates across the
cluster.

******************************************************************************
7. Stopping Apache Accumulo

Do not kill the tabletservers or run bin/tdown.sh unless absolutely necessary.
Recovery from a catastrophic loss of servers can take a long time. To shutdown
cleanly, run "bin/stop-all.sh" and the master will orchestrate the shutdown of
all the tablet servers.  Shutdown waits for all writes to finish, so it may
take some time for particular configurations.  

******************************************************************************
8. Logging

DEBUG and above are logged to the logs/ dir.  To modify this behavior change
the scripts in conf/.  To change the logging dir, set ACCUMULO_LOG_DIR in
conf/accumulo-env.sh.  Stdout and stderr of each accumulo process is
redirected to the log dir.

******************************************************************************
9. API

The public accumulo API is composed of :
  
 * everything under org.apache.accumulo.core.client, excluding impl packages  
 * Key, Mutation, Value, and Range  in org.apache.accumulo.core.data.
 * org.apache.accumulo.server.mini  
 
To get started using accumulo review the example and the javadoc for the
packages and classes mentioned above. 

******************************************************************************
10. Performance Tuning

Apache Accumulo has exposed several configuration properties that can be 
changed.  These properties and configuration management are described in detail 
in docs/config.html.  While the default value is usually optimal, there are 
cases where a change can increase query and ingest performance.

Before changing a property from its default in a production system, you should 
develop a good understanding of the property and consider creating a test to 
prove the increased performance.

******************************************************************************

11. Export Control  

This distribution includes cryptographic software. The country in which you 
currently reside may have restrictions on the import, possession, use, and/or
re-export to another country, of encryption software. BEFORE using any 
encryption software, please check your country's laws, regulations and 
policies concerning the import, possession, or use, and re-export of encryption
software, to see if this is permitted. See <http://www.wassenaar.org/> for more
information.

The U.S. Government Department of Commerce, Bureau of Industry and Security 
(BIS), has classified this software as Export Commodity Control Number (ECCN) 
5D002.C.1, which includes information security software using or performing 
cryptographic functions with asymmetric algorithms. The form and manner of this
Apache Software Foundation distribution makes it eligible for export under the 
License Exception ENC Technology Software Unrestricted (TSU) exception (see the
BIS Export Administration Regulations, Section 740.13) for both object code and
source code.

The following provides more details on the included cryptographic software: ...

Apache Accumulo uses the built-in java cryptography libraries in it's RFile 
encryption implementation. See 
http://www.oracle.com/us/products/export/export-regulations-345813.html
for more details for on Java's cryptography features.

******************************************************************************<|MERGE_RESOLUTION|>--- conflicted
+++ resolved
@@ -18,24 +18,14 @@
 the pom.xml file for the necessary components. Activate the 'docs' profile to build
 the Accumulo developer and user manual.
 
-<<<<<<< HEAD
 Run "mvn package -P assemble" to build a distribution, or run 
 "mvn package -P assemble,docs" to also build the documentation. By default, 
-Accumulo compiles against Hadoop 1.0.4.  To compile against a different version
-that is compatible with Hadoop 1.0, specify hadoop.version on the command line,
-e.g. "-Dhadoop.version=0.20.205.0" or "-Dhadoop.version=1.1.0".  To compile 
-against Hadoop 2.0, specify "-Dhadoop.profile=2.0".  By default this uses
-2.0.4-alpha.  To compile against a different 2.0-compatible version, specify
-the profile and version, e.g. "-Dhadoop.profile=2.0 -Dhadoop.version=0.23.5".
-=======
-Run "mvn package && mvn assembly:single -N". By default, Accumulo compiles
-against Hadoop 0.20.203.0.  To compile against a different version
+Accumulo compiles against Hadoop 1.2.1.  To compile against a different version
 that is compatible with Hadoop 1, specify hadoop.version on the command line,
 e.g. "-Dhadoop.version=0.20.205.0" or "-Dhadoop.version=1.1.0".  To compile 
 against Hadoop 2, specify "-Dhadoop.profile=2".  By default this uses
-2.2.0.  To compile against a different Hadoop 2-compatible version, specify
+2.2.0.  To compile against a different 2-compatible version, specify
 the profile and version, e.g. "-Dhadoop.profile=2 -Dhadoop.version=0.23.5".
->>>>>>> 71f150a7
 
 If you are running on another Unix-like operating system (OSX, etc) then
 you may wish to build the native libraries.  They are not strictly necessary
