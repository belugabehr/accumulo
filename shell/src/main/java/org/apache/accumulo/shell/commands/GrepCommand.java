--- conflicted
+++ resolved
@@ -64,13 +64,8 @@
         negate = true;
       }
       final Authorizations auths = getAuths(cl, shellState);
-<<<<<<< HEAD
-      final BatchScanner scanner = shellState.getAccumuloClient().createBatchScanner(tableName,
-          auths, numThreads);
-=======
       final BatchScanner scanner =
-          shellState.getConnector().createBatchScanner(tableName, auths, numThreads);
->>>>>>> 0a9837f3
+          shellState.getAccumuloClient().createBatchScanner(tableName, auths, numThreads);
       scanner.setRanges(Collections.singletonList(getRange(cl, interpeter)));
 
       scanner.setTimeout(getTimeout(cl), TimeUnit.MILLISECONDS);
