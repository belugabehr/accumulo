--- conflicted
+++ resolved
@@ -51,12 +51,8 @@
 
     if (cl.hasOption(optNamespace.getOpt())) {
       Instance instance = shellState.getInstance();
-<<<<<<< HEAD
-      Namespace.ID namespaceId = Namespaces.getNamespaceId(instance, cl.getOptionValue(optNamespace.getOpt()));
-=======
-      String namespaceId = Namespaces.getNamespaceId(instance,
+      Namespace.ID namespaceId = Namespaces.getNamespaceId(instance,
           cl.getOptionValue(optNamespace.getOpt()));
->>>>>>> f4f43feb
       tables.addAll(Namespaces.getTableNames(instance, namespaceId));
     }
 
