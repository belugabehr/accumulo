--- conflicted
+++ resolved
@@ -304,22 +304,16 @@
         "prevent users from writing data they cannot read. When enabling this,"
             + " consider disabling bulk import and alter table.");
     createTableOptFormatter = new Option("f", "formatter", true, "default formatter to set");
-<<<<<<< HEAD
-    createTableOptInitProp = new Option("prop", "init-properties", true,
-        "user defined initial properties");
-=======
     createTableOptInitProp =
         new Option("prop", "init-properties", true, "user defined initial properties");
-
->>>>>>> 0a9837f3
     createTableOptCopyConfig.setArgName("table");
     createTableOptCopySplits.setArgName("table");
     createTableOptSplit.setArgName("filename");
     createTableOptFormatter.setArgName("className");
     createTableOptInitProp.setArgName("properties");
 
-    createTableOptLocalityProps = new Option("l", "locality", true,
-        "create locality groups at table creation");
+    createTableOptLocalityProps =
+        new Option("l", "locality", true, "create locality groups at table creation");
     createTableOptLocalityProps.setArgName("group=col_fam[,col_fam]");
     createTableOptLocalityProps.setArgs(Option.UNLIMITED_VALUES);
 
