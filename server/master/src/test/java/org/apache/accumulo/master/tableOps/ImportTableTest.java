/*
 * Licensed to the Apache Software Foundation (ASF) under one or more
 * contributor license agreements.  See the NOTICE file distributed with
 * this work for additional information regarding copyright ownership.
 * The ASF licenses this file to You under the Apache License, Version 2.0
 * (the "License"); you may not use this file except in compliance with
 * the License.  You may obtain a copy of the License at
 *
 *     http://www.apache.org/licenses/LICENSE-2.0
 *
 * Unless required by applicable law or agreed to in writing, software
 * distributed under the License is distributed on an "AS IS" BASIS,
 * WITHOUT WARRANTIES OR CONDITIONS OF ANY KIND, either express or implied.
 * See the License for the specific language governing permissions and
 * limitations under the License.
 */
package org.apache.accumulo.master.tableOps;

import org.apache.accumulo.core.client.impl.Table;
import org.apache.accumulo.master.Master;
import org.apache.accumulo.server.fs.VolumeChooserEnvironment;
import org.apache.accumulo.server.fs.VolumeManager;
import org.easymock.EasyMock;
import org.junit.Assert;
import org.junit.Test;

/**
 *
 */
public class ImportTableTest {

  @Test
  public void testTabletDir() {
    Master master = EasyMock.createMock(Master.class);
    VolumeManager volumeManager = EasyMock.createMock(VolumeManager.class);
    ImportedTableInfo iti = new ImportedTableInfo();
    iti.tableId = Table.ID.of("5");

    // Different volumes with different paths
    String[] tableDirs = new String[] {"hdfs://nn1:8020/apps/accumulo1/tables",
        "hdfs://nn2:8020/applications/accumulo/tables"};
    // This needs to be unique WRT the importtable command
    String tabletDir = "/c-00000001";

    EasyMock.expect(master.getFileSystem()).andReturn(volumeManager);
    // Choose the 2nd element
<<<<<<< HEAD
    VolumeChooserEnvironment chooserEnv = new VolumeChooserEnvironment(iti.tableId);
    EasyMock.expect(volumeManager.choose(EasyMock.eq(chooserEnv), EasyMock.eq(tableDirs))).andReturn(tableDirs[1]);
=======
    EasyMock.expect(volumeManager.choose(Optional.of(iti.tableId), tableDirs))
        .andReturn(tableDirs[1]);
>>>>>>> f4f43feb

    EasyMock.replay(master, volumeManager);

    PopulateMetadataTable pmt = new PopulateMetadataTable(iti);
    Assert.assertEquals(tableDirs[1] + "/" + iti.tableId + "/" + tabletDir,
        pmt.getClonedTabletDir(master, tableDirs, tabletDir));

    EasyMock.verify(master, volumeManager);
  }

}<|MERGE_RESOLUTION|>--- conflicted
+++ resolved
@@ -44,13 +44,9 @@
 
     EasyMock.expect(master.getFileSystem()).andReturn(volumeManager);
     // Choose the 2nd element
-<<<<<<< HEAD
     VolumeChooserEnvironment chooserEnv = new VolumeChooserEnvironment(iti.tableId);
-    EasyMock.expect(volumeManager.choose(EasyMock.eq(chooserEnv), EasyMock.eq(tableDirs))).andReturn(tableDirs[1]);
-=======
-    EasyMock.expect(volumeManager.choose(Optional.of(iti.tableId), tableDirs))
+    EasyMock.expect(volumeManager.choose(EasyMock.eq(chooserEnv), EasyMock.eq(tableDirs)))
         .andReturn(tableDirs[1]);
->>>>>>> f4f43feb
 
     EasyMock.replay(master, volumeManager);
 
