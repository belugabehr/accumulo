--- conflicted
+++ resolved
@@ -31,23 +31,15 @@
   private Table.ID tableId;
   private Namespace.ID namespaceId;
 
-<<<<<<< HEAD
   public DeleteTable(Namespace.ID namespaceId, Table.ID tableId) {
-=======
-  private String getNamespaceId(Master env) throws Exception {
-    return Utils.getNamespaceId(env.getInstance(), tableId, TableOperation.DELETE,
-        this.namespaceId);
-  }
-
-  public DeleteTable(String namespaceId, String tableId) {
->>>>>>> f4f43feb
     this.namespaceId = namespaceId;
     this.tableId = tableId;
   }
 
   @Override
   public long isReady(long tid, Master env) throws Exception {
-    return Utils.reserveNamespace(namespaceId, tid, false, false, TableOperation.DELETE) + Utils.reserveTable(tableId, tid, true, true, TableOperation.DELETE);
+    return Utils.reserveNamespace(namespaceId, tid, false, false, TableOperation.DELETE)
+        + Utils.reserveTable(tableId, tid, true, true, TableOperation.DELETE);
   }
 
   @Override
