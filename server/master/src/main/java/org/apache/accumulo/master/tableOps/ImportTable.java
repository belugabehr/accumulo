--- conflicted
+++ resolved
@@ -264,17 +264,13 @@
 
             if (m == null) {
               // Make a unique directory inside the table's dir. Cannot import multiple tables into one table, so don't need to use unique allocator
-              String tabletDir = new String(FastFormat.toZeroPaddedString(dirCount++, 8, 16, Constants.CLONE_PREFIX_BYTES), Constants.UTF8);
+              String tabletDir = new String(FastFormat.toZeroPaddedString(dirCount++, 8, 16, Constants.CLONE_PREFIX_BYTES), StandardCharsets.UTF_8);
 
               // Build up a full hdfs://localhost:8020/accumulo/tables/$id/c-XXXXXXX
               String absolutePath = getClonedTabletDir(master, tableDirs, tabletDir);
 
               m = new Mutation(metadataRow);
-<<<<<<< HEAD
-              TabletsSection.ServerColumnFamily.DIRECTORY_COLUMN.put(m, new Value(FastFormat.toZeroPaddedString(dirCount++, 8, 16, "/c-".getBytes(StandardCharsets.UTF_8))));
-=======
-              TabletsSection.ServerColumnFamily.DIRECTORY_COLUMN.put(m, new Value(absolutePath.getBytes(Constants.UTF8)));
->>>>>>> 6ad16a9c
+              TabletsSection.ServerColumnFamily.DIRECTORY_COLUMN.put(m, new Value(absolutePath.getBytes(StandardCharsets.UTF_8)));
               currentRow = metadataRow;
             }
 
@@ -282,17 +278,13 @@
               mbw.addMutation(m);
 
               // Make a unique directory inside the table's dir. Cannot import multiple tables into one table, so don't need to use unique allocator
-              String tabletDir = new String(FastFormat.toZeroPaddedString(dirCount++, 8, 16, Constants.CLONE_PREFIX_BYTES), Constants.UTF8);
+              String tabletDir = new String(FastFormat.toZeroPaddedString(dirCount++, 8, 16, Constants.CLONE_PREFIX_BYTES), StandardCharsets.UTF_8);
 
               // Build up a full hdfs://localhost:8020/accumulo/tables/$id/c-XXXXXXX
               String absolutePath = getClonedTabletDir(master, tableDirs, tabletDir);
 
               m = new Mutation(metadataRow);
-<<<<<<< HEAD
-              TabletsSection.ServerColumnFamily.DIRECTORY_COLUMN.put(m, new Value(FastFormat.toZeroPaddedString(dirCount++, 8, 16, "/c-".getBytes(StandardCharsets.UTF_8))));
-=======
-              TabletsSection.ServerColumnFamily.DIRECTORY_COLUMN.put(m, new Value(absolutePath.getBytes(Constants.UTF8)));
->>>>>>> 6ad16a9c
+              TabletsSection.ServerColumnFamily.DIRECTORY_COLUMN.put(m, new Value(absolutePath.getBytes(StandardCharsets.UTF_8)));
             }
 
             m.put(key.getColumnFamily(), cq, val);
