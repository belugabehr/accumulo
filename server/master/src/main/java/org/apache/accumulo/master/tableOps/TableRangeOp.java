--- conflicted
+++ resolved
@@ -46,16 +46,12 @@
 
   @Override
   public long isReady(long tid, Master env) throws Exception {
-    return Utils.reserveNamespace(namespaceId, tid, false, true, TableOperation.MERGE) + Utils.reserveTable(tableId, tid, true, true, TableOperation.MERGE);
+    return Utils.reserveNamespace(namespaceId, tid, false, true, TableOperation.MERGE)
+        + Utils.reserveTable(tableId, tid, true, true, TableOperation.MERGE);
   }
 
-<<<<<<< HEAD
-  public TableRangeOp(MergeInfo.Operation op, Namespace.ID namespaceId, Table.ID tableId, Text startRow, Text endRow)
-      throws AcceptableThriftTableOperationException {
-=======
-  public TableRangeOp(MergeInfo.Operation op, String namespaceId, String tableId, Text startRow,
-      Text endRow) throws AcceptableThriftTableOperationException {
->>>>>>> f4f43feb
+  public TableRangeOp(MergeInfo.Operation op, Namespace.ID namespaceId, Table.ID tableId,
+      Text startRow, Text endRow) throws AcceptableThriftTableOperationException {
     this.tableId = tableId;
     this.namespaceId = namespaceId;
     this.startRow = TextUtil.getBytes(startRow);
@@ -67,12 +63,8 @@
   public Repo<Master> call(long tid, Master env) throws Exception {
 
     if (RootTable.ID.equals(tableId) && Operation.MERGE.equals(op)) {
-<<<<<<< HEAD
-      log.warn("Attempt to merge tablets for {} does nothing. It is not splittable.", RootTable.NAME);
-=======
-      log.warn("Attempt to merge tablets for " + RootTable.NAME
-          + " does nothing. It is not splittable.");
->>>>>>> f4f43feb
+      log.warn("Attempt to merge tablets for {} does nothing. It is not splittable.",
+          RootTable.NAME);
     }
 
     Text start = startRow.length == 0 ? null : new Text(startRow);
@@ -80,13 +72,9 @@
 
     if (start != null && end != null)
       if (start.compareTo(end) >= 0)
-<<<<<<< HEAD
-        throw new AcceptableThriftTableOperationException(tableId.canonicalID(), null, TableOperation.MERGE, TableOperationExceptionType.BAD_RANGE,
+        throw new AcceptableThriftTableOperationException(tableId.canonicalID(), null,
+            TableOperation.MERGE, TableOperationExceptionType.BAD_RANGE,
             "start row must be less than end row");
-=======
-        throw new AcceptableThriftTableOperationException(tableId, null, TableOperation.MERGE,
-            TableOperationExceptionType.BAD_RANGE, "start row must be less than end row");
->>>>>>> f4f43feb
 
     env.mustBeOnline(tableId);
 
