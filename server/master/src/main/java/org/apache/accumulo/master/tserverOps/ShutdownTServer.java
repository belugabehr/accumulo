/*
 * Licensed to the Apache Software Foundation (ASF) under one or more
 * contributor license agreements.  See the NOTICE file distributed with
 * this work for additional information regarding copyright ownership.
 * The ASF licenses this file to You under the Apache License, Version 2.0
 * (the "License"); you may not use this file except in compliance with
 * the License.  You may obtain a copy of the License at
 *
 *     http://www.apache.org/licenses/LICENSE-2.0
 *
 * Unless required by applicable law or agreed to in writing, software
 * distributed under the License is distributed on an "AS IS" BASIS,
 * WITHOUT WARRANTIES OR CONDITIONS OF ANY KIND, either express or implied.
 * See the License for the specific language governing permissions and
 * limitations under the License.
 */
package org.apache.accumulo.master.tserverOps;

<<<<<<< HEAD
import java.nio.charset.StandardCharsets;
=======
import static com.google.common.base.Charsets.UTF_8;
>>>>>>> 9b20a9d4

import org.apache.accumulo.core.Constants;
import org.apache.accumulo.core.master.thrift.TabletServerStatus;
import org.apache.accumulo.core.zookeeper.ZooUtil;
import org.apache.accumulo.fate.Repo;
import org.apache.accumulo.fate.zookeeper.IZooReaderWriter;
import org.apache.accumulo.fate.zookeeper.ZooUtil.NodeExistsPolicy;
import org.apache.accumulo.master.Master;
import org.apache.accumulo.master.EventCoordinator.Listener;
import org.apache.accumulo.master.tableOps.MasterRepo;
import org.apache.accumulo.server.master.LiveTServerSet.TServerConnection;
import org.apache.accumulo.server.master.state.TServerInstance;
import org.apache.accumulo.server.zookeeper.ZooLock;
import org.apache.accumulo.server.zookeeper.ZooReaderWriter;
import org.apache.log4j.Logger;
import org.apache.thrift.transport.TTransportException;

public class ShutdownTServer extends MasterRepo {
  
  private static final long serialVersionUID = 1L;
  private static final Logger log = Logger.getLogger(ShutdownTServer.class);
  private TServerInstance server;
  private boolean force;
  
  public ShutdownTServer(TServerInstance server, boolean force) {
    this.server = server;
    this.force = force;
  }
  
  @Override
  public long isReady(long tid, Master environment) throws Exception {
    return 0;
  }
  
  @Override
  public Repo<Master> call(long tid, Master master) throws Exception {
    // suppress assignment of tablets to the server
    if (force) {
      String path = ZooUtil.getRoot(master.getInstance()) + Constants.ZTSERVERS + "/" + server.getLocation();
      ZooLock.deleteLock(path);
      path = ZooUtil.getRoot(master.getInstance()) + Constants.ZDEADTSERVERS + "/" + server.getLocation();
      IZooReaderWriter zoo = ZooReaderWriter.getInstance();
<<<<<<< HEAD
      zoo.putPersistentData(path, "forced down".getBytes(StandardCharsets.UTF_8), NodeExistsPolicy.OVERWRITE);
=======
      zoo.putPersistentData(path, "forced down".getBytes(UTF_8), NodeExistsPolicy.OVERWRITE);
>>>>>>> 9b20a9d4
      return null;
    }
    
    // TODO move this to isReady() and drop while loop? - ACCUMULO-1259
    Listener listener = master.getEventCoordinator().getListener();
    master.shutdownTServer(server);
    while (master.onlineTabletServers().contains(server)) {
      TServerConnection connection = master.getConnection(server);
      if (connection != null) {
        try {
          TabletServerStatus status = connection.getTableMap(false);
          if (status.tableMap != null && status.tableMap.isEmpty()) {
            log.info("tablet server hosts no tablets " + server);
            connection.halt(master.getMasterLock());
            log.info("tablet server asked to halt " + server);
            break;
          }
        } catch (TTransportException ex) {
          // expected
        } catch (Exception ex) {
          log.error("Error talking to tablet server " + server + ": " + ex);
        }
      }
      listener.waitForEvents(1000);
    }
    
    return null;
  }
  
  @Override
  public void undo(long tid, Master m) throws Exception {}
}<|MERGE_RESOLUTION|>--- conflicted
+++ resolved
@@ -16,11 +16,7 @@
  */
 package org.apache.accumulo.master.tserverOps;
 
-<<<<<<< HEAD
-import java.nio.charset.StandardCharsets;
-=======
-import static com.google.common.base.Charsets.UTF_8;
->>>>>>> 9b20a9d4
+import static java.nio.charset.StandardCharsets.UTF_8;
 
 import org.apache.accumulo.core.Constants;
 import org.apache.accumulo.core.master.thrift.TabletServerStatus;
@@ -63,11 +59,7 @@
       ZooLock.deleteLock(path);
       path = ZooUtil.getRoot(master.getInstance()) + Constants.ZDEADTSERVERS + "/" + server.getLocation();
       IZooReaderWriter zoo = ZooReaderWriter.getInstance();
-<<<<<<< HEAD
-      zoo.putPersistentData(path, "forced down".getBytes(StandardCharsets.UTF_8), NodeExistsPolicy.OVERWRITE);
-=======
       zoo.putPersistentData(path, "forced down".getBytes(UTF_8), NodeExistsPolicy.OVERWRITE);
->>>>>>> 9b20a9d4
       return null;
     }
     
