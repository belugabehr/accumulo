/*
 * Licensed to the Apache Software Foundation (ASF) under one or more
 * contributor license agreements.  See the NOTICE file distributed with
 * this work for additional information regarding copyright ownership.
 * The ASF licenses this file to You under the Apache License, Version 2.0
 * (the "License"); you may not use this file except in compliance with
 * the License.  You may obtain a copy of the License at
 *
 *     http://www.apache.org/licenses/LICENSE-2.0
 *
 * Unless required by applicable law or agreed to in writing, software
 * distributed under the License is distributed on an "AS IS" BASIS,
 * WITHOUT WARRANTIES OR CONDITIONS OF ANY KIND, either express or implied.
 * See the License for the specific language governing permissions and
 * limitations under the License.
 */
package org.apache.accumulo.master.tableOps;

import java.io.IOException;
import java.util.Map;

import org.apache.accumulo.core.client.impl.AcceptableThriftTableOperationException;
import org.apache.accumulo.core.client.impl.thrift.TableOperation;
import org.apache.accumulo.core.client.impl.thrift.TableOperationExceptionType;
import org.apache.accumulo.fate.Repo;
import org.apache.accumulo.master.Master;
import org.apache.accumulo.server.fs.VolumeManager;
import org.apache.hadoop.fs.FileStatus;
import org.apache.hadoop.fs.Path;
import org.slf4j.Logger;
import org.slf4j.LoggerFactory;

class MoveExportedFiles extends MasterRepo {
  private static final Logger log = LoggerFactory.getLogger(MoveExportedFiles.class);

  private static final long serialVersionUID = 1L;

  private ImportedTableInfo tableInfo;

  MoveExportedFiles(ImportedTableInfo ti) {
    this.tableInfo = ti;
  }

  @Override
  public Repo<Master> call(long tid, Master master) throws Exception {
    try {
      VolumeManager fs = master.getFileSystem();

      Map<String,String> fileNameMappings = PopulateMetadataTable.readMappingFile(fs, tableInfo);

      for (String oldFileName : fileNameMappings.keySet()) {
        if (!fs.exists(new Path(tableInfo.exportDir, oldFileName))) {
<<<<<<< HEAD
          throw new AcceptableThriftTableOperationException(tableInfo.tableId.canonicalID(), tableInfo.tableName, TableOperation.IMPORT,
              TableOperationExceptionType.OTHER, "File referenced by exported table does not exists " + oldFileName);
=======
          throw new AcceptableThriftTableOperationException(tableInfo.tableId, tableInfo.tableName,
              TableOperation.IMPORT, TableOperationExceptionType.OTHER,
              "File referenced by exported table does not exists " + oldFileName);
>>>>>>> f4f43feb
        }
      }

      FileStatus[] files = fs.listStatus(new Path(tableInfo.exportDir));

      for (FileStatus fileStatus : files) {
        String newName = fileNameMappings.get(fileStatus.getPath().getName());

        if (newName != null)
          fs.rename(fileStatus.getPath(), new Path(tableInfo.importDir, newName));
      }

      return new FinishImportTable(tableInfo);
    } catch (IOException ioe) {
      log.warn("{}", ioe.getMessage(), ioe);
<<<<<<< HEAD
      throw new AcceptableThriftTableOperationException(tableInfo.tableId.canonicalID(), tableInfo.tableName, TableOperation.IMPORT,
          TableOperationExceptionType.OTHER, "Error renaming files " + ioe.getMessage());
=======
      throw new AcceptableThriftTableOperationException(tableInfo.tableId, tableInfo.tableName,
          TableOperation.IMPORT, TableOperationExceptionType.OTHER,
          "Error renaming files " + ioe.getMessage());
>>>>>>> f4f43feb
    }
  }
}<|MERGE_RESOLUTION|>--- conflicted
+++ resolved
@@ -50,14 +50,9 @@
 
       for (String oldFileName : fileNameMappings.keySet()) {
         if (!fs.exists(new Path(tableInfo.exportDir, oldFileName))) {
-<<<<<<< HEAD
-          throw new AcceptableThriftTableOperationException(tableInfo.tableId.canonicalID(), tableInfo.tableName, TableOperation.IMPORT,
-              TableOperationExceptionType.OTHER, "File referenced by exported table does not exists " + oldFileName);
-=======
-          throw new AcceptableThriftTableOperationException(tableInfo.tableId, tableInfo.tableName,
-              TableOperation.IMPORT, TableOperationExceptionType.OTHER,
+          throw new AcceptableThriftTableOperationException(tableInfo.tableId.canonicalID(),
+              tableInfo.tableName, TableOperation.IMPORT, TableOperationExceptionType.OTHER,
               "File referenced by exported table does not exists " + oldFileName);
->>>>>>> f4f43feb
         }
       }
 
@@ -73,14 +68,9 @@
       return new FinishImportTable(tableInfo);
     } catch (IOException ioe) {
       log.warn("{}", ioe.getMessage(), ioe);
-<<<<<<< HEAD
-      throw new AcceptableThriftTableOperationException(tableInfo.tableId.canonicalID(), tableInfo.tableName, TableOperation.IMPORT,
-          TableOperationExceptionType.OTHER, "Error renaming files " + ioe.getMessage());
-=======
-      throw new AcceptableThriftTableOperationException(tableInfo.tableId, tableInfo.tableName,
-          TableOperation.IMPORT, TableOperationExceptionType.OTHER,
+      throw new AcceptableThriftTableOperationException(tableInfo.tableId.canonicalID(),
+          tableInfo.tableName, TableOperation.IMPORT, TableOperationExceptionType.OTHER,
           "Error renaming files " + ioe.getMessage());
->>>>>>> f4f43feb
     }
   }
 }