--- conflicted
+++ resolved
@@ -79,26 +79,16 @@
     IZooReaderWriter zoo = ZooReaderWriter.getInstance();
 
     byte[] currentValue = zoo.getData(zCompactID, null);
-<<<<<<< HEAD
-    
+
     String cvs = new String(currentValue, StandardCharsets.UTF_8);
-=======
-
-    String cvs = new String(currentValue, Constants.UTF8);
->>>>>>> 0e4159c3
     String[] tokens = cvs.split(",");
     final long flushID = Long.parseLong(tokens[0]);
 
     zoo.mutate(zCancelID, null, null, new Mutator() {
       @Override
       public byte[] mutate(byte[] currentValue) throws Exception {
-<<<<<<< HEAD
         long cid = Long.parseLong(new String(currentValue, StandardCharsets.UTF_8));
-        
-=======
-        long cid = Long.parseLong(new String(currentValue, Constants.UTF8));
 
->>>>>>> 0e4159c3
         if (cid < flushID)
           return Long.toString(flushID).getBytes(StandardCharsets.UTF_8);
         else
