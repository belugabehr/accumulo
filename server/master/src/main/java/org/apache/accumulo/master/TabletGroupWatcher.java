--- conflicted
+++ resolved
@@ -214,15 +214,9 @@
             unloaded = 0;
             eventListener.waitForEvents(Master.TIME_TO_WAIT_BETWEEN_SCANS);
           }
-<<<<<<< HEAD
           TableId tableId = tls.extent.getTableId();
-          TableConfiguration tableConf = this.master.getConfigurationFactory()
-              .getTableConfiguration(tableId);
-=======
-          String tableId = tls.extent.getTableId();
           TableConfiguration tableConf =
               this.master.getConfigurationFactory().getTableConfiguration(tableId);
->>>>>>> 0a9837f3
 
           MergeStats mergeStats = mergeStatsCache.get(tableId);
           if (mergeStats == null) {
@@ -457,15 +451,9 @@
         Entry<Key,Value> entry = iter.next();
         TServerInstance alive = master.tserverSet.find(entry.getValue().toString());
         if (alive == null) {
-<<<<<<< HEAD
           Master.log.info("Removing entry  {}", entry);
-          BatchWriter bw = this.master.getContext().createBatchWriter(table,
-              new BatchWriterConfig());
-=======
-          Master.log.info("Removing entry " + entry);
           BatchWriter bw =
-              this.master.getConnector().createBatchWriter(table, new BatchWriterConfig());
->>>>>>> 0a9837f3
+              this.master.getContext().createBatchWriter(table, new BatchWriterConfig());
           Mutation m = new Mutation(entry.getKey().getRow());
           m.putDelete(entry.getKey().getColumnFamily(), entry.getKey().getColumnQualifier());
           bw.addMutation(m);
@@ -698,13 +686,8 @@
     if (start == null) {
       start = new Text();
     }
-<<<<<<< HEAD
-    Range scanRange = new Range(TabletsSection.getRow(range.getTableId(), start), false, stopRow,
-        false);
-=======
     Range scanRange =
-        new Range(KeyExtent.getMetadataEntry(range.getTableId(), start), false, stopRow, false);
->>>>>>> 0a9837f3
+        new Range(TabletsSection.getRow(range.getTableId(), start), false, stopRow, false);
     String targetSystemTable = MetadataTable.NAME;
     if (range.isMeta()) {
       targetSystemTable = RootTable.NAME;
