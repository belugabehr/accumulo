--- conflicted
+++ resolved
@@ -16,10 +16,9 @@
  */
 package org.apache.accumulo.master.tableOps;
 
-import static com.google.common.base.Charsets.UTF_8;
+import static java.nio.charset.StandardCharsets.UTF_8;
 
 import java.math.BigInteger;
-import java.nio.charset.StandardCharsets;
 import java.util.concurrent.locks.Lock;
 import java.util.concurrent.locks.ReentrantLock;
 
@@ -62,21 +61,12 @@
       byte[] nid = zoo.mutate(ntp, ZERO_BYTE, ZooUtil.PUBLIC, new Mutator() {
         @Override
         public byte[] mutate(byte[] currentValue) throws Exception {
-<<<<<<< HEAD
-          BigInteger nextId = new BigInteger(new String(currentValue, StandardCharsets.UTF_8), Character.MAX_RADIX);
-          nextId = nextId.add(BigInteger.ONE);
-          return nextId.toString(Character.MAX_RADIX).getBytes(StandardCharsets.UTF_8);
-        }
-      });
-      return new String(nid, StandardCharsets.UTF_8);
-=======
           BigInteger nextId = new BigInteger(new String(currentValue, UTF_8), Character.MAX_RADIX);
           nextId = nextId.add(BigInteger.ONE);
           return nextId.toString(Character.MAX_RADIX).getBytes(UTF_8);
         }
       });
       return new String(nid, UTF_8);
->>>>>>> 9b20a9d4
     } catch (Exception e1) {
       Logger.getLogger(CreateTable.class).error("Failed to assign tableId to " + tableName, e1);
       throw new ThriftTableOperationException(tableId, tableName, TableOperation.CREATE, TableOperationExceptionType.OTHER, e1.getMessage());
@@ -129,11 +119,7 @@
     Instance instance = HdfsZooInstance.getInstance();
 
     String resvPath = ZooUtil.getRoot(instance) + Constants.ZHDFS_RESERVATIONS + "/"
-<<<<<<< HEAD
-        + Base64.encodeBase64String(directory.getBytes(StandardCharsets.UTF_8));
-=======
         + Base64.encodeBase64String(directory.getBytes(UTF_8));
->>>>>>> 9b20a9d4
 
     IZooReaderWriter zk = ZooReaderWriter.getInstance();
 
@@ -146,20 +132,12 @@
   public static void unreserveHdfsDirectory(String directory, long tid) throws KeeperException, InterruptedException {
     Instance instance = HdfsZooInstance.getInstance();
     String resvPath = ZooUtil.getRoot(instance) + Constants.ZHDFS_RESERVATIONS + "/"
-<<<<<<< HEAD
-        + Base64.encodeBase64String(directory.getBytes(StandardCharsets.UTF_8));
-=======
         + Base64.encodeBase64String(directory.getBytes(UTF_8));
->>>>>>> 9b20a9d4
     ZooReservation.release(ZooReaderWriter.getInstance(), resvPath, String.format("%016x", tid));
   }
 
   private static Lock getLock(String tableId, long tid, boolean writeLock) throws Exception {
-<<<<<<< HEAD
-    byte[] lockData = String.format("%016x", tid).getBytes(StandardCharsets.UTF_8);
-=======
     byte[] lockData = String.format("%016x", tid).getBytes(UTF_8);
->>>>>>> 9b20a9d4
     ZooQueueLock qlock = new ZooQueueLock(ZooUtil.getRoot(HdfsZooInstance.getInstance()) + Constants.ZTABLE_LOCKS + "/" + tableId, false);
     Lock lock = DistributedReadWriteLock.recoverLock(qlock, lockData);
     if (lock == null) {
