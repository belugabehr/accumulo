/*
 * Licensed to the Apache Software Foundation (ASF) under one or more
 * contributor license agreements.  See the NOTICE file distributed with
 * this work for additional information regarding copyright ownership.
 * The ASF licenses this file to You under the Apache License, Version 2.0
 * (the "License"); you may not use this file except in compliance with
 * the License.  You may obtain a copy of the License at
 *
 *     http://www.apache.org/licenses/LICENSE-2.0
 *
 * Unless required by applicable law or agreed to in writing, software
 * distributed under the License is distributed on an "AS IS" BASIS,
 * WITHOUT WARRANTIES OR CONDITIONS OF ANY KIND, either express or implied.
 * See the License for the specific language governing permissions and
 * limitations under the License.
 */
package org.apache.accumulo.server.conf;

import static com.google.common.base.Charsets.UTF_8;
import static org.easymock.EasyMock.anyObject;
import static org.easymock.EasyMock.createMock;
import static org.easymock.EasyMock.eq;
import static org.easymock.EasyMock.expect;
import static org.easymock.EasyMock.expectLastCall;
import static org.easymock.EasyMock.replay;
import static org.easymock.EasyMock.verify;
import static org.junit.Assert.assertEquals;
import static org.junit.Assert.assertTrue;

import java.nio.charset.StandardCharsets;
import java.util.Collection;
import java.util.List;
import java.util.Map;
import java.util.UUID;

import org.apache.accumulo.core.Constants;
import org.apache.accumulo.core.client.Instance;
import org.apache.accumulo.core.conf.AccumuloConfiguration.AllFilter;
import org.apache.accumulo.core.conf.AccumuloConfiguration.PropertyFilter;
import org.apache.accumulo.core.conf.ConfigurationObserver;
import org.apache.accumulo.core.conf.Property;
import org.apache.accumulo.core.zookeeper.ZooUtil;
import org.apache.accumulo.fate.zookeeper.ZooCache;
import org.apache.accumulo.fate.zookeeper.ZooCacheFactory;
import org.junit.Before;
import org.junit.Test;

public class TableConfigurationTest {
  private static final String TID = "table";
  private static final String ZOOKEEPERS = "localhost";
  private static final int ZK_SESSION_TIMEOUT = 120000;

  private String iid;
  private Instance instance;
  private NamespaceConfiguration parent;
  private ZooCacheFactory zcf;
  private ZooCache zc;
  private TableConfiguration c;

  @Before
  public void setUp() {
    iid = UUID.randomUUID().toString();
    instance = createMock(Instance.class);
    parent = createMock(NamespaceConfiguration.class);
    c = new TableConfiguration(iid, instance, TID, parent);
    zcf = createMock(ZooCacheFactory.class);
    c.setZooCacheFactory(zcf);

    expect(instance.getInstanceID()).andReturn(iid);
    expectLastCall().anyTimes();
    expect(instance.getZooKeepers()).andReturn(ZOOKEEPERS);
    expect(instance.getZooKeepersSessionTimeOut()).andReturn(ZK_SESSION_TIMEOUT);
    replay(instance);
    zc = createMock(ZooCache.class);
    expect(zcf.getZooCache(eq(ZOOKEEPERS), eq(ZK_SESSION_TIMEOUT), anyObject(TableConfWatcher.class))).andReturn(zc);
    replay(zcf);
  }

  @Test
  public void testGetters() {
    assertEquals(TID, c.getTableId());
    assertEquals(parent, c.getParentConfiguration());
  }

  @Test
  public void testGet_InZK() {
    Property p = Property.INSTANCE_SECRET;
<<<<<<< HEAD
    expect(zc.get(ZooUtil.getRoot(iid) + Constants.ZTABLES + "/" + TID + Constants.ZTABLE_CONF + "/" + p.getKey())).andReturn(
        "sekrit".getBytes(StandardCharsets.UTF_8));
=======
    expect(zc.get(ZooUtil.getRoot(iid) + Constants.ZTABLES + "/" + TID + Constants.ZTABLE_CONF + "/" + p.getKey()))
        .andReturn("sekrit".getBytes(UTF_8));
>>>>>>> 9b20a9d4
    replay(zc);
    assertEquals("sekrit", c.get(Property.INSTANCE_SECRET));
  }

  @Test
  public void testGet_InParent() {
    Property p = Property.INSTANCE_SECRET;
    expect(zc.get(ZooUtil.getRoot(iid) + Constants.ZTABLES + "/" + TID + Constants.ZTABLE_CONF + "/" + p.getKey())).andReturn(null);
    replay(zc);
    expect(parent.get(p)).andReturn("sekrit");
    replay(parent);
    assertEquals("sekrit", c.get(Property.INSTANCE_SECRET));
  }

  @Test
  public void testGetProperties() {
    PropertyFilter filter = new AllFilter();
    Map<String,String> props = new java.util.HashMap<String,String>();
    parent.getProperties(props, filter);
    replay(parent);
    List<String> children = new java.util.ArrayList<String>();
    children.add("foo");
    children.add("ding");
    expect(zc.getChildren(ZooUtil.getRoot(iid) + Constants.ZTABLES + "/" + TID + Constants.ZTABLE_CONF)).andReturn(children);
<<<<<<< HEAD
    expect(zc.get(ZooUtil.getRoot(iid) + Constants.ZTABLES + "/" + TID + Constants.ZTABLE_CONF + "/" + "foo"))
        .andReturn("bar".getBytes(StandardCharsets.UTF_8));
    expect(zc.get(ZooUtil.getRoot(iid) + Constants.ZTABLES + "/" + TID + Constants.ZTABLE_CONF + "/" + "ding")).andReturn(
        "dong".getBytes(StandardCharsets.UTF_8));
=======
    expect(zc.get(ZooUtil.getRoot(iid) + Constants.ZTABLES + "/" + TID + Constants.ZTABLE_CONF + "/" + "foo")).andReturn("bar".getBytes(UTF_8));
    expect(zc.get(ZooUtil.getRoot(iid) + Constants.ZTABLES + "/" + TID + Constants.ZTABLE_CONF + "/" + "ding")).andReturn("dong".getBytes(UTF_8));
>>>>>>> 9b20a9d4
    replay(zc);
    c.getProperties(props, filter);
    assertEquals(2, props.size());
    assertEquals("bar", props.get("foo"));
    assertEquals("dong", props.get("ding"));
  }

  @Test
  public void testObserver() {
    ConfigurationObserver o = createMock(ConfigurationObserver.class);
    c.addObserver(o);
    Collection<ConfigurationObserver> os = c.getObservers();
    assertEquals(1, os.size());
    assertTrue(os.contains(o));
    c.removeObserver(o);
    os = c.getObservers();
    assertEquals(0, os.size());
  }

  @Test
  public void testInvalidateCache() {
    // need to do a get so the accessor is created
    Property p = Property.INSTANCE_SECRET;
<<<<<<< HEAD
    expect(zc.get(ZooUtil.getRoot(iid) + Constants.ZTABLES + "/" + TID + Constants.ZTABLE_CONF + "/" + p.getKey())).andReturn(
        "sekrit".getBytes(StandardCharsets.UTF_8));
=======
    expect(zc.get(ZooUtil.getRoot(iid) + Constants.ZTABLES + "/" + TID + Constants.ZTABLE_CONF + "/" + p.getKey()))
        .andReturn("sekrit".getBytes(UTF_8));
>>>>>>> 9b20a9d4
    zc.clear();
    replay(zc);
    c.get(Property.INSTANCE_SECRET);
    c.invalidateCache();
    verify(zc);
  }
}<|MERGE_RESOLUTION|>--- conflicted
+++ resolved
@@ -16,7 +16,7 @@
  */
 package org.apache.accumulo.server.conf;
 
-import static com.google.common.base.Charsets.UTF_8;
+import static java.nio.charset.StandardCharsets.UTF_8;
 import static org.easymock.EasyMock.anyObject;
 import static org.easymock.EasyMock.createMock;
 import static org.easymock.EasyMock.eq;
@@ -27,7 +27,6 @@
 import static org.junit.Assert.assertEquals;
 import static org.junit.Assert.assertTrue;
 
-import java.nio.charset.StandardCharsets;
 import java.util.Collection;
 import java.util.List;
 import java.util.Map;
@@ -85,13 +84,8 @@
   @Test
   public void testGet_InZK() {
     Property p = Property.INSTANCE_SECRET;
-<<<<<<< HEAD
     expect(zc.get(ZooUtil.getRoot(iid) + Constants.ZTABLES + "/" + TID + Constants.ZTABLE_CONF + "/" + p.getKey())).andReturn(
-        "sekrit".getBytes(StandardCharsets.UTF_8));
-=======
-    expect(zc.get(ZooUtil.getRoot(iid) + Constants.ZTABLES + "/" + TID + Constants.ZTABLE_CONF + "/" + p.getKey()))
-        .andReturn("sekrit".getBytes(UTF_8));
->>>>>>> 9b20a9d4
+        "sekrit".getBytes(UTF_8));
     replay(zc);
     assertEquals("sekrit", c.get(Property.INSTANCE_SECRET));
   }
@@ -116,15 +110,10 @@
     children.add("foo");
     children.add("ding");
     expect(zc.getChildren(ZooUtil.getRoot(iid) + Constants.ZTABLES + "/" + TID + Constants.ZTABLE_CONF)).andReturn(children);
-<<<<<<< HEAD
     expect(zc.get(ZooUtil.getRoot(iid) + Constants.ZTABLES + "/" + TID + Constants.ZTABLE_CONF + "/" + "foo"))
-        .andReturn("bar".getBytes(StandardCharsets.UTF_8));
+        .andReturn("bar".getBytes(UTF_8));
     expect(zc.get(ZooUtil.getRoot(iid) + Constants.ZTABLES + "/" + TID + Constants.ZTABLE_CONF + "/" + "ding")).andReturn(
-        "dong".getBytes(StandardCharsets.UTF_8));
-=======
-    expect(zc.get(ZooUtil.getRoot(iid) + Constants.ZTABLES + "/" + TID + Constants.ZTABLE_CONF + "/" + "foo")).andReturn("bar".getBytes(UTF_8));
-    expect(zc.get(ZooUtil.getRoot(iid) + Constants.ZTABLES + "/" + TID + Constants.ZTABLE_CONF + "/" + "ding")).andReturn("dong".getBytes(UTF_8));
->>>>>>> 9b20a9d4
+        "dong".getBytes(UTF_8));
     replay(zc);
     c.getProperties(props, filter);
     assertEquals(2, props.size());
@@ -148,13 +137,8 @@
   public void testInvalidateCache() {
     // need to do a get so the accessor is created
     Property p = Property.INSTANCE_SECRET;
-<<<<<<< HEAD
     expect(zc.get(ZooUtil.getRoot(iid) + Constants.ZTABLES + "/" + TID + Constants.ZTABLE_CONF + "/" + p.getKey())).andReturn(
-        "sekrit".getBytes(StandardCharsets.UTF_8));
-=======
-    expect(zc.get(ZooUtil.getRoot(iid) + Constants.ZTABLES + "/" + TID + Constants.ZTABLE_CONF + "/" + p.getKey()))
-        .andReturn("sekrit".getBytes(UTF_8));
->>>>>>> 9b20a9d4
+        "sekrit".getBytes(UTF_8));
     zc.clear();
     replay(zc);
     c.get(Property.INSTANCE_SECRET);
