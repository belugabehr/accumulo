/*
 * Licensed to the Apache Software Foundation (ASF) under one or more
 * contributor license agreements.  See the NOTICE file distributed with
 * this work for additional information regarding copyright ownership.
 * The ASF licenses this file to You under the Apache License, Version 2.0
 * (the "License"); you may not use this file except in compliance with
 * the License.  You may obtain a copy of the License at
 *
 *     http://www.apache.org/licenses/LICENSE-2.0
 *
 * Unless required by applicable law or agreed to in writing, software
 * distributed under the License is distributed on an "AS IS" BASIS,
 * WITHOUT WARRANTIES OR CONDITIONS OF ANY KIND, either express or implied.
 * See the License for the specific language governing permissions and
 * limitations under the License.
 */
package org.apache.accumulo.server.master.state;

import static com.google.common.base.Charsets.UTF_8;

import java.io.IOException;
import java.nio.charset.StandardCharsets;
import java.util.ArrayList;
import java.util.Collection;
import java.util.Iterator;
import java.util.List;

import org.apache.accumulo.core.metadata.RootTable;
import org.apache.accumulo.core.tabletserver.log.LogEntry;
import org.apache.commons.lang.NotImplementedException;
import org.apache.log4j.Logger;

import com.google.common.net.HostAndPort;

public class ZooTabletStateStore extends TabletStateStore {
  
  private static final Logger log = Logger.getLogger(ZooTabletStateStore.class);
  final private DistributedStore store;
  
  public ZooTabletStateStore(DistributedStore store) {
    this.store = store;
  }
  
  public ZooTabletStateStore() throws DistributedStoreException {
    try {
      store = new ZooStore();
    } catch (IOException ex) {
      throw new DistributedStoreException(ex);
    }
  }
  
  @Override
  public ClosableIterator<TabletLocationState> iterator() {
    return new ClosableIterator<TabletLocationState>() {
      boolean finished = false;
      
      @Override
      public boolean hasNext() {
        return !finished;
      }
      
      @Override
      public TabletLocationState next() {
        finished = true;
        try {
          byte[] future = store.get(RootTable.ZROOT_TABLET_FUTURE_LOCATION);
          byte[] current = store.get(RootTable.ZROOT_TABLET_LOCATION);
          byte[] last = store.get(RootTable.ZROOT_TABLET_LAST_LOCATION);
          
          TServerInstance currentSession = null;
          TServerInstance futureSession = null;
          TServerInstance lastSession = null;
          
          if (future != null)
            futureSession = parse(future);
          
          if (last != null)
            lastSession = parse(last);
          
          if (current != null) {
            currentSession = parse(current);
            futureSession = null;
          }
          List<Collection<String>> logs = new ArrayList<Collection<String>>();
          for (String entry : store.getChildren(RootTable.ZROOT_TABLET_WALOGS)) {
            byte[] logInfo = store.get(RootTable.ZROOT_TABLET_WALOGS + "/" + entry);
            if (logInfo != null) {
              LogEntry logEntry = new LogEntry();
              logEntry.fromBytes(logInfo);
              logs.add(logEntry.logSet);
              log.debug("root tablet logSet " + logEntry.logSet);
            }
          }
          TabletLocationState result = new TabletLocationState(RootTable.EXTENT, futureSession, currentSession, lastSession, logs, false);
          log.debug("Returning root tablet state: " + result);
          return result;
        } catch (Exception ex) {
          throw new RuntimeException(ex);
        }
      }
      
      @Override
      public void remove() {
        throw new NotImplementedException();
      }

      @Override
      public void close() {
      }
    };
  }
  
  protected TServerInstance parse(byte[] current) {
<<<<<<< HEAD
    String str = new String(current, StandardCharsets.UTF_8);
=======
    String str = new String(current, UTF_8);
>>>>>>> 9b20a9d4
    String[] parts = str.split("[|]", 2);
    HostAndPort address = HostAndPort.fromString(parts[0]);
    if (parts.length > 1 && parts[1] != null && parts[1].length() > 0) {
      return new TServerInstance(address, parts[1]);
    } else {
      // a 1.2 location specification: DO NOT WANT
      return null;
    }
  }
  
  @Override
  public void setFutureLocations(Collection<Assignment> assignments) throws DistributedStoreException {
    if (assignments.size() != 1)
      throw new IllegalArgumentException("There is only one root tablet");
    Assignment assignment = assignments.iterator().next();
    if (assignment.tablet.compareTo(RootTable.EXTENT) != 0)
      throw new IllegalArgumentException("You can only store the root tablet location");
    String value = assignment.server.getLocation() + "|" + assignment.server.getSession();
    Iterator<TabletLocationState> currentIter = iterator();
    TabletLocationState current = currentIter.next();
    if (current.current != null) {
      throw new DistributedStoreException("Trying to set the root tablet location: it is already set to " + current.current);
    }
<<<<<<< HEAD
    store.put(RootTable.ZROOT_TABLET_FUTURE_LOCATION, value.getBytes(StandardCharsets.UTF_8));
=======
    store.put(RootTable.ZROOT_TABLET_FUTURE_LOCATION, value.getBytes(UTF_8));
>>>>>>> 9b20a9d4
  }
  
  @Override
  public void setLocations(Collection<Assignment> assignments) throws DistributedStoreException {
    if (assignments.size() != 1)
      throw new IllegalArgumentException("There is only one root tablet");
    Assignment assignment = assignments.iterator().next();
    if (assignment.tablet.compareTo(RootTable.EXTENT) != 0)
      throw new IllegalArgumentException("You can only store the root tablet location");
    String value = assignment.server.getLocation() + "|" + assignment.server.getSession();
    Iterator<TabletLocationState> currentIter = iterator();
    TabletLocationState current = currentIter.next();
    if (current.current != null) {
      throw new DistributedStoreException("Trying to set the root tablet location: it is already set to " + current.current);
    }
    if (!current.future.equals(assignment.server)) {
      throw new DistributedStoreException("Root tablet is already assigned to " + current.future);
    }
<<<<<<< HEAD
    store.put(RootTable.ZROOT_TABLET_LOCATION, value.getBytes(StandardCharsets.UTF_8));
    store.put(RootTable.ZROOT_TABLET_LAST_LOCATION, value.getBytes(StandardCharsets.UTF_8));
=======
    store.put(RootTable.ZROOT_TABLET_LOCATION, value.getBytes(UTF_8));
    store.put(RootTable.ZROOT_TABLET_LAST_LOCATION, value.getBytes(UTF_8));
>>>>>>> 9b20a9d4
    // Make the following unnecessary by making the entire update atomic
    store.remove(RootTable.ZROOT_TABLET_FUTURE_LOCATION);
    log.debug("Put down root tablet location");
  }
  
  @Override
  public void unassign(Collection<TabletLocationState> tablets) throws DistributedStoreException {
    if (tablets.size() != 1)
      throw new IllegalArgumentException("There is only one root tablet");
    TabletLocationState tls = tablets.iterator().next();
    if (tls.extent.compareTo(RootTable.EXTENT) != 0)
      throw new IllegalArgumentException("You can only store the root tablet location");
    store.remove(RootTable.ZROOT_TABLET_LOCATION);
    store.remove(RootTable.ZROOT_TABLET_FUTURE_LOCATION);
    log.debug("unassign root tablet location");
  }
  
  @Override
  public String name() {
    return "Root Table";
  }
  
}<|MERGE_RESOLUTION|>--- conflicted
+++ resolved
@@ -16,10 +16,9 @@
  */
 package org.apache.accumulo.server.master.state;
 
-import static com.google.common.base.Charsets.UTF_8;
+import static java.nio.charset.StandardCharsets.UTF_8;
 
 import java.io.IOException;
-import java.nio.charset.StandardCharsets;
 import java.util.ArrayList;
 import java.util.Collection;
 import java.util.Iterator;
@@ -111,11 +110,7 @@
   }
   
   protected TServerInstance parse(byte[] current) {
-<<<<<<< HEAD
-    String str = new String(current, StandardCharsets.UTF_8);
-=======
     String str = new String(current, UTF_8);
->>>>>>> 9b20a9d4
     String[] parts = str.split("[|]", 2);
     HostAndPort address = HostAndPort.fromString(parts[0]);
     if (parts.length > 1 && parts[1] != null && parts[1].length() > 0) {
@@ -139,11 +134,7 @@
     if (current.current != null) {
       throw new DistributedStoreException("Trying to set the root tablet location: it is already set to " + current.current);
     }
-<<<<<<< HEAD
-    store.put(RootTable.ZROOT_TABLET_FUTURE_LOCATION, value.getBytes(StandardCharsets.UTF_8));
-=======
     store.put(RootTable.ZROOT_TABLET_FUTURE_LOCATION, value.getBytes(UTF_8));
->>>>>>> 9b20a9d4
   }
   
   @Override
@@ -162,13 +153,8 @@
     if (!current.future.equals(assignment.server)) {
       throw new DistributedStoreException("Root tablet is already assigned to " + current.future);
     }
-<<<<<<< HEAD
-    store.put(RootTable.ZROOT_TABLET_LOCATION, value.getBytes(StandardCharsets.UTF_8));
-    store.put(RootTable.ZROOT_TABLET_LAST_LOCATION, value.getBytes(StandardCharsets.UTF_8));
-=======
     store.put(RootTable.ZROOT_TABLET_LOCATION, value.getBytes(UTF_8));
     store.put(RootTable.ZROOT_TABLET_LAST_LOCATION, value.getBytes(UTF_8));
->>>>>>> 9b20a9d4
     // Make the following unnecessary by making the entire update atomic
     store.remove(RootTable.ZROOT_TABLET_FUTURE_LOCATION);
     log.debug("Put down root tablet location");
