/*
 * Licensed to the Apache Software Foundation (ASF) under one or more
 * contributor license agreements.  See the NOTICE file distributed with
 * this work for additional information regarding copyright ownership.
 * The ASF licenses this file to You under the Apache License, Version 2.0
 * (the "License"); you may not use this file except in compliance with
 * the License.  You may obtain a copy of the License at
 *
 *     http://www.apache.org/licenses/LICENSE-2.0
 *
 * Unless required by applicable law or agreed to in writing, software
 * distributed under the License is distributed on an "AS IS" BASIS,
 * WITHOUT WARRANTIES OR CONDITIONS OF ANY KIND, either express or implied.
 * See the License for the specific language governing permissions and
 * limitations under the License.
 */
package org.apache.accumulo.server.rpc;

import static com.google.common.base.Preconditions.checkArgument;

import java.io.IOException;
import java.lang.reflect.Field;
import java.net.InetAddress;
import java.net.InetSocketAddress;
import java.net.ServerSocket;
import java.net.UnknownHostException;
import java.util.Arrays;
import java.util.HashSet;
import java.util.Set;
import java.util.concurrent.ExecutorService;
import java.util.concurrent.ThreadPoolExecutor;

import javax.net.ssl.SSLServerSocket;

import org.apache.accumulo.core.conf.AccumuloConfiguration;
import org.apache.accumulo.core.conf.Property;
import org.apache.accumulo.core.rpc.SslConnectionParams;
import org.apache.accumulo.core.rpc.ThriftUtil;
import org.apache.accumulo.core.rpc.UGIAssumingTransportFactory;
import org.apache.accumulo.core.util.Daemon;
import org.apache.accumulo.core.util.HostAndPort;
import org.apache.accumulo.core.util.SimpleThreadPool;
import org.apache.accumulo.fate.util.LoggingRunnable;
import org.apache.accumulo.server.AccumuloServerContext;
import org.apache.accumulo.server.util.Halt;
import org.apache.accumulo.server.util.time.SimpleTimer;
import org.apache.hadoop.security.SaslRpcServer;
import org.apache.hadoop.security.UserGroupInformation;
import org.apache.thrift.TProcessor;
import org.apache.thrift.TProcessorFactory;
import org.apache.thrift.protocol.TProtocolFactory;
import org.apache.thrift.server.TServer;
import org.apache.thrift.server.TThreadPoolServer;
import org.apache.thrift.transport.TNonblockingServerSocket;
import org.apache.thrift.transport.TSSLTransportFactory;
import org.apache.thrift.transport.TSaslServerTransport;
import org.apache.thrift.transport.TServerSocket;
import org.apache.thrift.transport.TServerTransport;
import org.apache.thrift.transport.TTransportException;
import org.apache.thrift.transport.TTransportFactory;
import org.slf4j.Logger;
import org.slf4j.LoggerFactory;

/**
 * Factory methods for creating Thrift server objects
 */
public class TServerUtils {
  private static final Logger log = LoggerFactory.getLogger(TServerUtils.class);

  /**
   * Static instance, passed to {@link ClientInfoProcessorFactory}, which will contain the client
   * address of any incoming RPC.
   */
  public static final ThreadLocal<String> clientAddress = new ThreadLocal<>();

  /**
   *
   * @param hostname
   *          name of the host
   * @param ports
   *          array of ports
   * @return array of HostAndPort objects
   */
  public static HostAndPort[] getHostAndPorts(String hostname, int[] ports) {
    HostAndPort[] addresses = new HostAndPort[ports.length];
    for (int i = 0; i < ports.length; i++) {
      addresses[i] = HostAndPort.fromParts(hostname, ports[i]);
    }
    return addresses;
  }

  /**
   * Start a server, at the given port, or higher, if that port is not available.
   *
   * @param service
   *          RPC configuration
   * @param portHintProperty
   *          the port to attempt to open, can be zero, meaning "any available port"
   * @param processor
   *          the service to be started
   * @param serverName
   *          the name of the class that is providing the service
   * @param threadName
   *          name this service's thread for better debugging
   * @param portSearchProperty
   *          A boolean Property to control if port-search should be used, or null to disable
   * @param minThreadProperty
   *          A Property to control the minimum number of threads in the pool
   * @param timeBetweenThreadChecksProperty
   *          A Property to control the amount of time between checks to resize the thread pool
   * @param maxMessageSizeProperty
   *          A Property to control the maximum Thrift message size accepted
   * @return the server object created, and the port actually used
   * @throws UnknownHostException
   *           when we don't know our own address
   */
  public static ServerAddress startServer(AccumuloServerContext service, String hostname,
      Property portHintProperty, TProcessor processor, String serverName, String threadName,
      Property portSearchProperty, Property minThreadProperty,
      Property timeBetweenThreadChecksProperty, Property maxMessageSizeProperty)
      throws UnknownHostException {
    final AccumuloConfiguration config = service.getConfiguration();

    final int[] portHint = config.getPort(portHintProperty);

    int minThreads = 2;
    if (minThreadProperty != null)
      minThreads = config.getCount(minThreadProperty);

    long timeBetweenThreadChecks = 1000;
    if (timeBetweenThreadChecksProperty != null)
      timeBetweenThreadChecks = config.getTimeInMillis(timeBetweenThreadChecksProperty);

    long maxMessageSize = 10 * 1000 * 1000;
    if (maxMessageSizeProperty != null)
      maxMessageSize = config.getAsBytes(maxMessageSizeProperty);

    boolean portSearch = false;
    if (portSearchProperty != null)
      portSearch = config.getBoolean(portSearchProperty);

    final int simpleTimerThreadpoolSize = config
        .getCount(Property.GENERAL_SIMPLETIMER_THREADPOOL_SIZE);
    final ThriftServerType serverType = service.getThriftServerType();

    if (ThriftServerType.SASL == serverType) {
      processor = updateSaslProcessor(serverType, processor);
    }

    // create the TimedProcessor outside the port search loop so we don't try to register the same
    // metrics mbean more than once
    TimedProcessor timedProcessor = new TimedProcessor(config, processor, serverName, threadName);

    HostAndPort[] addresses = getHostAndPorts(hostname, portHint);
    try {
      return TServerUtils.startTServer(serverType, timedProcessor, serverName, threadName,
          minThreads, simpleTimerThreadpoolSize, timeBetweenThreadChecks, maxMessageSize,
          service.getServerSslParams(), service.getSaslParams(), service.getClientTimeoutInMillis(),
          addresses);
    } catch (TTransportException e) {
      if (portSearch) {
        HostAndPort last = addresses[addresses.length - 1];
        // Attempt to allocate a port outside of the specified port property
        // Search sequentially over the next 1000 ports
        for (int i = last.getPort() + 1; i < last.getPort() + 1001; i++) {
          int port = i;
          if (port > 65535) {
            break;
          }
          try {
            HostAndPort addr = HostAndPort.fromParts(hostname, port);
            return TServerUtils.startTServer(serverType, timedProcessor, serverName, threadName,
                minThreads, simpleTimerThreadpoolSize, timeBetweenThreadChecks, maxMessageSize,
                service.getServerSslParams(), service.getSaslParams(),
                service.getClientTimeoutInMillis(), addr);
          } catch (TTransportException tte) {
            log.info("Unable to use port {}, retrying. (Thread Name = {})", port, threadName);
          }
        }
        log.error("Unable to start TServer", e);
        throw new UnknownHostException("Unable to find a listen port");
      } else {
        log.error("Unable to start TServer", e);
        throw new UnknownHostException("Unable to find a listen port");
      }
    }
  }

  /**
   * Create a NonBlockingServer with a custom thread pool that can dynamically resize itself.
   */
  public static ServerAddress createNonBlockingServer(HostAndPort address, TProcessor processor,
      TProtocolFactory protocolFactory, final String serverName, String threadName,
      final int numThreads, final int numSTThreads, long timeBetweenThreadChecks,
      long maxMessageSize) throws TTransportException {

    final TNonblockingServerSocket transport = new TNonblockingServerSocket(
        new InetSocketAddress(address.getHost(), address.getPort()));
    final CustomNonBlockingServer.Args options = new CustomNonBlockingServer.Args(transport);

    options.protocolFactory(protocolFactory);
    options.transportFactory(ThriftUtil.transportFactory(maxMessageSize));
    options.maxReadBufferBytes = maxMessageSize;
    options.stopTimeoutVal(5);

    // Create our own very special thread pool.
    ThreadPoolExecutor pool = createSelfResizingThreadPool(serverName, numThreads, numSTThreads,
        timeBetweenThreadChecks);

    options.executorService(pool);
    options.processorFactory(new TProcessorFactory(processor));

    if (address.getPort() == 0) {
      address = HostAndPort.fromParts(address.getHost(), transport.getPort());
    }

    return new ServerAddress(new CustomNonBlockingServer(options), address);
  }

  /**
   * Creates a {@link SimpleThreadPool} which uses {@link SimpleTimer} to inspect the core pool size
   * and number of active threads of the {@link ThreadPoolExecutor} and increase or decrease the
   * core pool size based on activity (excessive or lack thereof).
   *
   * @param serverName
   *          A name to describe the thrift server this executor will service
   * @param executorThreads
   *          The maximum number of threads for the executor
   * @param simpleTimerThreads
   *          The numbers of threads used to get the {@link SimpleTimer} instance
   * @param timeBetweenThreadChecks
   *          The amount of time, in millis, between attempts to resize the executor thread pool
   * @return A {@link ThreadPoolExecutor} which will resize itself automatically
   */
  public static ThreadPoolExecutor createSelfResizingThreadPool(final String serverName,
      final int executorThreads, int simpleTimerThreads, long timeBetweenThreadChecks) {
    final ThreadPoolExecutor pool = new SimpleThreadPool(executorThreads, "ClientPool");
    // periodically adjust the number of threads we need by checking how busy our threads are
    SimpleTimer.getInstance(simpleTimerThreads).schedule(new Runnable() {
      @Override
      public void run() {
        // there is a minor race condition between sampling the current state of the thread pool and
        // adjusting it
        // however, this isn't really an issue, since it adjusts periodically anyway
        if (pool.getCorePoolSize() <= pool.getActiveCount()) {
          int larger = pool.getCorePoolSize() + Math.min(pool.getQueue().size(), 2);
          log.info("Increasing server thread pool size on {} to {}", serverName, larger);
          pool.setMaximumPoolSize(larger);
          pool.setCorePoolSize(larger);
        } else {
          if (pool.getCorePoolSize() > pool.getActiveCount() + 3) {
            int smaller = Math.max(executorThreads, pool.getCorePoolSize() - 1);
            if (smaller != pool.getCorePoolSize()) {
              log.info("Decreasing server thread pool size on {} to {}", serverName, smaller);
              pool.setCorePoolSize(smaller);
            }
          }
        }
      }
    }, timeBetweenThreadChecks, timeBetweenThreadChecks);
    return pool;
  }

  /**
   * Creates a TTheadPoolServer for normal unsecure operation. Useful for comparing performance
   * against SSL or SASL transports.
   *
   * @param address
   *          Address to bind to
   * @param processor
   *          TProcessor for the server
   * @param maxMessageSize
   *          Maximum size of a Thrift message allowed
   * @return A configured TThreadPoolServer and its bound address information
   */
  public static ServerAddress createBlockingServer(HostAndPort address, TProcessor processor,
      TProtocolFactory protocolFactory, long maxMessageSize, String serverName, int numThreads,
      int numSimpleTimerThreads, long timeBetweenThreadChecks) throws TTransportException {

    TServerSocket transport = new TServerSocket(address.getPort());
    ThreadPoolExecutor pool = createSelfResizingThreadPool(serverName, numThreads,
        numSimpleTimerThreads, timeBetweenThreadChecks);
    TThreadPoolServer server = createTThreadPoolServer(transport, processor,
        ThriftUtil.transportFactory(maxMessageSize), protocolFactory, pool);

    if (address.getPort() == 0) {
      address = HostAndPort.fromParts(address.getHost(),
          transport.getServerSocket().getLocalPort());
      log.info("Blocking Server bound on {}", address);
    }

    return new ServerAddress(server, address);

  }

  /**
   * Create a {@link TThreadPoolServer} with the provided transport, processor and transport
   * factory.
   *
   * @param transport
   *          Server transport
   * @param processor
   *          Processor implementation
   * @param transportFactory
   *          Transport factory
   * @return A configured {@link TThreadPoolServer}
   */
  public static TThreadPoolServer createTThreadPoolServer(TServerTransport transport,
      TProcessor processor, TTransportFactory transportFactory, TProtocolFactory protocolFactory) {
    return createTThreadPoolServer(transport, processor, transportFactory, protocolFactory, null);
  }

  /**
   * Create a {@link TThreadPoolServer} with the provided server transport, processor and transport
   * factory.
   *
   * @param transport
   *          TServerTransport for the server
   * @param processor
   *          TProcessor for the server
   * @param transportFactory
   *          TTransportFactory for the server
   */
  public static TThreadPoolServer createTThreadPoolServer(TServerTransport transport,
      TProcessor processor, TTransportFactory transportFactory, TProtocolFactory protocolFactory,
      ExecutorService service) {
    TThreadPoolServer.Args options = new TThreadPoolServer.Args(transport);
    options.protocolFactory(protocolFactory);
    options.transportFactory(transportFactory);
    options.processorFactory(new ClientInfoProcessorFactory(clientAddress, processor));
    if (null != service) {
      options.executorService(service);
    }
    return new TThreadPoolServer(options);
  }

  /**
   * Create the Thrift server socket for RPC running over SSL.
   *
   * @param port
   *          Port of the server socket to bind to
   * @param timeout
   *          Socket timeout
   * @param address
   *          Address to bind the socket to
   * @param params
   *          SSL parameters
   * @return A configured TServerSocket configured to use SSL
   */
  public static TServerSocket getSslServerSocket(int port, int timeout, InetAddress address,
      SslConnectionParams params) throws TTransportException {
    TServerSocket tServerSock;
    if (params.useJsse()) {
      tServerSock = TSSLTransportFactory.getServerSocket(port, timeout, params.isClientAuth(),
          address);
    } else {
      tServerSock = TSSLTransportFactory.getServerSocket(port, timeout, address,
          params.getTTransportParams());
    }

    final ServerSocket serverSock = tServerSock.getServerSocket();
    if (serverSock instanceof SSLServerSocket) {
      SSLServerSocket sslServerSock = (SSLServerSocket) serverSock;
      String[] protocols = params.getServerProtocols();

      // Be nice for the user and automatically remove protocols that might not exist in their JVM.
      // Keeps us from forcing config alterations too
      // e.g. TLSv1.1 and TLSv1.2 don't exist in JDK6
      Set<String> socketEnabledProtocols = new HashSet<>(
          Arrays.asList(sslServerSock.getEnabledProtocols()));
      // Keep only the enabled protocols that were specified by the configuration
      socketEnabledProtocols.retainAll(Arrays.asList(protocols));
      if (socketEnabledProtocols.isEmpty()) {
        // Bad configuration...
        throw new RuntimeException(
            "No available protocols available for secure socket. Availaable protocols: "
                + Arrays.toString(sslServerSock.getEnabledProtocols()) + ", allowed protocols: "
                + Arrays.toString(protocols));
      }

      // Set the protocol(s) on the server socket
      sslServerSock.setEnabledProtocols(socketEnabledProtocols.toArray(new String[0]));
    }

    return tServerSock;
  }

  /**
   * Create a Thrift SSL server.
   *
   * @param address
   *          host and port to bind to
   * @param processor
   *          TProcessor for the server
   * @param socketTimeout
   *          Socket timeout
   * @param sslParams
   *          SSL parameters
   * @return A ServerAddress with the bound-socket information and the Thrift server
   */
  public static ServerAddress createSslThreadPoolServer(HostAndPort address, TProcessor processor,
      TProtocolFactory protocolFactory, long socketTimeout, SslConnectionParams sslParams,
      String serverName, int numThreads, int numSimpleTimerThreads, long timeBetweenThreadChecks)
      throws TTransportException {
    TServerSocket transport;
    try {
      transport = getSslServerSocket(address.getPort(), (int) socketTimeout,
          InetAddress.getByName(address.getHost()), sslParams);
    } catch (UnknownHostException e) {
      throw new TTransportException(e);
    }

    if (address.getPort() == 0) {
      address = HostAndPort.fromParts(address.getHost(),
          transport.getServerSocket().getLocalPort());
      log.info("SSL Thread Pool Server bound on {}", address);
    }

    ThreadPoolExecutor pool = createSelfResizingThreadPool(serverName, numThreads,
        numSimpleTimerThreads, timeBetweenThreadChecks);

    return new ServerAddress(createTThreadPoolServer(transport, processor,
        ThriftUtil.transportFactory(), protocolFactory, pool), address);
  }

  public static ServerAddress createSaslThreadPoolServer(HostAndPort address, TProcessor processor,
      TProtocolFactory protocolFactory, long socketTimeout, SaslServerConnectionParams params,
      final String serverName, String threadName, final int numThreads, final int numSTThreads,
      long timeBetweenThreadChecks) throws TTransportException {
    // We'd really prefer to use THsHaServer (or similar) to avoid 1 RPC == 1 Thread that the
    // TThreadPoolServer does,
    // but sadly this isn't the case. Because TSaslTransport needs to issue a handshake when it
    // open()'s which will fail
    // when the server does an accept() to (presumably) wake up the eventing system.
    log.info("Creating SASL thread pool thrift server on listening on {}:{}", address.getHost(),
        address.getPort());
    TServerSocket transport = new TServerSocket(address.getPort(), (int) socketTimeout);

    String hostname, fqdn;
    try {
      hostname = InetAddress.getByName(address.getHost()).getCanonicalHostName();
      fqdn = InetAddress.getLocalHost().getCanonicalHostName();
    } catch (UnknownHostException e) {
      transport.close();
      throw new TTransportException(e);
    }

    // If we can't get a real hostname from the provided host test, use the hostname from DNS for
    // localhost
    if ("0.0.0.0".equals(hostname)) {
      hostname = fqdn;
    }

    // ACCUMULO-3497 an easy sanity check we can perform for the user when SASL is enabled. Clients
    // and servers have to agree upon the FQDN
    // so that the SASL handshake can occur. If the provided hostname doesn't match the FQDN for
    // this host, fail quickly and inform them to update
    // their configuration.
    if (!hostname.equals(fqdn)) {
<<<<<<< HEAD
      log.error(
          "Expected hostname of '{}' but got '{}'. Ensure the entries in the Accumulo hosts files (e.g. masters, tservers) are the FQDN for each host when using SASL.",
          fqdn, hostname);
=======
      log.error("Expected hostname of '{}' but got '{}'. Ensure the entries in"
          + " the Accumulo hosts files (e.g. masters, slaves) are the FQDN for each"
          + " host when using SASL.", fqdn, hostname);
>>>>>>> b8c19f83
      transport.close();
      throw new RuntimeException("SASL requires that the address the thrift"
          + " server listens on is the same as the FQDN for this host");
    }

    final UserGroupInformation serverUser;
    try {
      serverUser = UserGroupInformation.getLoginUser();
    } catch (IOException e) {
      transport.close();
      throw new TTransportException(e);
    }

    log.debug("Logged in as {}, creating TSaslServerTransport factory with {}/{}", serverUser,
        params.getKerberosServerPrimary(), hostname);

    // Make the SASL transport factory with the instance and primary from the kerberos server
    // principal, SASL properties
    // and the SASL callback handler from Hadoop to ensure authorization ID is the authentication
    // ID. Despite the 'protocol' argument seeming to be useless, it
    // *must* be the primary of the server.
    TSaslServerTransport.Factory saslTransportFactory = new TSaslServerTransport.Factory();
    saslTransportFactory.addServerDefinition(ThriftUtil.GSSAPI, params.getKerberosServerPrimary(),
        hostname, params.getSaslProperties(), new SaslRpcServer.SaslGssCallbackHandler());

    if (null != params.getSecretManager()) {
      log.info("Adding DIGEST-MD5 server definition for delegation tokens");
      saslTransportFactory.addServerDefinition(ThriftUtil.DIGEST_MD5,
          params.getKerberosServerPrimary(), hostname, params.getSaslProperties(),
          new SaslServerDigestCallbackHandler(params.getSecretManager()));
    } else {
      log.info("SecretManager is null, not adding support for delegation token authentication");
    }

    // Make sure the TTransportFactory is performing a UGI.doAs
    TTransportFactory ugiTransportFactory = new UGIAssumingTransportFactory(saslTransportFactory,
        serverUser);

    if (address.getPort() == 0) {
      // If we chose a port dynamically, make a new use it (along with the proper hostname)
      address = HostAndPort.fromParts(address.getHost(),
          transport.getServerSocket().getLocalPort());
      log.info("SASL thrift server bound on {}", address);
    }

    ThreadPoolExecutor pool = createSelfResizingThreadPool(serverName, numThreads, numSTThreads,
        timeBetweenThreadChecks);

    final TThreadPoolServer server = createTThreadPoolServer(transport, processor,
        ugiTransportFactory, protocolFactory, pool);

    return new ServerAddress(server, address);
  }

  public static ServerAddress startTServer(AccumuloConfiguration conf, ThriftServerType serverType,
      TProcessor processor, String serverName, String threadName, int numThreads, int numSTThreads,
      long timeBetweenThreadChecks, long maxMessageSize, SslConnectionParams sslParams,
      SaslServerConnectionParams saslParams, long serverSocketTimeout, HostAndPort... addresses)
      throws TTransportException {

    if (ThriftServerType.SASL == serverType) {
      processor = updateSaslProcessor(serverType, processor);
    }

    return startTServer(serverType, new TimedProcessor(conf, processor, serverName, threadName),
        serverName, threadName, numThreads, numSTThreads, timeBetweenThreadChecks, maxMessageSize,
        sslParams, saslParams, serverSocketTimeout, addresses);
  }

  /**
   * @see #startTServer(ThriftServerType, TimedProcessor, TProtocolFactory, String, String, int,
   *      int, long, long, SslConnectionParams, SaslServerConnectionParams, long, HostAndPort...)
   */
  public static ServerAddress startTServer(ThriftServerType serverType, TimedProcessor processor,
      String serverName, String threadName, int numThreads, int numSTThreads,
      long timeBetweenThreadChecks, long maxMessageSize, SslConnectionParams sslParams,
      SaslServerConnectionParams saslParams, long serverSocketTimeout, HostAndPort... addresses)
      throws TTransportException {
    return startTServer(serverType, processor, ThriftUtil.protocolFactory(), serverName, threadName,
        numThreads, numSTThreads, timeBetweenThreadChecks, maxMessageSize, sslParams, saslParams,
        serverSocketTimeout, addresses);
  }

  /**
   * Start the appropriate Thrift server (SSL or non-blocking server) for the given parameters.
   * Non-null SSL parameters will cause an SSL server to be started.
   *
   * @return A ServerAddress encapsulating the Thrift server created and the host/port which it is
   *         bound to.
   */
  public static ServerAddress startTServer(ThriftServerType serverType, TimedProcessor processor,
      TProtocolFactory protocolFactory, String serverName, String threadName, int numThreads,
      int numSTThreads, long timeBetweenThreadChecks, long maxMessageSize,
      SslConnectionParams sslParams, SaslServerConnectionParams saslParams,
      long serverSocketTimeout, HostAndPort... addresses) throws TTransportException {

    // This is presently not supported. It's hypothetically possible, I believe, to work, but it
    // would require changes in how the transports
    // work at the Thrift layer to ensure that both the SSL and SASL handshakes function. SASL's
    // quality of protection addresses privacy issues.
    checkArgument(!(sslParams != null && saslParams != null),
        "Cannot start a Thrift server using both SSL and SASL");

    ServerAddress serverAddress = null;
    for (HostAndPort address : addresses) {
      try {
        switch (serverType) {
          case SSL:
            log.debug("Instantiating SSL Thrift server");
            serverAddress = createSslThreadPoolServer(address, processor, protocolFactory,
                serverSocketTimeout, sslParams, serverName, numThreads, numSTThreads,
                timeBetweenThreadChecks);
            break;
          case SASL:
            log.debug("Instantiating SASL Thrift server");
            serverAddress = createSaslThreadPoolServer(address, processor, protocolFactory,
                serverSocketTimeout, saslParams, serverName, threadName, numThreads, numSTThreads,
                timeBetweenThreadChecks);
            break;
          case THREADPOOL:
            log.debug("Instantiating unsecure TThreadPool Thrift server");
            serverAddress = createBlockingServer(address, processor, protocolFactory,
                maxMessageSize, serverName, numThreads, numSTThreads, timeBetweenThreadChecks);
            break;
          case CUSTOM_HS_HA: // Intentional passthrough -- Our custom wrapper around HsHa is the
                             // default
          default:
            log.debug("Instantiating default, unsecure custom half-async Thrift server");
            serverAddress = createNonBlockingServer(address, processor, protocolFactory, serverName,
                threadName, numThreads, numSTThreads, timeBetweenThreadChecks, maxMessageSize);
        }
        break;
      } catch (TTransportException e) {
        log.warn("Error attempting to create server at {}. Error: {}", address.toString(),
            e.getMessage());
      }
    }
    if (null == serverAddress) {
      throw new TTransportException(
          "Unable to create server on addresses: " + Arrays.toString(addresses));
    }

    final TServer finalServer = serverAddress.server;
    Runnable serveTask = new Runnable() {
      @Override
      public void run() {
        try {
          finalServer.serve();
        } catch (Error e) {
          Halt.halt("Unexpected error in TThreadPoolServer " + e + ", halting.", 1);
        }
      }
    };

    serveTask = new LoggingRunnable(TServerUtils.log, serveTask);
    Thread thread = new Daemon(serveTask, threadName);
    thread.start();

    // check for the special "bind to everything address"
    if (serverAddress.address.getHost().equals("0.0.0.0")) {
      // can't get the address from the bind, so we'll do our best to invent our hostname
      try {
        serverAddress = new ServerAddress(finalServer, HostAndPort
            .fromParts(InetAddress.getLocalHost().getHostName(), serverAddress.address.getPort()));
      } catch (UnknownHostException e) {
        throw new TTransportException(e);
      }
    }
    return serverAddress;
  }

  /**
   * Stop a Thrift TServer. Existing connections will keep our thread running; use reflection to
   * forcibly shut down the threadpool.
   *
   * @param s
   *          The TServer to stop
   */
  public static void stopTServer(TServer s) {
    if (s == null)
      return;
    s.stop();
    try {
      Field f = s.getClass().getDeclaredField("executorService_");
      f.setAccessible(true);
      ExecutorService es = (ExecutorService) f.get(s);
      es.shutdownNow();
    } catch (Exception e) {
      log.error("Unable to call shutdownNow", e);
    }
  }

  /**
   * Wrap the provided processor in the {@link UGIAssumingProcessor} so Kerberos authentication
   * works. Requires the <code>serverType</code> to be {@link ThriftServerType#SASL} and throws an
   * exception when it is not.
   *
   * @return A {@link UGIAssumingProcessor} which wraps the provided processor
   */
  private static TProcessor updateSaslProcessor(ThriftServerType serverType, TProcessor processor) {
    checkArgument(ThriftServerType.SASL == serverType);

    // Wrap the provided processor in our special processor which proxies the provided UGI on the
    // logged-in UGI
    // Important that we have Timed -> UGIAssuming -> [provided] to make sure that the metrics are
    // still reported
    // as the logged-in user.
    log.info("Wrapping {} in UGIAssumingProcessor", processor.getClass());

    return new UGIAssumingProcessor(processor);
  }
}<|MERGE_RESOLUTION|>--- conflicted
+++ resolved
@@ -457,15 +457,9 @@
     // this host, fail quickly and inform them to update
     // their configuration.
     if (!hostname.equals(fqdn)) {
-<<<<<<< HEAD
       log.error(
           "Expected hostname of '{}' but got '{}'. Ensure the entries in the Accumulo hosts files (e.g. masters, tservers) are the FQDN for each host when using SASL.",
           fqdn, hostname);
-=======
-      log.error("Expected hostname of '{}' but got '{}'. Ensure the entries in"
-          + " the Accumulo hosts files (e.g. masters, slaves) are the FQDN for each"
-          + " host when using SASL.", fqdn, hostname);
->>>>>>> b8c19f83
       transport.close();
       throw new RuntimeException("SASL requires that the address the thrift"
           + " server listens on is the same as the FQDN for this host");
