/*
 * Licensed to the Apache Software Foundation (ASF) under one or more
 * contributor license agreements.  See the NOTICE file distributed with
 * this work for additional information regarding copyright ownership.
 * The ASF licenses this file to You under the Apache License, Version 2.0
 * (the "License"); you may not use this file except in compliance with
 * the License.  You may obtain a copy of the License at
 *
 *     http://www.apache.org/licenses/LICENSE-2.0
 *
 * Unless required by applicable law or agreed to in writing, software
 * distributed under the License is distributed on an "AS IS" BASIS,
 * WITHOUT WARRANTIES OR CONDITIONS OF ANY KIND, either express or implied.
 * See the License for the specific language governing permissions and
 * limitations under the License.
 */
package org.apache.accumulo.server.conf;

<<<<<<< HEAD
import java.nio.charset.StandardCharsets;
=======
import static com.google.common.base.Charsets.UTF_8;

>>>>>>> 9b20a9d4
import java.util.Collections;
import java.util.HashMap;
import java.util.List;
import java.util.Map;

import org.apache.accumulo.core.Constants;
import org.apache.accumulo.core.conf.AccumuloConfiguration;
import org.apache.accumulo.core.conf.Property;
import org.apache.accumulo.core.zookeeper.ZooUtil;
import org.apache.accumulo.fate.zookeeper.ZooCache;
import org.apache.log4j.Logger;

public class ZooConfiguration extends AccumuloConfiguration {
  private static final Logger log = Logger.getLogger(ZooConfiguration.class);

  private final String instanceId;
  private final ZooCache propCache;
  private final AccumuloConfiguration parent;
  private final Map<String,String> fixedProps = Collections.synchronizedMap(new HashMap<String,String>());

  protected ZooConfiguration(String instanceId, ZooCache propCache, AccumuloConfiguration parent) {
    this.instanceId = instanceId;
    this.propCache = propCache;
    this.parent = parent;
  }

  @Override
  public void invalidateCache() {
    if (propCache != null)
      propCache.clear();
  }

  /**
   * Gets the parent configuration of this configuration.
   *
   * @return parent configuration
   */
  public AccumuloConfiguration getParentConfiguration() {
    return parent;
  }

  private String _get(Property property) {
    String key = property.getKey();
    String value = null;

    if (Property.isValidZooPropertyKey(key)) {
      value = get(key);
    }

    if (value == null || !property.getType().isValidFormat(value)) {
      if (value != null)
        log.error("Using parent value for " + key + " due to improperly formatted " + property.getType() + ": " + value);
      value = parent.get(property);
    }
    return value;
  }

  @Override
  public String get(Property property) {
    if (Property.isFixedZooPropertyKey(property)) {
      if (fixedProps.containsKey(property.getKey())) {
        return fixedProps.get(property.getKey());
      } else {
        synchronized (fixedProps) {
          String val = _get(property);
          fixedProps.put(property.getKey(), val);
          return val;
        }

      }
    } else {
      return _get(property);
    }
  }

  private String get(String key) {
    String zPath = ZooUtil.getRoot(instanceId) + Constants.ZCONFIG + "/" + key;
    byte[] v = propCache.get(zPath);
    String value = null;
    if (v != null)
<<<<<<< HEAD
      value = new String(v, StandardCharsets.UTF_8);
=======
      value = new String(v, UTF_8);
>>>>>>> 9b20a9d4
    return value;
  }

  @Override
  public void getProperties(Map<String,String> props, PropertyFilter filter) {
    parent.getProperties(props, filter);

    List<String> children = propCache.getChildren(ZooUtil.getRoot(instanceId) + Constants.ZCONFIG);
    if (children != null) {
      for (String child : children) {
        if (child != null && filter.accept(child)) {
          String value = get(child);
          if (value != null)
            props.put(child, value);
        }
      }
    }
  }
}<|MERGE_RESOLUTION|>--- conflicted
+++ resolved
@@ -16,12 +16,8 @@
  */
 package org.apache.accumulo.server.conf;
 
-<<<<<<< HEAD
-import java.nio.charset.StandardCharsets;
-=======
-import static com.google.common.base.Charsets.UTF_8;
+import static java.nio.charset.StandardCharsets.UTF_8;
 
->>>>>>> 9b20a9d4
 import java.util.Collections;
 import java.util.HashMap;
 import java.util.List;
@@ -102,11 +98,7 @@
     byte[] v = propCache.get(zPath);
     String value = null;
     if (v != null)
-<<<<<<< HEAD
-      value = new String(v, StandardCharsets.UTF_8);
-=======
       value = new String(v, UTF_8);
->>>>>>> 9b20a9d4
     return value;
   }
 
