/*
 * Licensed to the Apache Software Foundation (ASF) under one or more
 * contributor license agreements.  See the NOTICE file distributed with
 * this work for additional information regarding copyright ownership.
 * The ASF licenses this file to You under the Apache License, Version 2.0
 * (the "License"); you may not use this file except in compliance with
 * the License.  You may obtain a copy of the License at
 *
 *     http://www.apache.org/licenses/LICENSE-2.0
 *
 * Unless required by applicable law or agreed to in writing, software
 * distributed under the License is distributed on an "AS IS" BASIS,
 * WITHOUT WARRANTIES OR CONDITIONS OF ANY KIND, either express or implied.
 * See the License for the specific language governing permissions and
 * limitations under the License.
 */
package org.apache.accumulo.server.util;

import static java.nio.charset.StandardCharsets.UTF_8;

import org.apache.accumulo.core.Constants;
import org.apache.accumulo.core.conf.Property;
import org.apache.accumulo.core.conf.PropertyType;
import org.apache.accumulo.fate.zookeeper.ZooUtil.NodeExistsPolicy;
import org.apache.accumulo.fate.zookeeper.ZooUtil.NodeMissingPolicy;
import org.apache.accumulo.server.ServerContext;
import org.apache.zookeeper.KeeperException;
import org.slf4j.Logger;
import org.slf4j.LoggerFactory;

public class SystemPropUtil {

  private static final Logger log = LoggerFactory.getLogger(SystemPropUtil.class);

  public static boolean setSystemProperty(ServerContext context, String property, String value)
      throws KeeperException, InterruptedException {
    if (!Property.isValidZooPropertyKey(property)) {
      IllegalArgumentException iae =
          new IllegalArgumentException("Zookeeper property is not mutable: " + property);
      log.debug("Attempted to set zookeeper property.  It is not mutable", iae);
      throw iae;
    }

    // Find the property taking prefix into account
    Property foundProp = null;
    for (Property prop : Property.values()) {
      if (prop.getType() == PropertyType.PREFIX && property.startsWith(prop.getKey())
          || prop.getKey().equals(property)) {
        foundProp = prop;
        break;
      }
    }

    if ((foundProp == null || (foundProp.getType() != PropertyType.PREFIX
        && !foundProp.getType().isValidFormat(value)))) {
      IllegalArgumentException iae = new IllegalArgumentException(
          "Ignoring property " + property + " it is either null or in an invalid format");
      log.debug("Attempted to set zookeeper property.  Value is either null or invalid", iae);
      throw iae;
    }

    // create the zk node for this property and set it's data to the specified value
<<<<<<< HEAD
    String zPath = context.getZooKeeperRoot() + Constants.ZCONFIG + "/" + property;
=======
    String zPath =
        ZooUtil.getRoot(HdfsZooInstance.getInstance()) + Constants.ZCONFIG + "/" + property;
    boolean result = ZooReaderWriter.getInstance().putPersistentData(zPath, value.getBytes(UTF_8),
        NodeExistsPolicy.OVERWRITE);
>>>>>>> 0a9837f3

    return context.getZooReaderWriter().putPersistentData(zPath, value.getBytes(UTF_8),
        NodeExistsPolicy.OVERWRITE);
  }

  public static void removeSystemProperty(ServerContext context, String property)
      throws InterruptedException, KeeperException {
<<<<<<< HEAD
    String zPath = context.getZooKeeperRoot() + Constants.ZCONFIG + "/" + property;
    context.getZooReaderWriter().recursiveDelete(zPath, NodeMissingPolicy.FAIL);
=======
    String zPath =
        ZooUtil.getRoot(HdfsZooInstance.getInstance()) + Constants.ZCONFIG + "/" + property;
    ZooReaderWriter.getInstance().recursiveDelete(zPath, NodeMissingPolicy.FAIL);
>>>>>>> 0a9837f3
  }
}<|MERGE_RESOLUTION|>--- conflicted
+++ resolved
@@ -60,14 +60,7 @@
     }
 
     // create the zk node for this property and set it's data to the specified value
-<<<<<<< HEAD
     String zPath = context.getZooKeeperRoot() + Constants.ZCONFIG + "/" + property;
-=======
-    String zPath =
-        ZooUtil.getRoot(HdfsZooInstance.getInstance()) + Constants.ZCONFIG + "/" + property;
-    boolean result = ZooReaderWriter.getInstance().putPersistentData(zPath, value.getBytes(UTF_8),
-        NodeExistsPolicy.OVERWRITE);
->>>>>>> 0a9837f3
 
     return context.getZooReaderWriter().putPersistentData(zPath, value.getBytes(UTF_8),
         NodeExistsPolicy.OVERWRITE);
@@ -75,13 +68,7 @@
 
   public static void removeSystemProperty(ServerContext context, String property)
       throws InterruptedException, KeeperException {
-<<<<<<< HEAD
     String zPath = context.getZooKeeperRoot() + Constants.ZCONFIG + "/" + property;
     context.getZooReaderWriter().recursiveDelete(zPath, NodeMissingPolicy.FAIL);
-=======
-    String zPath =
-        ZooUtil.getRoot(HdfsZooInstance.getInstance()) + Constants.ZCONFIG + "/" + property;
-    ZooReaderWriter.getInstance().recursiveDelete(zPath, NodeMissingPolicy.FAIL);
->>>>>>> 0a9837f3
   }
 }