--- conflicted
+++ resolved
@@ -29,12 +29,9 @@
 import org.apache.accumulo.server.security.SecurityUtil;
 import org.apache.accumulo.server.zookeeper.ZooLock;
 import org.apache.accumulo.server.zookeeper.ZooReaderWriter;
-<<<<<<< HEAD
 import org.slf4j.Logger;
 import org.slf4j.LoggerFactory;
-=======
 import org.apache.zookeeper.KeeperException;
->>>>>>> 82f17349
 
 import com.beust.jcommander.JCommander;
 import com.beust.jcommander.Parameter;
@@ -114,24 +111,7 @@
     }
 
     if (opts.zapTracers) {
-<<<<<<< HEAD
       String path = opts.getTraceZKPath();
-      zapDirectory(zoo, path, opts);
-    }
-
-  }
-
-  private static void zapDirectory(IZooReaderWriter zoo, String path, Opts opts) {
-    try {
-      List<String> children = zoo.getChildren(path);
-      for (String child : children) {
-        message("Deleting " + path + "/" + child + " from zookeeper", opts);
-        zoo.recursiveDelete(path + "/" + child, NodeMissingPolicy.SKIP);
-      }
-    } catch (Exception e) {
-      log.error("Exception running zapDirectory.", e);
-=======
-      String path = Constants.ZROOT + "/" + iid + Constants.ZTRACERS;
       try {
         zapDirectory(zoo, path, opts);
       } catch (Exception e) {
@@ -146,7 +126,6 @@
     for (String child : children) {
       message("Deleting " + path + "/" + child + " from zookeeper", opts);
       zoo.recursiveDelete(path + "/" + child, NodeMissingPolicy.SKIP);
->>>>>>> 82f17349
     }
   }
 }