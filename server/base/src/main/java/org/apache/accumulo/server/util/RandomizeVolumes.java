/*
 * Licensed to the Apache Software Foundation (ASF) under one or more
 * contributor license agreements.  See the NOTICE file distributed with
 * this work for additional information regarding copyright ownership.
 * The ASF licenses this file to You under the Apache License, Version 2.0
 * (the "License"); you may not use this file except in compliance with
 * the License.  You may obtain a copy of the License at
 *
 *     http://www.apache.org/licenses/LICENSE-2.0
 *
 * Unless required by applicable law or agreed to in writing, software
 * distributed under the License is distributed on an "AS IS" BASIS,
 * WITHOUT WARRANTIES OR CONDITIONS OF ANY KIND, either express or implied.
 * See the License for the specific language governing permissions and
 * limitations under the License.
 */
package org.apache.accumulo.server.util;

<<<<<<< HEAD
import static org.apache.accumulo.core.metadata.schema.MetadataSchema.TabletsSection.ServerColumnFamily.DIRECTORY_COLUMN;
=======
import static com.google.common.base.Charsets.UTF_8;
>>>>>>> 9b20a9d4

import java.io.IOException;
import java.nio.charset.StandardCharsets;
import java.util.Map.Entry;

<<<<<<< HEAD
=======
import org.apache.accumulo.server.security.SystemCredentials;
>>>>>>> 9b20a9d4
import org.apache.accumulo.core.cli.ClientOnRequiredTable;
import org.apache.accumulo.core.client.AccumuloException;
import org.apache.accumulo.core.client.AccumuloSecurityException;
import org.apache.accumulo.core.client.BatchWriter;
import org.apache.accumulo.core.client.Connector;
import org.apache.accumulo.core.client.Scanner;
import org.apache.accumulo.core.client.TableNotFoundException;
import org.apache.accumulo.core.data.Key;
import org.apache.accumulo.core.data.Mutation;
import org.apache.accumulo.core.data.Value;
import org.apache.accumulo.core.master.state.tables.TableState;
import org.apache.accumulo.core.metadata.MetadataTable;
import org.apache.accumulo.core.metadata.schema.MetadataSchema.TabletsSection;
import org.apache.accumulo.core.security.Authorizations;
import org.apache.accumulo.server.ServerConstants;
import org.apache.accumulo.server.fs.VolumeManager;
import org.apache.accumulo.server.fs.VolumeManagerImpl;
import org.apache.accumulo.server.security.SystemCredentials;
import org.apache.accumulo.server.tables.TableManager;
import org.apache.hadoop.fs.Path;
import org.apache.log4j.Logger;

public class RandomizeVolumes {
  private static final Logger log = Logger.getLogger(RandomizeVolumes.class);

  public static void main(String[] args) throws AccumuloException, AccumuloSecurityException {
    ClientOnRequiredTable opts = new ClientOnRequiredTable();
    opts.parseArgs(RandomizeVolumes.class.getName(), args);
    Connector c;
    if (opts.getToken() == null) {
      SystemCredentials creds = SystemCredentials.get();
      c = opts.getInstance().getConnector(creds.getPrincipal(), creds.getToken());
    } else {
      c = opts.getConnector();
    }
    try {
      int status = randomize(c, opts.getTableName());
      System.exit(status);
    } catch (Exception ex) {
      log.error(ex, ex);
      System.exit(4);
    }
  }

  public static int randomize(Connector c, String tableName) throws IOException, AccumuloSecurityException, AccumuloException, TableNotFoundException {
    VolumeManager vm = VolumeManagerImpl.get();
    if (vm.getVolumes().size() < 2) {
      log.error("There are not enough volumes configured");
      return 1;
    }
    String tableId = c.tableOperations().tableIdMap().get(tableName);
    if (null == tableId) {
      log.error("Could not determine the table ID for table " + tableName);
      return 2;
    }
    TableState tableState = TableManager.getInstance().getTableState(tableId);
    if (TableState.OFFLINE != tableState) {
      log.info("Taking " + tableName + " offline");
      c.tableOperations().offline(tableName, true);
      log.info(tableName + " offline");
    }
    log.info("Rewriting entries for " + tableName);
    Scanner scanner = c.createScanner(MetadataTable.NAME, Authorizations.EMPTY);
    DIRECTORY_COLUMN.fetch(scanner);
    scanner.setRange(TabletsSection.getRange(tableId));
    BatchWriter writer = c.createBatchWriter(MetadataTable.NAME, null);
    int count = 0;
    for (Entry<Key,Value> entry : scanner) {
      String oldLocation = entry.getValue().toString();
      String directory;
      if (oldLocation.contains(":")) {
        String[] parts = oldLocation.split(Path.SEPARATOR);
        String tableIdEntry = parts[parts.length - 2];
        if (!tableIdEntry.equals(tableId)) {
          log.error("Unexpected table id found: " + tableIdEntry + ", expected " + tableId + "; skipping");
          continue;
        }
        directory = parts[parts.length - 1];
      } else {
        directory = oldLocation.substring(Path.SEPARATOR.length());
      }
      Key key = entry.getKey();
      Mutation m = new Mutation(key.getRow());
<<<<<<< HEAD

      String newLocation = vm.choose(ServerConstants.getBaseUris()) + Path.SEPARATOR + ServerConstants.TABLE_DIR + Path.SEPARATOR + tableId + Path.SEPARATOR
          + directory;
      m.put(key.getColumnFamily(), key.getColumnQualifier(), new Value(newLocation.getBytes(StandardCharsets.UTF_8)));
=======
      
      String newLocation = vm.choose(ServerConstants.getBaseUris()) + Path.SEPARATOR + ServerConstants.TABLE_DIR + Path.SEPARATOR + tableId + Path.SEPARATOR + directory;
      m.put(key.getColumnFamily(), key.getColumnQualifier(), new Value(newLocation.getBytes(UTF_8)));
>>>>>>> 9b20a9d4
      if (log.isTraceEnabled()) {
        log.trace("Replacing " + oldLocation + " with " + newLocation);
      }
      writer.addMutation(m);
      try {
        vm.mkdirs(new Path(newLocation));
      } catch (IOException ex) {
        // nevermind
      }
      count++;
    }
    writer.close();
    log.info("Updated " + count + " entries for table " + tableName);
    if (TableState.OFFLINE != tableState) {
      c.tableOperations().online(tableName, true);
      log.info("table " + tableName + " back online");
    }
    return 0;
  }

}<|MERGE_RESOLUTION|>--- conflicted
+++ resolved
@@ -16,20 +16,12 @@
  */
 package org.apache.accumulo.server.util;
 
-<<<<<<< HEAD
+import static java.nio.charset.StandardCharsets.UTF_8;
 import static org.apache.accumulo.core.metadata.schema.MetadataSchema.TabletsSection.ServerColumnFamily.DIRECTORY_COLUMN;
-=======
-import static com.google.common.base.Charsets.UTF_8;
->>>>>>> 9b20a9d4
 
 import java.io.IOException;
-import java.nio.charset.StandardCharsets;
 import java.util.Map.Entry;
 
-<<<<<<< HEAD
-=======
-import org.apache.accumulo.server.security.SystemCredentials;
->>>>>>> 9b20a9d4
 import org.apache.accumulo.core.cli.ClientOnRequiredTable;
 import org.apache.accumulo.core.client.AccumuloException;
 import org.apache.accumulo.core.client.AccumuloSecurityException;
@@ -113,16 +105,10 @@
       }
       Key key = entry.getKey();
       Mutation m = new Mutation(key.getRow());
-<<<<<<< HEAD
 
       String newLocation = vm.choose(ServerConstants.getBaseUris()) + Path.SEPARATOR + ServerConstants.TABLE_DIR + Path.SEPARATOR + tableId + Path.SEPARATOR
           + directory;
-      m.put(key.getColumnFamily(), key.getColumnQualifier(), new Value(newLocation.getBytes(StandardCharsets.UTF_8)));
-=======
-      
-      String newLocation = vm.choose(ServerConstants.getBaseUris()) + Path.SEPARATOR + ServerConstants.TABLE_DIR + Path.SEPARATOR + tableId + Path.SEPARATOR + directory;
       m.put(key.getColumnFamily(), key.getColumnQualifier(), new Value(newLocation.getBytes(UTF_8)));
->>>>>>> 9b20a9d4
       if (log.isTraceEnabled()) {
         log.trace("Replacing " + oldLocation + " with " + newLocation);
       }
