--- conflicted
+++ resolved
@@ -52,12 +52,8 @@
   private String server;
   private long creationTime;
 
-<<<<<<< HEAD
-  public ProblemReport(Table.ID tableId, ProblemType problemType, String resource, String server, Throwable e, long creationTime) {
-=======
-  public ProblemReport(String tableId, ProblemType problemType, String resource, String server,
+  public ProblemReport(Table.ID tableId, ProblemType problemType, String resource, String server,
       Throwable e, long creationTime) {
->>>>>>> f4f43feb
     requireNonNull(tableId, "tableId is null");
     requireNonNull(problemType, "problemType is null");
     requireNonNull(resource, "resource is null");
@@ -82,12 +78,8 @@
     this.creationTime = creationTime;
   }
 
-<<<<<<< HEAD
-  public ProblemReport(Table.ID tableId, ProblemType problemType, String resource, String server, Throwable e) {
-=======
-  public ProblemReport(String tableId, ProblemType problemType, String resource, String server,
+  public ProblemReport(Table.ID tableId, ProblemType problemType, String resource, String server,
       Throwable e) {
->>>>>>> f4f43feb
     this(tableId, problemType, resource, server, e, System.currentTimeMillis());
   }
 
@@ -95,12 +87,8 @@
     this(tableId, problemType, resource, null, e);
   }
 
-<<<<<<< HEAD
-  private ProblemReport(Table.ID table, ProblemType problemType, String resource, byte enc[]) throws IOException {
-=======
-  private ProblemReport(String table, ProblemType problemType, String resource, byte enc[])
+  private ProblemReport(Table.ID table, ProblemType problemType, String resource, byte enc[])
       throws IOException {
->>>>>>> f4f43feb
     requireNonNull(table, "table is null");
     requireNonNull(problemType, "problemType is null");
     requireNonNull(resource, "resource is null");
