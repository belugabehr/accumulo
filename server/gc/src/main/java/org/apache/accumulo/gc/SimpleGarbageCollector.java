/*
 * Licensed to the Apache Software Foundation (ASF) under one or more
 * contributor license agreements.  See the NOTICE file distributed with
 * this work for additional information regarding copyright ownership.
 * The ASF licenses this file to You under the Apache License, Version 2.0
 * (the "License"); you may not use this file except in compliance with
 * the License.  You may obtain a copy of the License at
 *
 *     http://www.apache.org/licenses/LICENSE-2.0
 *
 * Unless required by applicable law or agreed to in writing, software
 * distributed under the License is distributed on an "AS IS" BASIS,
 * WITHOUT WARRANTIES OR CONDITIONS OF ANY KIND, either express or implied.
 * See the License for the specific language governing permissions and
 * limitations under the License.
 */
package org.apache.accumulo.gc;

import java.io.FileNotFoundException;
import java.io.IOException;
import java.net.UnknownHostException;
import java.util.Iterator;
import java.util.List;
import java.util.Map;
import java.util.Map.Entry;
import java.util.Set;
import java.util.SortedMap;
import java.util.concurrent.ExecutorService;
import java.util.concurrent.Executors;
import java.util.concurrent.TimeUnit;

import org.apache.accumulo.core.Constants;
import org.apache.accumulo.core.client.AccumuloException;
import org.apache.accumulo.core.client.AccumuloSecurityException;
import org.apache.accumulo.core.client.BatchWriter;
import org.apache.accumulo.core.client.BatchWriterConfig;
import org.apache.accumulo.core.client.Connector;
import org.apache.accumulo.core.client.IsolatedScanner;
import org.apache.accumulo.core.client.MutationsRejectedException;
import org.apache.accumulo.core.client.Scanner;
import org.apache.accumulo.core.client.TableNotFoundException;
import org.apache.accumulo.core.client.impl.Tables;
import org.apache.accumulo.core.conf.Property;
import org.apache.accumulo.core.conf.SiteConfiguration;
import org.apache.accumulo.core.data.Key;
import org.apache.accumulo.core.data.Mutation;
import org.apache.accumulo.core.data.PartialKey;
import org.apache.accumulo.core.data.Range;
import org.apache.accumulo.core.data.Value;
import org.apache.accumulo.core.gc.thrift.GCMonitorService.Iface;
import org.apache.accumulo.core.gc.thrift.GCMonitorService.Processor;
import org.apache.accumulo.core.gc.thrift.GCStatus;
import org.apache.accumulo.core.gc.thrift.GcCycleStats;
import org.apache.accumulo.core.master.state.tables.TableState;
import org.apache.accumulo.core.metadata.MetadataTable;
import org.apache.accumulo.core.metadata.RootTable;
import org.apache.accumulo.core.metadata.schema.MetadataSchema;
import org.apache.accumulo.core.metadata.schema.MetadataSchema.TabletsSection;
import org.apache.accumulo.core.metadata.schema.MetadataSchema.TabletsSection.DataFileColumnFamily;
import org.apache.accumulo.core.metadata.schema.MetadataSchema.TabletsSection.ScanFileColumnFamily;
import org.apache.accumulo.core.replication.ReplicationSchema.StatusSection;
import org.apache.accumulo.core.replication.ReplicationTable;
import org.apache.accumulo.core.replication.ReplicationTableOfflineException;
import org.apache.accumulo.core.security.Authorizations;
import org.apache.accumulo.core.security.thrift.TCredentials;
import org.apache.accumulo.core.trace.DistributedTrace;
import org.apache.accumulo.core.trace.ProbabilitySampler;
import org.apache.accumulo.core.trace.Span;
import org.apache.accumulo.core.trace.Trace;
import org.apache.accumulo.core.trace.thrift.TInfo;
import org.apache.accumulo.core.util.NamingThreadFactory;
import org.apache.accumulo.core.util.Pair;
import org.apache.accumulo.core.util.ServerServices;
import org.apache.accumulo.core.util.ServerServices.Service;
import org.apache.accumulo.core.util.UtilWaitThread;
import org.apache.accumulo.core.volume.Volume;
import org.apache.accumulo.core.zookeeper.ZooUtil;
import org.apache.accumulo.fate.zookeeper.ZooLock.LockLossReason;
import org.apache.accumulo.fate.zookeeper.ZooLock.LockWatcher;
import org.apache.accumulo.gc.replication.CloseWriteAheadLogReferences;
import org.apache.accumulo.server.Accumulo;
import org.apache.accumulo.server.AccumuloServerContext;
import org.apache.accumulo.server.ServerConstants;
import org.apache.accumulo.server.ServerOpts;
import org.apache.accumulo.server.client.HdfsZooInstance;
import org.apache.accumulo.server.conf.ServerConfigurationFactory;
import org.apache.accumulo.server.fs.VolumeManager;
import org.apache.accumulo.server.fs.VolumeManager.FileType;
import org.apache.accumulo.server.fs.VolumeManagerImpl;
import org.apache.accumulo.server.fs.VolumeUtil;
import org.apache.accumulo.server.replication.proto.Replication.Status;
import org.apache.accumulo.server.rpc.RpcWrapper;
import org.apache.accumulo.server.rpc.TCredentialsUpdatingWrapper;
import org.apache.accumulo.server.rpc.TServerUtils;
import org.apache.accumulo.server.rpc.ThriftServerType;
import org.apache.accumulo.server.security.SecurityUtil;
import org.apache.accumulo.server.tables.TableManager;
import org.apache.accumulo.server.util.Halt;
import org.apache.accumulo.server.util.TabletIterator;
import org.apache.accumulo.server.zookeeper.ZooLock;
import org.apache.hadoop.fs.FileStatus;
import org.apache.hadoop.fs.Path;
import org.apache.hadoop.io.Text;
import org.apache.zookeeper.KeeperException;
import org.slf4j.Logger;
import org.slf4j.LoggerFactory;

import com.beust.jcommander.Parameter;
import com.google.common.base.Function;
import com.google.common.collect.Iterators;
import com.google.common.collect.Maps;
import com.google.common.net.HostAndPort;
import com.google.protobuf.InvalidProtocolBufferException;

public class SimpleGarbageCollector extends AccumuloServerContext implements Iface {
  private static final Text EMPTY_TEXT = new Text();

  /**
   * Options for the garbage collector.
   */
  static class Opts extends ServerOpts {
    @Parameter(names = {"-v", "--verbose"}, description = "extra information will get printed to stdout also")
    boolean verbose = false;
    @Parameter(names = {"-s", "--safemode"}, description = "safe mode will not delete files")
    boolean safeMode = false;
  }

  /**
   * A fraction representing how much of the JVM's available memory should be used for gathering candidates.
   */
  static final float CANDIDATE_MEMORY_PERCENTAGE = 0.50f;

  private static final Logger log = LoggerFactory.getLogger(SimpleGarbageCollector.class);

  private VolumeManager fs;
  private Opts opts = new Opts();
  private ZooLock lock;

  private GCStatus status = new GCStatus(new GcCycleStats(), new GcCycleStats(), new GcCycleStats(), new GcCycleStats());

  public static void main(String[] args) throws UnknownHostException, IOException {
    SecurityUtil.serverLogin(SiteConfiguration.getInstance());
    final String app = "gc";
    Accumulo.setupLogging(app);
<<<<<<< HEAD
    ServerConfigurationFactory conf = new ServerConfigurationFactory(HdfsZooInstance.getInstance());
=======
    Instance instance = HdfsZooInstance.getInstance();
    log.info("Version " + Constants.VERSION);
    log.info("Instance " + instance.getInstanceID());
    ServerConfiguration conf = new ServerConfiguration(instance);
>>>>>>> e1e41005
    final VolumeManager fs = VolumeManagerImpl.get();
    Accumulo.init(fs, conf, app);
    Opts opts = new Opts();
    opts.parseArgs(app, args);
    SimpleGarbageCollector gc = new SimpleGarbageCollector(opts, fs, conf);

    DistributedTrace.enable(opts.getAddress(), app, conf.getConfiguration());
    try {
      gc.run();
    } finally {
      DistributedTrace.disable();
    }
  }

  /**
   * Creates a new garbage collector.
   *
   * @param opts
   *          options
   */
  public SimpleGarbageCollector(Opts opts, VolumeManager fs, ServerConfigurationFactory confFactory) {
    super(confFactory);
    this.opts = opts;
    this.fs = fs;

    long gcDelay = getConfiguration().getTimeInMillis(Property.GC_CYCLE_DELAY);
    log.info("start delay: " + getStartDelay() + " milliseconds");
    log.info("time delay: " + gcDelay + " milliseconds");
    log.info("safemode: " + opts.safeMode);
    log.info("verbose: " + opts.verbose);
    log.info("memory threshold: " + CANDIDATE_MEMORY_PERCENTAGE + " of " + Runtime.getRuntime().maxMemory() + " bytes");
    log.info("delete threads: " + getNumDeleteThreads());
  }

  /**
   * Gets the delay before the first collection.
   *
   * @return start delay, in milliseconds
   */
  long getStartDelay() {
    return getConfiguration().getTimeInMillis(Property.GC_CYCLE_START);
  }

  /**
   * Gets the volume manager used by this GC.
   *
   * @return volume manager
   */
  VolumeManager getVolumeManager() {
    return fs;
  }

  /**
   * Checks if the volume manager should move files to the trash rather than delete them.
   *
   * @return true if trash is used
   */
  boolean isUsingTrash() {
    return !getConfiguration().getBoolean(Property.GC_TRASH_IGNORE);
  }

  /**
   * Gets the options for this garbage collector.
   */
  Opts getOpts() {
    return opts;
  }

  /**
   * Gets the number of threads used for deleting files.
   *
   * @return number of delete threads
   */
  int getNumDeleteThreads() {
    return getConfiguration().getCount(Property.GC_DELETE_THREADS);
  }

  /**
   * Should files be archived (as opposed to preserved in trash)
   *
   * @return True if files should be archived, false otherwise
   */
  boolean shouldArchiveFiles() {
    return getConfiguration().getBoolean(Property.GC_FILE_ARCHIVE);
  }

  private class GCEnv implements GarbageCollectionEnvironment {

    private String tableName;

    GCEnv(String tableName) {
      this.tableName = tableName;
    }

    @Override
    public boolean getCandidates(String continuePoint, List<String> result) throws TableNotFoundException, AccumuloException, AccumuloSecurityException {
      // want to ensure GC makes progress... if the 1st N deletes are stable and we keep processing them,
      // then will never inspect deletes after N
      Range range = MetadataSchema.DeletesSection.getRange();
      if (continuePoint != null && !continuePoint.isEmpty()) {
        String continueRow = MetadataSchema.DeletesSection.getRowPrefix() + continuePoint;
        range = new Range(new Key(continueRow).followingKey(PartialKey.ROW), true, range.getEndKey(), range.isEndKeyInclusive());
      }

      Scanner scanner = getConnector().createScanner(tableName, Authorizations.EMPTY);
      scanner.setRange(range);
      result.clear();
      // find candidates for deletion; chop off the prefix
      for (Entry<Key,Value> entry : scanner) {
        String cand = entry.getKey().getRow().toString().substring(MetadataSchema.DeletesSection.getRowPrefix().length());
        result.add(cand);
        if (almostOutOfMemory(Runtime.getRuntime())) {
          log.info("List of delete candidates has exceeded the memory threshold. Attempting to delete what has been gathered so far.");
          return true;
        }
      }

      return false;
    }

    @Override
    public Iterator<String> getBlipIterator() throws TableNotFoundException, AccumuloException, AccumuloSecurityException {
      IsolatedScanner scanner = new IsolatedScanner(getConnector().createScanner(tableName, Authorizations.EMPTY));

      scanner.setRange(MetadataSchema.BlipSection.getRange());

      return Iterators.transform(scanner.iterator(), new Function<Entry<Key,Value>,String>() {
        @Override
        public String apply(Entry<Key,Value> entry) {
          return entry.getKey().getRow().toString().substring(MetadataSchema.BlipSection.getRowPrefix().length());
        }
      });
    }

    @Override
    public Iterator<Entry<Key,Value>> getReferenceIterator() throws TableNotFoundException, AccumuloException, AccumuloSecurityException {
      IsolatedScanner scanner = new IsolatedScanner(getConnector().createScanner(tableName, Authorizations.EMPTY));
      scanner.fetchColumnFamily(DataFileColumnFamily.NAME);
      scanner.fetchColumnFamily(ScanFileColumnFamily.NAME);
      TabletsSection.ServerColumnFamily.DIRECTORY_COLUMN.fetch(scanner);
      TabletIterator tabletIterator = new TabletIterator(scanner, MetadataSchema.TabletsSection.getRange(), false, true);

      return Iterators.concat(Iterators.transform(tabletIterator, new Function<Map<Key,Value>,Iterator<Entry<Key,Value>>>() {
        @Override
        public Iterator<Entry<Key,Value>> apply(Map<Key,Value> input) {
          return input.entrySet().iterator();
        }
      }));
    }

    @Override
    public Set<String> getTableIDs() {
      return Tables.getIdToNameMap(getInstance()).keySet();
    }

    @Override
    public void delete(SortedMap<String,String> confirmedDeletes) throws IOException, AccumuloException, AccumuloSecurityException, TableNotFoundException {

      if (opts.safeMode) {
        if (opts.verbose)
          System.out.println("SAFEMODE: There are " + confirmedDeletes.size() + " data file candidates marked for deletion.%n"
              + "          Examine the log files to identify them.%n");
        log.info("SAFEMODE: Listing all data file candidates for deletion");
        for (String s : confirmedDeletes.values())
          log.info("SAFEMODE: " + s);
        log.info("SAFEMODE: End candidates for deletion");
        return;
      }

      Connector c = getConnector();
      BatchWriter writer = c.createBatchWriter(tableName, new BatchWriterConfig());

      // when deleting a dir and all files in that dir, only need to delete the dir
      // the dir will sort right before the files... so remove the files in this case
      // to minimize namenode ops
      Iterator<Entry<String,String>> cdIter = confirmedDeletes.entrySet().iterator();

      String lastDir = null;
      while (cdIter.hasNext()) {
        Entry<String,String> entry = cdIter.next();
        String relPath = entry.getKey();
        String absPath = fs.getFullPath(FileType.TABLE, entry.getValue()).toString();

        if (isDir(relPath)) {
          lastDir = absPath;
        } else if (lastDir != null) {
          if (absPath.startsWith(lastDir)) {
            log.debug("Ignoring " + entry.getValue() + " because " + lastDir + " exist");
            try {
              putMarkerDeleteMutation(entry.getValue(), writer);
            } catch (MutationsRejectedException e) {
              throw new RuntimeException(e);
            }
            cdIter.remove();
          } else {
            lastDir = null;
          }
        }
      }

      final BatchWriter finalWriter = writer;

      ExecutorService deleteThreadPool = Executors.newFixedThreadPool(getNumDeleteThreads(), new NamingThreadFactory("deleting"));

      final List<Pair<Path,Path>> replacements = ServerConstants.getVolumeReplacements();

      for (final String delete : confirmedDeletes.values()) {

        Runnable deleteTask = new Runnable() {
          @Override
          public void run() {
            boolean removeFlag;

            try {
              Path fullPath;
              String switchedDelete = VolumeUtil.switchVolume(delete, FileType.TABLE, replacements);
              if (switchedDelete != null) {
                // actually replacing the volumes in the metadata table would be tricky because the entries would be different rows. So it could not be
                // atomically in one mutation and extreme care would need to be taken that delete entry was not lost. Instead of doing that, just deal with
                // volume switching when something needs to be deleted. Since the rest of the code uses suffixes to compare delete entries, there is no danger
                // of deleting something that should not be deleted. Must not change value of delete variable because thats whats stored in metadata table.
                log.debug("Volume replaced " + delete + " -> " + switchedDelete);
                fullPath = fs.getFullPath(FileType.TABLE, switchedDelete);
              } else {
                fullPath = fs.getFullPath(FileType.TABLE, delete);
              }

              log.debug("Deleting " + fullPath);

              if (archiveOrMoveToTrash(fullPath) || fs.deleteRecursively(fullPath)) {
                // delete succeeded, still want to delete
                removeFlag = true;
                synchronized (SimpleGarbageCollector.this) {
                  ++status.current.deleted;
                }
              } else if (fs.exists(fullPath)) {
                // leave the entry in the metadata; we'll try again later
                removeFlag = false;
                synchronized (SimpleGarbageCollector.this) {
                  ++status.current.errors;
                }
                log.warn("File exists, but was not deleted for an unknown reason: " + fullPath);
              } else {
                // this failure, we still want to remove the metadata entry
                removeFlag = true;
                synchronized (SimpleGarbageCollector.this) {
                  ++status.current.errors;
                }
                String parts[] = fullPath.toString().split(Constants.ZTABLES)[1].split("/");
                if (parts.length > 2) {
                  String tableId = parts[1];
                  String tabletDir = parts[2];
                  TableManager.getInstance().updateTableStateCache(tableId);
                  TableState tableState = TableManager.getInstance().getTableState(tableId);
                  if (tableState != null && tableState != TableState.DELETING) {
                    // clone directories don't always exist
                    if (!tabletDir.startsWith(Constants.CLONE_PREFIX))
                      log.debug("File doesn't exist: " + fullPath);
                  }
                } else {
                  log.warn("Very strange path name: " + delete);
                }
              }

              // proceed to clearing out the flags for successful deletes and
              // non-existent files
              if (removeFlag && finalWriter != null) {
                putMarkerDeleteMutation(delete, finalWriter);
              }
            } catch (Exception e) {
              log.error("{}", e.getMessage(), e);
            }

          }

        };

        deleteThreadPool.execute(deleteTask);
      }

      deleteThreadPool.shutdown();

      try {
        while (!deleteThreadPool.awaitTermination(1000, TimeUnit.MILLISECONDS)) {}
      } catch (InterruptedException e1) {
        log.error("{}", e1.getMessage(), e1);
      }

      if (writer != null) {
        try {
          writer.close();
        } catch (MutationsRejectedException e) {
          log.error("Problem removing entries from the metadata table: ", e);
        }
      }
    }

    @Override
    public void deleteTableDirIfEmpty(String tableID) throws IOException {
      // if dir exist and is empty, then empty list is returned...
      // hadoop 2.0 will throw an exception if the file does not exist
      for (String dir : ServerConstants.getTablesDirs()) {
        FileStatus[] tabletDirs = null;
        try {
          tabletDirs = fs.listStatus(new Path(dir + "/" + tableID));
        } catch (FileNotFoundException ex) {
          continue;
        }

        if (tabletDirs.length == 0) {
          Path p = new Path(dir + "/" + tableID);
          log.debug("Removing table dir " + p);
          if (!archiveOrMoveToTrash(p))
            fs.delete(p);
        }
      }
    }

    @Override
    public void incrementCandidatesStat(long i) {
      status.current.candidates += i;
    }

    @Override
    public void incrementInUseStat(long i) {
      status.current.inUse += i;
    }

    @Override
    public Iterator<Entry<String,Status>> getReplicationNeededIterator() throws AccumuloException, AccumuloSecurityException {
      Connector conn = getConnector();
      try {
        Scanner s = ReplicationTable.getScanner(conn);
        StatusSection.limit(s);
        return Iterators.transform(s.iterator(), new Function<Entry<Key,Value>,Entry<String,Status>>() {

          @Override
          public Entry<String,Status> apply(Entry<Key,Value> input) {
            String file = input.getKey().getRow().toString();
            Status stat;
            try {
              stat = Status.parseFrom(input.getValue().get());
            } catch (InvalidProtocolBufferException e) {
              log.warn("Could not deserialize protobuf for: " + input.getKey());
              stat = null;
            }
            return Maps.immutableEntry(file, stat);
          }

        });
      } catch (ReplicationTableOfflineException e) {
        // No elements that we need to preclude
        return Iterators.emptyIterator();
      }
    }

  }

  private void run() {
    long tStart, tStop;

    // Sleep for an initial period, giving the master time to start up and
    // old data files to be unused
    log.info("Trying to acquire ZooKeeper lock for garbage collector");

    try {
      getZooLock(startStatsService());
    } catch (Exception ex) {
      log.error("{}", ex.getMessage(), ex);
      System.exit(1);
    }

    try {
      long delay = getStartDelay();
      log.debug("Sleeping for " + delay + " milliseconds before beginning garbage collection cycles");
      Thread.sleep(delay);
    } catch (InterruptedException e) {
      log.warn("{}", e.getMessage(), e);
      return;
    }

    ProbabilitySampler sampler = new ProbabilitySampler(getConfiguration().getFraction(Property.GC_TRACE_PERCENT));

    while (true) {
      Trace.on("gc", sampler);

      Span gcSpan = Trace.start("loop");
      tStart = System.currentTimeMillis();
      try {
        System.gc(); // make room

        status.current.started = System.currentTimeMillis();

        new GarbageCollectionAlgorithm().collect(new GCEnv(RootTable.NAME));
        new GarbageCollectionAlgorithm().collect(new GCEnv(MetadataTable.NAME));

        log.info("Number of data file candidates for deletion: " + status.current.candidates);
        log.info("Number of data file candidates still in use: " + status.current.inUse);
        log.info("Number of successfully deleted data files: " + status.current.deleted);
        log.info("Number of data files delete failures: " + status.current.errors);

        status.current.finished = System.currentTimeMillis();
        status.last = status.current;
        status.current = new GcCycleStats();

      } catch (Exception e) {
        log.error("{}", e.getMessage(), e);
      }

      tStop = System.currentTimeMillis();
      log.info(String.format("Collect cycle took %.2f seconds", ((tStop - tStart) / 1000.0)));

      // We want to prune references to fully-replicated WALs from the replication table which are no longer referenced in the metadata table
      // before running GarbageCollectWriteAheadLogs to ensure we delete as many files as possible.
      Span replSpan = Trace.start("replicationClose");
      try {
        CloseWriteAheadLogReferences closeWals = new CloseWriteAheadLogReferences(this);
        closeWals.run();
      } catch (Exception e) {
        log.error("Error trying to close write-ahead logs for replication table", e);
      } finally {
        replSpan.stop();
      }

      // Clean up any unused write-ahead logs
      Span waLogs = Trace.start("walogs");
      try {
        GarbageCollectWriteAheadLogs walogCollector = new GarbageCollectWriteAheadLogs(this, fs, isUsingTrash());
        log.info("Beginning garbage collection of write-ahead logs");
        walogCollector.collect(status);
      } catch (Exception e) {
        log.error("{}", e.getMessage(), e);
      } finally {
        waLogs.stop();
      }
      gcSpan.stop();

      // we just made a lot of metadata changes: flush them out
      try {
        Connector connector = getConnector();
        connector.tableOperations().compact(MetadataTable.NAME, null, null, true, true);
        connector.tableOperations().compact(RootTable.NAME, null, null, true, true);
      } catch (Exception e) {
        log.warn("{}", e.getMessage(), e);
      }

      Trace.off();
      try {
        long gcDelay = getConfiguration().getTimeInMillis(Property.GC_CYCLE_DELAY);
        log.debug("Sleeping for " + gcDelay + " milliseconds");
        Thread.sleep(gcDelay);
      } catch (InterruptedException e) {
        log.warn("{}", e.getMessage(), e);
        return;
      }
    }
  }

  /**
   * Moves a file to trash. If this garbage collector is not using trash, this method returns false and leaves the file alone. If the file is missing, this
   * method returns false as opposed to throwing an exception.
   *
   * @return true if the file was moved to trash
   * @throws IOException
   *           if the volume manager encountered a problem
   */
  boolean archiveOrMoveToTrash(Path path) throws IOException {
    if (shouldArchiveFiles()) {
      return archiveFile(path);
    } else {
      if (!isUsingTrash())
        return false;
      try {
        return fs.moveToTrash(path);
      } catch (FileNotFoundException ex) {
        return false;
      }
    }
  }

  /**
   * Move a file, that would otherwise be deleted, to the archive directory for files
   *
   * @param fileToArchive
   *          Path to file that is to be archived
   * @return True if the file was successfully moved to the file archive directory, false otherwise
   */
  boolean archiveFile(Path fileToArchive) throws IOException {
    // Figure out what the base path this volume uses on this FileSystem
    Volume sourceVolume = fs.getVolumeByPath(fileToArchive);
    String sourceVolumeBasePath = sourceVolume.getBasePath();

    log.debug("Base path for volume: " + sourceVolumeBasePath);

    // Get the path for the file we want to archive
    String sourcePathBasePath = fileToArchive.toUri().getPath();

    // Strip off the common base path for the file to archive
    String relativeVolumePath = sourcePathBasePath.substring(sourceVolumeBasePath.length());
    if (Path.SEPARATOR_CHAR == relativeVolumePath.charAt(0)) {
      if (relativeVolumePath.length() > 1) {
        relativeVolumePath = relativeVolumePath.substring(1);
      } else {
        relativeVolumePath = "";
      }
    }

    log.debug("Computed relative path for file to archive: " + relativeVolumePath);

    // The file archive path on this volume (we can't archive this file to a different volume)
    Path archivePath = new Path(sourceVolumeBasePath, ServerConstants.FILE_ARCHIVE_DIR);

    log.debug("File archive path: " + archivePath);

    fs.mkdirs(archivePath);

    // Preserve the path beneath the Volume's base directory (e.g. tables/1/A_0000001.rf)
    Path fileArchivePath = new Path(archivePath, relativeVolumePath);

    log.debug("Create full path of " + fileArchivePath + " from " + archivePath + " and " + relativeVolumePath);

    // Make sure that it doesn't already exist, something is wrong.
    if (fs.exists(fileArchivePath)) {
      log.warn("Tried to archive file, but it already exists: " + fileArchivePath);
      return false;
    }

    log.debug("Moving " + fileToArchive + " to " + fileArchivePath);
    return fs.rename(fileToArchive, fileArchivePath);
  }

  private void getZooLock(HostAndPort addr) throws KeeperException, InterruptedException {
    String path = ZooUtil.getRoot(getInstance()) + Constants.ZGC_LOCK;

    LockWatcher lockWatcher = new LockWatcher() {
      @Override
      public void lostLock(LockLossReason reason) {
        Halt.halt("GC lock in zookeeper lost (reason = " + reason + "), exiting!");
      }

      @Override
      public void unableToMonitorLockNode(final Throwable e) {
        // ACCUMULO-3651 Level changed to error and FATAL added to message for slf4j compatibility
        Halt.halt(-1, new Runnable() {

          @Override
          public void run() {
            log.error("FATAL: No longer able to monitor lock node ", e);
          }
        });

      }
    };

    while (true) {
      lock = new ZooLock(path);
      if (lock.tryLock(lockWatcher, new ServerServices(addr.toString(), Service.GC_CLIENT).toString().getBytes())) {
        log.debug("Got GC ZooKeeper lock");
        return;
      }
      log.debug("Failed to get GC ZooKeeper lock, will retry");
      UtilWaitThread.sleep(1000);
    }
  }

  private HostAndPort startStatsService() throws UnknownHostException {
    Iface rpcProxy = RpcWrapper.service(this, new Processor<Iface>(this));
    final Processor<Iface> processor;
    if (ThriftServerType.SASL == getThriftServerType()) {
      Iface tcProxy = TCredentialsUpdatingWrapper.service(rpcProxy, getClass(), getConfiguration());
      processor = new Processor<Iface>(tcProxy);
    } else {
      processor = new Processor<Iface>(rpcProxy);
    }
    int port = getConfiguration().getPort(Property.GC_PORT);
    long maxMessageSize = getConfiguration().getMemoryInBytes(Property.GENERAL_MAX_MESSAGE_SIZE);
    HostAndPort result = HostAndPort.fromParts(opts.getAddress(), port);
    log.debug("Starting garbage collector listening on " + result);
    try {
      return TServerUtils.startTServer(getConfiguration(), result, getThriftServerType(), processor, this.getClass().getSimpleName(), "GC Monitor Service", 2,
          getConfiguration().getCount(Property.GENERAL_SIMPLETIMER_THREADPOOL_SIZE), 1000, maxMessageSize, getServerSslParams(), getSaslParams(), 0).address;
    } catch (Exception ex) {
      // ACCUMULO-3651 Level changed to error and FATAL added to message for slf4j compatibility
      log.error("FATAL:", ex);
      throw new RuntimeException(ex);
    }
  }

  /**
   * Checks if the system is almost out of memory.
   *
   * @param runtime
   *          Java runtime
   * @return true if system is almost out of memory
   * @see #CANDIDATE_MEMORY_PERCENTAGE
   */
  static boolean almostOutOfMemory(Runtime runtime) {
    return runtime.totalMemory() - runtime.freeMemory() > CANDIDATE_MEMORY_PERCENTAGE * runtime.maxMemory();
  }

  private static void putMarkerDeleteMutation(final String delete, final BatchWriter writer) throws MutationsRejectedException {
    Mutation m = new Mutation(MetadataSchema.DeletesSection.getRowPrefix() + delete);
    m.putDelete(EMPTY_TEXT, EMPTY_TEXT);
    writer.addMutation(m);
  }

  /**
   * Checks if the given string is a directory.
   *
   * @param delete
   *          possible directory
   * @return true if string is a directory
   */
  static boolean isDir(String delete) {
    if (delete == null) {
      return false;
    }
    int slashCount = 0;
    for (int i = 0; i < delete.length(); i++)
      if (delete.charAt(i) == '/')
        slashCount++;
    return slashCount == 1;
  }

  @Override
  public GCStatus getStatus(TInfo info, TCredentials credentials) {
    return status;
  }
}<|MERGE_RESOLUTION|>--- conflicted
+++ resolved
@@ -35,6 +35,7 @@
 import org.apache.accumulo.core.client.BatchWriter;
 import org.apache.accumulo.core.client.BatchWriterConfig;
 import org.apache.accumulo.core.client.Connector;
+import org.apache.accumulo.core.client.Instance;
 import org.apache.accumulo.core.client.IsolatedScanner;
 import org.apache.accumulo.core.client.MutationsRejectedException;
 import org.apache.accumulo.core.client.Scanner;
@@ -142,14 +143,10 @@
     SecurityUtil.serverLogin(SiteConfiguration.getInstance());
     final String app = "gc";
     Accumulo.setupLogging(app);
-<<<<<<< HEAD
-    ServerConfigurationFactory conf = new ServerConfigurationFactory(HdfsZooInstance.getInstance());
-=======
     Instance instance = HdfsZooInstance.getInstance();
+    ServerConfigurationFactory conf = new ServerConfigurationFactory(instance);
     log.info("Version " + Constants.VERSION);
     log.info("Instance " + instance.getInstanceID());
-    ServerConfiguration conf = new ServerConfiguration(instance);
->>>>>>> e1e41005
     final VolumeManager fs = VolumeManagerImpl.get();
     Accumulo.init(fs, conf, app);
     Opts opts = new Opts();
