/*
 * Licensed to the Apache Software Foundation (ASF) under one or more
 * contributor license agreements.  See the NOTICE file distributed with
 * this work for additional information regarding copyright ownership.
 * The ASF licenses this file to You under the Apache License, Version 2.0
 * (the "License"); you may not use this file except in compliance with
 * the License.  You may obtain a copy of the License at
 *
 *     http://www.apache.org/licenses/LICENSE-2.0
 *
 * Unless required by applicable law or agreed to in writing, software
 * distributed under the License is distributed on an "AS IS" BASIS,
 * WITHOUT WARRANTIES OR CONDITIONS OF ANY KIND, either express or implied.
 * See the License for the specific language governing permissions and
 * limitations under the License.
 */
package org.apache.accumulo.gc;

import java.io.FileNotFoundException;
import java.io.IOException;
import java.net.UnknownHostException;
import java.util.Iterator;
import java.util.List;
import java.util.Map;
import java.util.Map.Entry;
import java.util.Set;
import java.util.SortedMap;
import java.util.concurrent.ExecutorService;
import java.util.concurrent.Executors;
import java.util.concurrent.TimeUnit;

import org.apache.accumulo.core.Constants;
import org.apache.accumulo.core.client.AccumuloException;
import org.apache.accumulo.core.client.AccumuloSecurityException;
import org.apache.accumulo.core.client.BatchWriter;
import org.apache.accumulo.core.client.BatchWriterConfig;
import org.apache.accumulo.core.client.Connector;
import org.apache.accumulo.core.client.Instance;
import org.apache.accumulo.core.client.IsolatedScanner;
import org.apache.accumulo.core.client.MutationsRejectedException;
import org.apache.accumulo.core.client.Scanner;
import org.apache.accumulo.core.client.TableNotFoundException;
import org.apache.accumulo.core.client.impl.Tables;
import org.apache.accumulo.core.conf.Property;
import org.apache.accumulo.core.conf.SiteConfiguration;
import org.apache.accumulo.core.data.Key;
import org.apache.accumulo.core.data.Mutation;
import org.apache.accumulo.core.data.PartialKey;
import org.apache.accumulo.core.data.Range;
import org.apache.accumulo.core.data.Value;
import org.apache.accumulo.core.gc.thrift.GCMonitorService.Iface;
import org.apache.accumulo.core.gc.thrift.GCMonitorService.Processor;
import org.apache.accumulo.core.gc.thrift.GCStatus;
import org.apache.accumulo.core.gc.thrift.GcCycleStats;
import org.apache.accumulo.core.master.state.tables.TableState;
import org.apache.accumulo.core.metadata.MetadataTable;
import org.apache.accumulo.core.metadata.RootTable;
import org.apache.accumulo.core.metadata.schema.MetadataSchema;
import org.apache.accumulo.core.metadata.schema.MetadataSchema.TabletsSection;
import org.apache.accumulo.core.metadata.schema.MetadataSchema.TabletsSection.DataFileColumnFamily;
import org.apache.accumulo.core.metadata.schema.MetadataSchema.TabletsSection.ScanFileColumnFamily;
import org.apache.accumulo.core.replication.ReplicationSchema.StatusSection;
import org.apache.accumulo.core.replication.ReplicationTable;
import org.apache.accumulo.core.replication.ReplicationTableOfflineException;
import org.apache.accumulo.core.security.Authorizations;
import org.apache.accumulo.core.security.thrift.TCredentials;
import org.apache.accumulo.core.trace.DistributedTrace;
import org.apache.accumulo.core.trace.ProbabilitySampler;
import org.apache.accumulo.core.trace.Span;
import org.apache.accumulo.core.trace.Trace;
import org.apache.accumulo.core.trace.thrift.TInfo;
import org.apache.accumulo.core.util.NamingThreadFactory;
import org.apache.accumulo.core.util.Pair;
import org.apache.accumulo.core.util.ServerServices;
import org.apache.accumulo.core.util.ServerServices.Service;
import org.apache.accumulo.core.util.UtilWaitThread;
import org.apache.accumulo.core.volume.Volume;
import org.apache.accumulo.core.zookeeper.ZooUtil;
import org.apache.accumulo.fate.zookeeper.ZooLock.LockLossReason;
import org.apache.accumulo.fate.zookeeper.ZooLock.LockWatcher;
import org.apache.accumulo.gc.replication.CloseWriteAheadLogReferences;
import org.apache.accumulo.server.Accumulo;
import org.apache.accumulo.server.AccumuloServerContext;
import org.apache.accumulo.server.ServerConstants;
import org.apache.accumulo.server.ServerOpts;
import org.apache.accumulo.server.client.HdfsZooInstance;
import org.apache.accumulo.server.conf.ServerConfigurationFactory;
import org.apache.accumulo.server.fs.VolumeManager;
import org.apache.accumulo.server.fs.VolumeManager.FileType;
import org.apache.accumulo.server.fs.VolumeManagerImpl;
import org.apache.accumulo.server.fs.VolumeUtil;
import org.apache.accumulo.server.replication.proto.Replication.Status;
import org.apache.accumulo.server.rpc.RpcWrapper;
import org.apache.accumulo.server.rpc.TCredentialsUpdatingWrapper;
import org.apache.accumulo.server.rpc.TServerUtils;
import org.apache.accumulo.server.rpc.ThriftServerType;
import org.apache.accumulo.server.security.SecurityUtil;
import org.apache.accumulo.server.tables.TableManager;
import org.apache.accumulo.server.util.Halt;
import org.apache.accumulo.server.util.TabletIterator;
import org.apache.accumulo.server.zookeeper.ZooLock;
import org.apache.hadoop.fs.FileStatus;
import org.apache.hadoop.fs.Path;
import org.apache.hadoop.io.Text;
import org.apache.zookeeper.KeeperException;
import org.slf4j.Logger;
import org.slf4j.LoggerFactory;

import com.beust.jcommander.Parameter;
import com.google.common.base.Function;
import com.google.common.collect.Iterators;
import com.google.common.collect.Maps;
import com.google.common.net.HostAndPort;
import com.google.protobuf.InvalidProtocolBufferException;

public class SimpleGarbageCollector extends AccumuloServerContext implements Iface {
  private static final Text EMPTY_TEXT = new Text();

  /**
   * Options for the garbage collector.
   */
  static class Opts extends ServerOpts {
    @Parameter(names = {"-v", "--verbose"}, description = "extra information will get printed to stdout also")
    boolean verbose = false;
    @Parameter(names = {"-s", "--safemode"}, description = "safe mode will not delete files")
    boolean safeMode = false;
  }

  /**
   * A fraction representing how much of the JVM's available memory should be used for gathering candidates.
   */
  static final float CANDIDATE_MEMORY_PERCENTAGE = 0.50f;

  private static final Logger log = LoggerFactory.getLogger(SimpleGarbageCollector.class);

  private VolumeManager fs;
  private Opts opts = new Opts();
  private ZooLock lock;

  private GCStatus status = new GCStatus(new GcCycleStats(), new GcCycleStats(), new GcCycleStats(), new GcCycleStats());

  public static void main(String[] args) throws UnknownHostException, IOException {
<<<<<<< HEAD
    SecurityUtil.serverLogin(SiteConfiguration.getInstance());
=======
>>>>>>> 679a1c3e
    final String app = "gc";
    Accumulo.setupLogging(app);
    SecurityUtil.serverLogin(ServerConfiguration.getSiteConfiguration());
    Instance instance = HdfsZooInstance.getInstance();
    ServerConfigurationFactory conf = new ServerConfigurationFactory(instance);
    log.info("Version " + Constants.VERSION);
    log.info("Instance " + instance.getInstanceID());
    final VolumeManager fs = VolumeManagerImpl.get();
    Accumulo.init(fs, conf, app);
    Opts opts = new Opts();
    opts.parseArgs(app, args);
    SimpleGarbageCollector gc = new SimpleGarbageCollector(opts, fs, conf);

    DistributedTrace.enable(opts.getAddress(), app, conf.getConfiguration());
    try {
      gc.run();
    } finally {
      DistributedTrace.disable();
    }
  }

  /**
   * Creates a new garbage collector.
   *
   * @param opts
   *          options
   */
  public SimpleGarbageCollector(Opts opts, VolumeManager fs, ServerConfigurationFactory confFactory) {
    super(confFactory);
    this.opts = opts;
    this.fs = fs;

    long gcDelay = getConfiguration().getTimeInMillis(Property.GC_CYCLE_DELAY);
    log.info("start delay: " + getStartDelay() + " milliseconds");
    log.info("time delay: " + gcDelay + " milliseconds");
    log.info("safemode: " + opts.safeMode);
    log.info("verbose: " + opts.verbose);
    log.info("memory threshold: " + CANDIDATE_MEMORY_PERCENTAGE + " of " + Runtime.getRuntime().maxMemory() + " bytes");
    log.info("delete threads: " + getNumDeleteThreads());
  }

  /**
   * Gets the delay before the first collection.
   *
   * @return start delay, in milliseconds
   */
  long getStartDelay() {
    return getConfiguration().getTimeInMillis(Property.GC_CYCLE_START);
  }

  /**
   * Gets the volume manager used by this GC.
   *
   * @return volume manager
   */
  VolumeManager getVolumeManager() {
    return fs;
  }

  /**
   * Checks if the volume manager should move files to the trash rather than delete them.
   *
   * @return true if trash is used
   */
  boolean isUsingTrash() {
    return !getConfiguration().getBoolean(Property.GC_TRASH_IGNORE);
  }

  /**
   * Gets the options for this garbage collector.
   */
  Opts getOpts() {
    return opts;
  }

  /**
   * Gets the number of threads used for deleting files.
   *
   * @return number of delete threads
   */
  int getNumDeleteThreads() {
    return getConfiguration().getCount(Property.GC_DELETE_THREADS);
  }

  /**
   * Should files be archived (as opposed to preserved in trash)
   *
   * @return True if files should be archived, false otherwise
   */
  boolean shouldArchiveFiles() {
    return getConfiguration().getBoolean(Property.GC_FILE_ARCHIVE);
  }

  private class GCEnv implements GarbageCollectionEnvironment {

    private String tableName;

    GCEnv(String tableName) {
      this.tableName = tableName;
    }

    @Override
    public boolean getCandidates(String continuePoint, List<String> result) throws TableNotFoundException, AccumuloException, AccumuloSecurityException {
      // want to ensure GC makes progress... if the 1st N deletes are stable and we keep processing them,
      // then will never inspect deletes after N
      Range range = MetadataSchema.DeletesSection.getRange();
      if (continuePoint != null && !continuePoint.isEmpty()) {
        String continueRow = MetadataSchema.DeletesSection.getRowPrefix() + continuePoint;
        range = new Range(new Key(continueRow).followingKey(PartialKey.ROW), true, range.getEndKey(), range.isEndKeyInclusive());
      }

      Scanner scanner = getConnector().createScanner(tableName, Authorizations.EMPTY);
      scanner.setRange(range);
      result.clear();
      // find candidates for deletion; chop off the prefix
      for (Entry<Key,Value> entry : scanner) {
        String cand = entry.getKey().getRow().toString().substring(MetadataSchema.DeletesSection.getRowPrefix().length());
        result.add(cand);
        if (almostOutOfMemory(Runtime.getRuntime())) {
          log.info("List of delete candidates has exceeded the memory threshold. Attempting to delete what has been gathered so far.");
          return true;
        }
      }

      return false;
    }

    @Override
    public Iterator<String> getBlipIterator() throws TableNotFoundException, AccumuloException, AccumuloSecurityException {
      IsolatedScanner scanner = new IsolatedScanner(getConnector().createScanner(tableName, Authorizations.EMPTY));

      scanner.setRange(MetadataSchema.BlipSection.getRange());

      return Iterators.transform(scanner.iterator(), new Function<Entry<Key,Value>,String>() {
        @Override
        public String apply(Entry<Key,Value> entry) {
          return entry.getKey().getRow().toString().substring(MetadataSchema.BlipSection.getRowPrefix().length());
        }
      });
    }

    @Override
    public Iterator<Entry<Key,Value>> getReferenceIterator() throws TableNotFoundException, AccumuloException, AccumuloSecurityException {
      IsolatedScanner scanner = new IsolatedScanner(getConnector().createScanner(tableName, Authorizations.EMPTY));
      scanner.fetchColumnFamily(DataFileColumnFamily.NAME);
      scanner.fetchColumnFamily(ScanFileColumnFamily.NAME);
      TabletsSection.ServerColumnFamily.DIRECTORY_COLUMN.fetch(scanner);
      TabletIterator tabletIterator = new TabletIterator(scanner, MetadataSchema.TabletsSection.getRange(), false, true);

      return Iterators.concat(Iterators.transform(tabletIterator, new Function<Map<Key,Value>,Iterator<Entry<Key,Value>>>() {
        @Override
        public Iterator<Entry<Key,Value>> apply(Map<Key,Value> input) {
          return input.entrySet().iterator();
        }
      }));
    }

    @Override
    public Set<String> getTableIDs() {
      return Tables.getIdToNameMap(getInstance()).keySet();
    }

    @Override
    public void delete(SortedMap<String,String> confirmedDeletes) throws IOException, AccumuloException, AccumuloSecurityException, TableNotFoundException {

      if (opts.safeMode) {
        if (opts.verbose)
          System.out.println("SAFEMODE: There are " + confirmedDeletes.size() + " data file candidates marked for deletion.%n"
              + "          Examine the log files to identify them.%n");
        log.info("SAFEMODE: Listing all data file candidates for deletion");
        for (String s : confirmedDeletes.values())
          log.info("SAFEMODE: " + s);
        log.info("SAFEMODE: End candidates for deletion");
        return;
      }

      Connector c = getConnector();
      BatchWriter writer = c.createBatchWriter(tableName, new BatchWriterConfig());

      // when deleting a dir and all files in that dir, only need to delete the dir
      // the dir will sort right before the files... so remove the files in this case
      // to minimize namenode ops
      Iterator<Entry<String,String>> cdIter = confirmedDeletes.entrySet().iterator();

      String lastDir = null;
      while (cdIter.hasNext()) {
        Entry<String,String> entry = cdIter.next();
        String relPath = entry.getKey();
        String absPath = fs.getFullPath(FileType.TABLE, entry.getValue()).toString();

        if (isDir(relPath)) {
          lastDir = absPath;
        } else if (lastDir != null) {
          if (absPath.startsWith(lastDir)) {
            log.debug("Ignoring " + entry.getValue() + " because " + lastDir + " exist");
            try {
              putMarkerDeleteMutation(entry.getValue(), writer);
            } catch (MutationsRejectedException e) {
              throw new RuntimeException(e);
            }
            cdIter.remove();
          } else {
            lastDir = null;
          }
        }
      }

      final BatchWriter finalWriter = writer;

      ExecutorService deleteThreadPool = Executors.newFixedThreadPool(getNumDeleteThreads(), new NamingThreadFactory("deleting"));

      final List<Pair<Path,Path>> replacements = ServerConstants.getVolumeReplacements();

      for (final String delete : confirmedDeletes.values()) {

        Runnable deleteTask = new Runnable() {
          @Override
          public void run() {
            boolean removeFlag;

            try {
              Path fullPath;
              String switchedDelete = VolumeUtil.switchVolume(delete, FileType.TABLE, replacements);
              if (switchedDelete != null) {
                // actually replacing the volumes in the metadata table would be tricky because the entries would be different rows. So it could not be
                // atomically in one mutation and extreme care would need to be taken that delete entry was not lost. Instead of doing that, just deal with
                // volume switching when something needs to be deleted. Since the rest of the code uses suffixes to compare delete entries, there is no danger
                // of deleting something that should not be deleted. Must not change value of delete variable because thats whats stored in metadata table.
                log.debug("Volume replaced " + delete + " -> " + switchedDelete);
                fullPath = fs.getFullPath(FileType.TABLE, switchedDelete);
              } else {
                fullPath = fs.getFullPath(FileType.TABLE, delete);
              }

              log.debug("Deleting " + fullPath);

              if (archiveOrMoveToTrash(fullPath) || fs.deleteRecursively(fullPath)) {
                // delete succeeded, still want to delete
                removeFlag = true;
                synchronized (SimpleGarbageCollector.this) {
                  ++status.current.deleted;
                }
              } else if (fs.exists(fullPath)) {
                // leave the entry in the metadata; we'll try again later
                removeFlag = false;
                synchronized (SimpleGarbageCollector.this) {
                  ++status.current.errors;
                }
                log.warn("File exists, but was not deleted for an unknown reason: " + fullPath);
              } else {
                // this failure, we still want to remove the metadata entry
                removeFlag = true;
                synchronized (SimpleGarbageCollector.this) {
                  ++status.current.errors;
                }
                String parts[] = fullPath.toString().split(Constants.ZTABLES)[1].split("/");
                if (parts.length > 2) {
                  String tableId = parts[1];
                  String tabletDir = parts[2];
                  TableManager.getInstance().updateTableStateCache(tableId);
                  TableState tableState = TableManager.getInstance().getTableState(tableId);
                  if (tableState != null && tableState != TableState.DELETING) {
                    // clone directories don't always exist
                    if (!tabletDir.startsWith(Constants.CLONE_PREFIX))
                      log.debug("File doesn't exist: " + fullPath);
                  }
                } else {
                  log.warn("Very strange path name: " + delete);
                }
              }

              // proceed to clearing out the flags for successful deletes and
              // non-existent files
              if (removeFlag && finalWriter != null) {
                putMarkerDeleteMutation(delete, finalWriter);
              }
            } catch (Exception e) {
              log.error("{}", e.getMessage(), e);
            }

          }

        };

        deleteThreadPool.execute(deleteTask);
      }

      deleteThreadPool.shutdown();

      try {
        while (!deleteThreadPool.awaitTermination(1000, TimeUnit.MILLISECONDS)) {}
      } catch (InterruptedException e1) {
        log.error("{}", e1.getMessage(), e1);
      }

      if (writer != null) {
        try {
          writer.close();
        } catch (MutationsRejectedException e) {
          log.error("Problem removing entries from the metadata table: ", e);
        }
      }
    }

    @Override
    public void deleteTableDirIfEmpty(String tableID) throws IOException {
      // if dir exist and is empty, then empty list is returned...
      // hadoop 2.0 will throw an exception if the file does not exist
      for (String dir : ServerConstants.getTablesDirs()) {
        FileStatus[] tabletDirs = null;
        try {
          tabletDirs = fs.listStatus(new Path(dir + "/" + tableID));
        } catch (FileNotFoundException ex) {
          continue;
        }

        if (tabletDirs.length == 0) {
          Path p = new Path(dir + "/" + tableID);
          log.debug("Removing table dir " + p);
          if (!archiveOrMoveToTrash(p))
            fs.delete(p);
        }
      }
    }

    @Override
    public void incrementCandidatesStat(long i) {
      status.current.candidates += i;
    }

    @Override
    public void incrementInUseStat(long i) {
      status.current.inUse += i;
    }

    @Override
    public Iterator<Entry<String,Status>> getReplicationNeededIterator() throws AccumuloException, AccumuloSecurityException {
      Connector conn = getConnector();
      try {
        Scanner s = ReplicationTable.getScanner(conn);
        StatusSection.limit(s);
        return Iterators.transform(s.iterator(), new Function<Entry<Key,Value>,Entry<String,Status>>() {

          @Override
          public Entry<String,Status> apply(Entry<Key,Value> input) {
            String file = input.getKey().getRow().toString();
            Status stat;
            try {
              stat = Status.parseFrom(input.getValue().get());
            } catch (InvalidProtocolBufferException e) {
              log.warn("Could not deserialize protobuf for: " + input.getKey());
              stat = null;
            }
            return Maps.immutableEntry(file, stat);
          }

        });
      } catch (ReplicationTableOfflineException e) {
        // No elements that we need to preclude
        return Iterators.emptyIterator();
      }
    }

  }

  private void run() {
    long tStart, tStop;

    // Sleep for an initial period, giving the master time to start up and
    // old data files to be unused
    log.info("Trying to acquire ZooKeeper lock for garbage collector");

    try {
      getZooLock(startStatsService());
    } catch (Exception ex) {
      log.error("{}", ex.getMessage(), ex);
      System.exit(1);
    }

    try {
      long delay = getStartDelay();
      log.debug("Sleeping for " + delay + " milliseconds before beginning garbage collection cycles");
      Thread.sleep(delay);
    } catch (InterruptedException e) {
      log.warn("{}", e.getMessage(), e);
      return;
    }

    ProbabilitySampler sampler = new ProbabilitySampler(getConfiguration().getFraction(Property.GC_TRACE_PERCENT));

    while (true) {
      Trace.on("gc", sampler);

      Span gcSpan = Trace.start("loop");
      tStart = System.currentTimeMillis();
      try {
        System.gc(); // make room

        status.current.started = System.currentTimeMillis();

        new GarbageCollectionAlgorithm().collect(new GCEnv(RootTable.NAME));
        new GarbageCollectionAlgorithm().collect(new GCEnv(MetadataTable.NAME));

        log.info("Number of data file candidates for deletion: " + status.current.candidates);
        log.info("Number of data file candidates still in use: " + status.current.inUse);
        log.info("Number of successfully deleted data files: " + status.current.deleted);
        log.info("Number of data files delete failures: " + status.current.errors);

        status.current.finished = System.currentTimeMillis();
        status.last = status.current;
        status.current = new GcCycleStats();

      } catch (Exception e) {
        log.error("{}", e.getMessage(), e);
      }

      tStop = System.currentTimeMillis();
      log.info(String.format("Collect cycle took %.2f seconds", ((tStop - tStart) / 1000.0)));

      // We want to prune references to fully-replicated WALs from the replication table which are no longer referenced in the metadata table
      // before running GarbageCollectWriteAheadLogs to ensure we delete as many files as possible.
      Span replSpan = Trace.start("replicationClose");
      try {
        CloseWriteAheadLogReferences closeWals = new CloseWriteAheadLogReferences(this);
        closeWals.run();
      } catch (Exception e) {
        log.error("Error trying to close write-ahead logs for replication table", e);
      } finally {
        replSpan.stop();
      }

      // Clean up any unused write-ahead logs
      Span waLogs = Trace.start("walogs");
      try {
        GarbageCollectWriteAheadLogs walogCollector = new GarbageCollectWriteAheadLogs(this, fs, isUsingTrash());
        log.info("Beginning garbage collection of write-ahead logs");
        walogCollector.collect(status);
      } catch (Exception e) {
        log.error("{}", e.getMessage(), e);
      } finally {
        waLogs.stop();
      }
      gcSpan.stop();

      // we just made a lot of metadata changes: flush them out
      try {
        Connector connector = getConnector();
        connector.tableOperations().compact(MetadataTable.NAME, null, null, true, true);
        connector.tableOperations().compact(RootTable.NAME, null, null, true, true);
      } catch (Exception e) {
        log.warn("{}", e.getMessage(), e);
      }

      Trace.off();
      try {
        long gcDelay = getConfiguration().getTimeInMillis(Property.GC_CYCLE_DELAY);
        log.debug("Sleeping for " + gcDelay + " milliseconds");
        Thread.sleep(gcDelay);
      } catch (InterruptedException e) {
        log.warn("{}", e.getMessage(), e);
        return;
      }
    }
  }

  /**
   * Moves a file to trash. If this garbage collector is not using trash, this method returns false and leaves the file alone. If the file is missing, this
   * method returns false as opposed to throwing an exception.
   *
   * @return true if the file was moved to trash
   * @throws IOException
   *           if the volume manager encountered a problem
   */
  boolean archiveOrMoveToTrash(Path path) throws IOException {
    if (shouldArchiveFiles()) {
      return archiveFile(path);
    } else {
      if (!isUsingTrash())
        return false;
      try {
        return fs.moveToTrash(path);
      } catch (FileNotFoundException ex) {
        return false;
      }
    }
  }

  /**
   * Move a file, that would otherwise be deleted, to the archive directory for files
   *
   * @param fileToArchive
   *          Path to file that is to be archived
   * @return True if the file was successfully moved to the file archive directory, false otherwise
   */
  boolean archiveFile(Path fileToArchive) throws IOException {
    // Figure out what the base path this volume uses on this FileSystem
    Volume sourceVolume = fs.getVolumeByPath(fileToArchive);
    String sourceVolumeBasePath = sourceVolume.getBasePath();

    log.debug("Base path for volume: " + sourceVolumeBasePath);

    // Get the path for the file we want to archive
    String sourcePathBasePath = fileToArchive.toUri().getPath();

    // Strip off the common base path for the file to archive
    String relativeVolumePath = sourcePathBasePath.substring(sourceVolumeBasePath.length());
    if (Path.SEPARATOR_CHAR == relativeVolumePath.charAt(0)) {
      if (relativeVolumePath.length() > 1) {
        relativeVolumePath = relativeVolumePath.substring(1);
      } else {
        relativeVolumePath = "";
      }
    }

    log.debug("Computed relative path for file to archive: " + relativeVolumePath);

    // The file archive path on this volume (we can't archive this file to a different volume)
    Path archivePath = new Path(sourceVolumeBasePath, ServerConstants.FILE_ARCHIVE_DIR);

    log.debug("File archive path: " + archivePath);

    fs.mkdirs(archivePath);

    // Preserve the path beneath the Volume's base directory (e.g. tables/1/A_0000001.rf)
    Path fileArchivePath = new Path(archivePath, relativeVolumePath);

    log.debug("Create full path of " + fileArchivePath + " from " + archivePath + " and " + relativeVolumePath);

    // Make sure that it doesn't already exist, something is wrong.
    if (fs.exists(fileArchivePath)) {
      log.warn("Tried to archive file, but it already exists: " + fileArchivePath);
      return false;
    }

    log.debug("Moving " + fileToArchive + " to " + fileArchivePath);
    return fs.rename(fileToArchive, fileArchivePath);
  }

  private void getZooLock(HostAndPort addr) throws KeeperException, InterruptedException {
    String path = ZooUtil.getRoot(getInstance()) + Constants.ZGC_LOCK;

    LockWatcher lockWatcher = new LockWatcher() {
      @Override
      public void lostLock(LockLossReason reason) {
        Halt.halt("GC lock in zookeeper lost (reason = " + reason + "), exiting!", 1);
      }

      @Override
      public void unableToMonitorLockNode(final Throwable e) {
        // ACCUMULO-3651 Level changed to error and FATAL added to message for slf4j compatibility
        Halt.halt(-1, new Runnable() {

          @Override
          public void run() {
            log.error("FATAL: No longer able to monitor lock node ", e);
          }
        });

      }
    };

    while (true) {
      lock = new ZooLock(path);
      if (lock.tryLock(lockWatcher, new ServerServices(addr.toString(), Service.GC_CLIENT).toString().getBytes())) {
        log.debug("Got GC ZooKeeper lock");
        return;
      }
      log.debug("Failed to get GC ZooKeeper lock, will retry");
      UtilWaitThread.sleep(1000);
    }
  }

  private HostAndPort startStatsService() throws UnknownHostException {
    Iface rpcProxy = RpcWrapper.service(this, new Processor<Iface>(this));
    final Processor<Iface> processor;
    if (ThriftServerType.SASL == getThriftServerType()) {
      Iface tcProxy = TCredentialsUpdatingWrapper.service(rpcProxy, getClass(), getConfiguration());
      processor = new Processor<Iface>(tcProxy);
    } else {
      processor = new Processor<Iface>(rpcProxy);
    }
    int port = getConfiguration().getPort(Property.GC_PORT);
    long maxMessageSize = getConfiguration().getMemoryInBytes(Property.GENERAL_MAX_MESSAGE_SIZE);
    HostAndPort result = HostAndPort.fromParts(opts.getAddress(), port);
    log.debug("Starting garbage collector listening on " + result);
    try {
      return TServerUtils.startTServer(getConfiguration(), result, getThriftServerType(), processor, this.getClass().getSimpleName(), "GC Monitor Service", 2,
          getConfiguration().getCount(Property.GENERAL_SIMPLETIMER_THREADPOOL_SIZE), 1000, maxMessageSize, getServerSslParams(), getSaslParams(), 0).address;
    } catch (Exception ex) {
      // ACCUMULO-3651 Level changed to error and FATAL added to message for slf4j compatibility
      log.error("FATAL:", ex);
      throw new RuntimeException(ex);
    }
  }

  /**
   * Checks if the system is almost out of memory.
   *
   * @param runtime
   *          Java runtime
   * @return true if system is almost out of memory
   * @see #CANDIDATE_MEMORY_PERCENTAGE
   */
  static boolean almostOutOfMemory(Runtime runtime) {
    return runtime.totalMemory() - runtime.freeMemory() > CANDIDATE_MEMORY_PERCENTAGE * runtime.maxMemory();
  }

  private static void putMarkerDeleteMutation(final String delete, final BatchWriter writer) throws MutationsRejectedException {
    Mutation m = new Mutation(MetadataSchema.DeletesSection.getRowPrefix() + delete);
    m.putDelete(EMPTY_TEXT, EMPTY_TEXT);
    writer.addMutation(m);
  }

  /**
   * Checks if the given string is a directory.
   *
   * @param delete
   *          possible directory
   * @return true if string is a directory
   */
  static boolean isDir(String delete) {
    if (delete == null) {
      return false;
    }
    int slashCount = 0;
    for (int i = 0; i < delete.length(); i++)
      if (delete.charAt(i) == '/')
        slashCount++;
    return slashCount == 1;
  }

  @Override
  public GCStatus getStatus(TInfo info, TCredentials credentials) {
    return status;
  }
}<|MERGE_RESOLUTION|>--- conflicted
+++ resolved
@@ -140,13 +140,9 @@
   private GCStatus status = new GCStatus(new GcCycleStats(), new GcCycleStats(), new GcCycleStats(), new GcCycleStats());
 
   public static void main(String[] args) throws UnknownHostException, IOException {
-<<<<<<< HEAD
-    SecurityUtil.serverLogin(SiteConfiguration.getInstance());
-=======
->>>>>>> 679a1c3e
     final String app = "gc";
     Accumulo.setupLogging(app);
-    SecurityUtil.serverLogin(ServerConfiguration.getSiteConfiguration());
+    SecurityUtil.serverLogin(SiteConfiguration.getInstance());
     Instance instance = HdfsZooInstance.getInstance();
     ServerConfigurationFactory conf = new ServerConfigurationFactory(instance);
     log.info("Version " + Constants.VERSION);
