--- conflicted
+++ resolved
@@ -93,12 +93,8 @@
     }
 
     public Key newFileReferenceKey(String tableId, String endRow, String file) {
-<<<<<<< HEAD
-      String row = new KeyExtent(Table.ID.of(tableId), endRow == null ? null : new Text(endRow), null).getMetadataEntry().toString();
-=======
-      String row = new KeyExtent(tableId, endRow == null ? null : new Text(endRow), null)
-          .getMetadataEntry().toString();
->>>>>>> f4f43feb
+      String row = new KeyExtent(Table.ID.of(tableId), endRow == null ? null : new Text(endRow),
+          null).getMetadataEntry().toString();
       String cf = MetadataSchema.TabletsSection.DataFileColumnFamily.NAME.toString();
       String cq = file;
       Key key = new Key(row, cf, cq);
@@ -116,18 +112,12 @@
     }
 
     Key newDirReferenceKey(String tableId, String endRow) {
-<<<<<<< HEAD
-      String row = new KeyExtent(Table.ID.of(tableId), endRow == null ? null : new Text(endRow), null).getMetadataEntry().toString();
-      String cf = MetadataSchema.TabletsSection.ServerColumnFamily.DIRECTORY_COLUMN.getColumnFamily().toString();
-      String cq = MetadataSchema.TabletsSection.ServerColumnFamily.DIRECTORY_COLUMN.getColumnQualifier().toString();
-=======
-      String row = new KeyExtent(tableId, endRow == null ? null : new Text(endRow), null)
-          .getMetadataEntry().toString();
+      String row = new KeyExtent(Table.ID.of(tableId), endRow == null ? null : new Text(endRow),
+          null).getMetadataEntry().toString();
       String cf = MetadataSchema.TabletsSection.ServerColumnFamily.DIRECTORY_COLUMN
           .getColumnFamily().toString();
       String cq = MetadataSchema.TabletsSection.ServerColumnFamily.DIRECTORY_COLUMN
           .getColumnQualifier().toString();
->>>>>>> f4f43feb
       Key key = new Key(row, cf, cq);
       return key;
     }
