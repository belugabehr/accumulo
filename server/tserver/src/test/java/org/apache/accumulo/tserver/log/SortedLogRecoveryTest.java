--- conflicted
+++ resolved
@@ -179,25 +179,25 @@
     m.put(cf, cq, value);
     Mutation m2 = new ServerMutation(new Text("row2"));
     m2.put(cf, cq, value);
-    KeyValue[] entries = {createKeyValue(OPEN, 0, 1, "2"),
-        createKeyValue(DEFINE_TABLET, 1, 1, extent),
-        createKeyValue(COMPACTION_START, 3, 1, "/t1/f1"), createKeyValue(MUTATION, 2, 1, ignored),
-        createKeyValue(MUTATION, 4, 1, ignored),};
-    KeyValue[] entries2 = {createKeyValue(OPEN, 0, 1, "2"),
-        createKeyValue(DEFINE_TABLET, 1, 1, extent),
-        createKeyValue(COMPACTION_START, 4, 1, "/t1/f1"), createKeyValue(MUTATION, 7, 1, m),};
-    KeyValue[] entries3 = {createKeyValue(OPEN, 0, 2, "23"),
-        createKeyValue(DEFINE_TABLET, 1, 1, extent),
-        createKeyValue(COMPACTION_START, 5, 1, "/t1/f2"),
-        createKeyValue(COMPACTION_FINISH, 6, 1, null), createKeyValue(MUTATION, 3, 1, ignored),
-        createKeyValue(MUTATION, 4, 1, ignored),};
+    KeyValue[] entries =
+        {createKeyValue(OPEN, 0, 1, "2"), createKeyValue(DEFINE_TABLET, 1, 1, extent),
+            createKeyValue(COMPACTION_START, 3, 1, "/t1/f1"),
+            createKeyValue(MUTATION, 2, 1, ignored), createKeyValue(MUTATION, 4, 1, ignored),};
+    KeyValue[] entries2 =
+        {createKeyValue(OPEN, 0, 1, "2"), createKeyValue(DEFINE_TABLET, 1, 1, extent),
+            createKeyValue(COMPACTION_START, 4, 1, "/t1/f1"), createKeyValue(MUTATION, 7, 1, m),};
+    KeyValue[] entries3 =
+        {createKeyValue(OPEN, 0, 2, "23"), createKeyValue(DEFINE_TABLET, 1, 1, extent),
+            createKeyValue(COMPACTION_START, 5, 1, "/t1/f2"),
+            createKeyValue(COMPACTION_FINISH, 6, 1, null), createKeyValue(MUTATION, 3, 1, ignored),
+            createKeyValue(MUTATION, 4, 1, ignored),};
     KeyValue[] entries4 = {createKeyValue(OPEN, 0, 3, "69"),
         createKeyValue(DEFINE_TABLET, 1, 1, extent), createKeyValue(MUTATION, 2, 1, ignored),
         createKeyValue(MUTATION, 3, 1, ignored), createKeyValue(MUTATION, 4, 1, ignored),};
-    KeyValue[] entries5 = {createKeyValue(OPEN, 0, 4, "70"),
-        createKeyValue(DEFINE_TABLET, 1, 1, extent),
-        createKeyValue(COMPACTION_START, 3, 1, "/t1/f3"), createKeyValue(MUTATION, 2, 1, ignored),
-        createKeyValue(MUTATION, 6, 1, m2),};
+    KeyValue[] entries5 =
+        {createKeyValue(OPEN, 0, 4, "70"), createKeyValue(DEFINE_TABLET, 1, 1, extent),
+            createKeyValue(COMPACTION_START, 3, 1, "/t1/f3"),
+            createKeyValue(MUTATION, 2, 1, ignored), createKeyValue(MUTATION, 6, 1, m2),};
 
     Map<String,KeyValue[]> logs = new TreeMap<>();
     logs.put("entries", entries);
@@ -228,25 +228,25 @@
     m3.put(cf, cq, value);
     Mutation m4 = new ServerMutation(new Text("row4"));
     m4.put(cf, cq, value);
-    KeyValue[] entries = {createKeyValue(OPEN, 0, -1, "1"),
-        createKeyValue(DEFINE_TABLET, 1, 1, extent),
-        createKeyValue(COMPACTION_START, 3, 1, "/t1/f1"), createKeyValue(MUTATION, 2, 1, ignored),
-        createKeyValue(MUTATION, 4, 1, ignored),};
+    KeyValue[] entries =
+        {createKeyValue(OPEN, 0, -1, "1"), createKeyValue(DEFINE_TABLET, 1, 1, extent),
+            createKeyValue(COMPACTION_START, 3, 1, "/t1/f1"),
+            createKeyValue(MUTATION, 2, 1, ignored), createKeyValue(MUTATION, 4, 1, ignored),};
     KeyValue[] entries2 = {createKeyValue(OPEN, 5, -1, "2"),
         createKeyValue(DEFINE_TABLET, 6, 1, extent), createKeyValue(MUTATION, 7, 1, ignored),};
     // createKeyValue(COMPACTION_FINISH, 14, 1, null),
-    KeyValue[] entries3 = {createKeyValue(OPEN, 8, -1, "3"),
-        createKeyValue(DEFINE_TABLET, 9, 1, extent),
-        createKeyValue(COMPACTION_FINISH, 10, 1, "/t1/f1"),
-        createKeyValue(COMPACTION_START, 12, 1, "/t1/f2"),
-        createKeyValue(COMPACTION_FINISH, 13, 1, "/t1/f2"),
-        // createKeyValue(COMPACTION_FINISH, 14, 1, null),
-        createKeyValue(MUTATION, 11, 1, ignored), createKeyValue(MUTATION, 15, 1, m),
-        createKeyValue(MUTATION, 16, 1, m2),};
-    KeyValue[] entries4 = {createKeyValue(OPEN, 17, -1, "4"),
-        createKeyValue(DEFINE_TABLET, 18, 1, extent),
-        createKeyValue(COMPACTION_START, 20, 1, "/t1/f3"), createKeyValue(MUTATION, 19, 1, m3),
-        createKeyValue(MUTATION, 21, 1, m4),};
+    KeyValue[] entries3 =
+        {createKeyValue(OPEN, 8, -1, "3"), createKeyValue(DEFINE_TABLET, 9, 1, extent),
+            createKeyValue(COMPACTION_FINISH, 10, 1, "/t1/f1"),
+            createKeyValue(COMPACTION_START, 12, 1, "/t1/f2"),
+            createKeyValue(COMPACTION_FINISH, 13, 1, "/t1/f2"),
+            // createKeyValue(COMPACTION_FINISH, 14, 1, null),
+            createKeyValue(MUTATION, 11, 1, ignored), createKeyValue(MUTATION, 15, 1, m),
+            createKeyValue(MUTATION, 16, 1, m2),};
+    KeyValue[] entries4 =
+        {createKeyValue(OPEN, 17, -1, "4"), createKeyValue(DEFINE_TABLET, 18, 1, extent),
+            createKeyValue(COMPACTION_START, 20, 1, "/t1/f3"), createKeyValue(MUTATION, 19, 1, m3),
+            createKeyValue(MUTATION, 21, 1, m4),};
     Map<String,KeyValue[]> logs = new TreeMap<>();
     logs.put("entries", entries);
     logs.put("entries2", entries2);
@@ -277,13 +277,13 @@
     m4.put(cf, cq, value);
     Mutation m5 = new ServerMutation(new Text("row5"));
     m5.put(cf, cq, value);
-    KeyValue[] entries = {createKeyValue(OPEN, 0, 1, "2"),
-        createKeyValue(DEFINE_TABLET, 1, 1, extent), createKeyValue(MUTATION, 1, 1, ignored),
-        createKeyValue(MUTATION, 3, 1, m),};
-    KeyValue[] entries2 = {createKeyValue(OPEN, 0, 1, "2"),
-        createKeyValue(DEFINE_TABLET, 1, 1, extent),
-        createKeyValue(COMPACTION_START, 2, 1, "/t1/f1"),
-        createKeyValue(COMPACTION_FINISH, 3, 1, "/t1/f1"), createKeyValue(MUTATION, 3, 1, m2),};
+    KeyValue[] entries =
+        {createKeyValue(OPEN, 0, 1, "2"), createKeyValue(DEFINE_TABLET, 1, 1, extent),
+            createKeyValue(MUTATION, 1, 1, ignored), createKeyValue(MUTATION, 3, 1, m),};
+    KeyValue[] entries2 =
+        {createKeyValue(OPEN, 0, 1, "2"), createKeyValue(DEFINE_TABLET, 1, 1, extent),
+            createKeyValue(COMPACTION_START, 2, 1, "/t1/f1"),
+            createKeyValue(COMPACTION_FINISH, 3, 1, "/t1/f1"), createKeyValue(MUTATION, 3, 1, m2),};
 
     Map<String,KeyValue[]> logs = new TreeMap<>();
     logs.put("entries", entries);
@@ -301,8 +301,8 @@
   @Test
   public void testEmpty() throws IOException {
     // Create a test log
-    KeyValue[] entries = {createKeyValue(OPEN, 0, -1, "1"),
-        createKeyValue(DEFINE_TABLET, 1, 1, extent),};
+    KeyValue[] entries =
+        {createKeyValue(OPEN, 0, -1, "1"), createKeyValue(DEFINE_TABLET, 1, 1, extent),};
     Map<String,KeyValue[]> logs = new TreeMap<>();
     logs.put("testlog", entries);
     // Recover
@@ -348,11 +348,11 @@
     ignored.put(cf, cq, value);
     Mutation m = new ServerMutation(new Text("row1"));
     m.put(cf, cq, value);
-    KeyValue[] entries = {createKeyValue(OPEN, 0, -1, "1"),
-        createKeyValue(DEFINE_TABLET, 1, 1, extent),
-        createKeyValue(COMPACTION_START, 3, 1, "/t1/f1"),
-        createKeyValue(COMPACTION_FINISH, 4, 1, null), createKeyValue(MUTATION, 2, 1, ignored),
-        createKeyValue(MUTATION, 5, 1, m),};
+    KeyValue[] entries =
+        {createKeyValue(OPEN, 0, -1, "1"), createKeyValue(DEFINE_TABLET, 1, 1, extent),
+            createKeyValue(COMPACTION_START, 3, 1, "/t1/f1"),
+            createKeyValue(COMPACTION_FINISH, 4, 1, null), createKeyValue(MUTATION, 2, 1, ignored),
+            createKeyValue(MUTATION, 5, 1, m),};
     Map<String,KeyValue[]> logs = new TreeMap<>();
     logs.put("testlog", entries);
     // Recover
@@ -372,9 +372,9 @@
     KeyValue[] entries = {createKeyValue(OPEN, 0, -1, "1"),
         createKeyValue(DEFINE_TABLET, 1, 1, extent),
         createKeyValue(COMPACTION_START, 3, 1, "/t1/f1"), createKeyValue(MUTATION, 2, 1, ignored),};
-    KeyValue[] entries2 = {createKeyValue(OPEN, 4, -1, "1"),
-        createKeyValue(DEFINE_TABLET, 5, 1, extent), createKeyValue(COMPACTION_FINISH, 6, 1, null),
-        createKeyValue(MUTATION, 7, 1, m),};
+    KeyValue[] entries2 =
+        {createKeyValue(OPEN, 4, -1, "1"), createKeyValue(DEFINE_TABLET, 5, 1, extent),
+            createKeyValue(COMPACTION_FINISH, 6, 1, null), createKeyValue(MUTATION, 7, 1, m),};
     Map<String,KeyValue[]> logs = new TreeMap<>();
     logs.put("entries", entries);
     logs.put("entries2", entries2);
@@ -394,13 +394,13 @@
     m.put(cf, cq, value);
     Mutation m2 = new ServerMutation(new Text("row2"));
     m2.put(cf, cq, new Value("123".getBytes()));
-    KeyValue[] entries = {createKeyValue(OPEN, 0, -1, "1"),
-        createKeyValue(DEFINE_TABLET, 1, 1, extent),
-        createKeyValue(COMPACTION_START, 3, 1, "/t1/f1"), createKeyValue(MUTATION, 2, 1, ignored),
-        createKeyValue(MUTATION, 4, 1, m),};
-    KeyValue[] entries2 = {createKeyValue(OPEN, 5, -1, "1"),
-        createKeyValue(DEFINE_TABLET, 4, 1, extent), createKeyValue(COMPACTION_FINISH, 4, 1, null),
-        createKeyValue(MUTATION, 8, 1, m2),};
+    KeyValue[] entries =
+        {createKeyValue(OPEN, 0, -1, "1"), createKeyValue(DEFINE_TABLET, 1, 1, extent),
+            createKeyValue(COMPACTION_START, 3, 1, "/t1/f1"),
+            createKeyValue(MUTATION, 2, 1, ignored), createKeyValue(MUTATION, 4, 1, m),};
+    KeyValue[] entries2 =
+        {createKeyValue(OPEN, 5, -1, "1"), createKeyValue(DEFINE_TABLET, 4, 1, extent),
+            createKeyValue(COMPACTION_FINISH, 4, 1, null), createKeyValue(MUTATION, 8, 1, m2),};
     Map<String,KeyValue[]> logs = new TreeMap<>();
     logs.put("entries", entries);
     logs.put("entries2", entries2);
@@ -447,15 +447,15 @@
     m2.put(cf, cq, value);
     Mutation m3 = new ServerMutation(new Text("row3"));
     m3.put(cf, cq, value);
-    KeyValue[] entries = {createKeyValue(OPEN, 0, -1, "1"),
-        createKeyValue(DEFINE_TABLET, 1, 1, extent),
-        createKeyValue(COMPACTION_START, 3, 1, "/t1/f1"), createKeyValue(MUTATION, 2, 1, ignored),
-        createKeyValue(MUTATION, 4, 1, m),};
+    KeyValue[] entries =
+        {createKeyValue(OPEN, 0, -1, "1"), createKeyValue(DEFINE_TABLET, 1, 1, extent),
+            createKeyValue(COMPACTION_START, 3, 1, "/t1/f1"),
+            createKeyValue(MUTATION, 2, 1, ignored), createKeyValue(MUTATION, 4, 1, m),};
     KeyValue[] entries2 = {createKeyValue(OPEN, 5, -1, "1"),
         createKeyValue(DEFINE_TABLET, 4, 1, extent), createKeyValue(MUTATION, 4, 1, m2),};
-    KeyValue[] entries3 = {createKeyValue(OPEN, 8, -1, "1"),
-        createKeyValue(DEFINE_TABLET, 4, 1, extent), createKeyValue(COMPACTION_FINISH, 4, 1, null),
-        createKeyValue(MUTATION, 4, 1, m3),};
+    KeyValue[] entries3 =
+        {createKeyValue(OPEN, 8, -1, "1"), createKeyValue(DEFINE_TABLET, 4, 1, extent),
+            createKeyValue(COMPACTION_FINISH, 4, 1, null), createKeyValue(MUTATION, 4, 1, m3),};
     Map<String,KeyValue[]> logs = new TreeMap<>();
     logs.put("entries", entries);
     logs.put("entries2", entries2);
@@ -476,11 +476,11 @@
     m1.put(cf, cq, value);
     Mutation m2 = new ServerMutation(new Text("row2"));
     m2.put(cf, cq, value);
-    KeyValue[] entries = {createKeyValue(OPEN, 0, -1, "1"),
-        createKeyValue(DEFINE_TABLET, 1, 1, extent),
-        createKeyValue(COMPACTION_START, 30, 1, "/t1/f1"),
-        createKeyValue(COMPACTION_FINISH, 32, 1, "/t1/f1"), createKeyValue(MUTATION, 29, 1, m1),
-        createKeyValue(MUTATION, 30, 1, m2),};
+    KeyValue[] entries =
+        {createKeyValue(OPEN, 0, -1, "1"), createKeyValue(DEFINE_TABLET, 1, 1, extent),
+            createKeyValue(COMPACTION_START, 30, 1, "/t1/f1"),
+            createKeyValue(COMPACTION_FINISH, 32, 1, "/t1/f1"), createKeyValue(MUTATION, 29, 1, m1),
+            createKeyValue(MUTATION, 30, 1, m2),};
     Map<String,KeyValue[]> logs = new TreeMap<>();
     logs.put("testlog", entries);
     // Recover
@@ -500,14 +500,14 @@
     m2.put(cf, cq, value);
     Mutation m3 = new ServerMutation(new Text("row3"));
     m3.put(cf, cq, value);
-    KeyValue[] entries = {createKeyValue(OPEN, 0, -1, "1"),
-        createKeyValue(DEFINE_TABLET, 1, 1, extent),
-        createKeyValue(COMPACTION_START, 3, 1, "/t1/f1"),
-        createKeyValue(COMPACTION_FINISH, 4, 1, null), createKeyValue(MUTATION, 4, 1, m),};
-    KeyValue[] entries2 = {createKeyValue(OPEN, 5, -1, "1"),
-        createKeyValue(DEFINE_TABLET, 6, 1, extent),
-        createKeyValue(COMPACTION_START, 8, 1, "/t1/f1"), createKeyValue(MUTATION, 7, 1, m2),
-        createKeyValue(MUTATION, 9, 1, m3),};
+    KeyValue[] entries =
+        {createKeyValue(OPEN, 0, -1, "1"), createKeyValue(DEFINE_TABLET, 1, 1, extent),
+            createKeyValue(COMPACTION_START, 3, 1, "/t1/f1"),
+            createKeyValue(COMPACTION_FINISH, 4, 1, null), createKeyValue(MUTATION, 4, 1, m),};
+    KeyValue[] entries2 =
+        {createKeyValue(OPEN, 5, -1, "1"), createKeyValue(DEFINE_TABLET, 6, 1, extent),
+            createKeyValue(COMPACTION_START, 8, 1, "/t1/f1"), createKeyValue(MUTATION, 7, 1, m2),
+            createKeyValue(MUTATION, 9, 1, m3),};
     Map<String,KeyValue[]> logs = new TreeMap<>();
     logs.put("entries", entries);
     logs.put("entries2", entries2);
@@ -538,30 +538,30 @@
     Mutation m6 = new ServerMutation(new Text("row6"));
     m6.put(cf, cq, value);
     // createKeyValue(COMPACTION_FINISH, 5, 1, null),
-    KeyValue[] entries = {createKeyValue(OPEN, 0, -1, "1"),
-        createKeyValue(DEFINE_TABLET, 1, 1, extent),
-        createKeyValue(COMPACTION_START, 4, 1, "/t1/f1"),
-        // createKeyValue(COMPACTION_FINISH, 5, 1, null),
-        createKeyValue(MUTATION, 2, 1, m), createKeyValue(MUTATION, 3, 1, m2),};
-    KeyValue[] entries2 = {createKeyValue(OPEN, 5, -1, "2"),
-        createKeyValue(DEFINE_TABLET, 6, 1, extent), createKeyValue(MUTATION, 7, 1, m3),
-        createKeyValue(MUTATION, 8, 1, m4),};
+    KeyValue[] entries =
+        {createKeyValue(OPEN, 0, -1, "1"), createKeyValue(DEFINE_TABLET, 1, 1, extent),
+            createKeyValue(COMPACTION_START, 4, 1, "/t1/f1"),
+            // createKeyValue(COMPACTION_FINISH, 5, 1, null),
+            createKeyValue(MUTATION, 2, 1, m), createKeyValue(MUTATION, 3, 1, m2),};
+    KeyValue[] entries2 =
+        {createKeyValue(OPEN, 5, -1, "2"), createKeyValue(DEFINE_TABLET, 6, 1, extent),
+            createKeyValue(MUTATION, 7, 1, m3), createKeyValue(MUTATION, 8, 1, m4),};
     // createKeyValue(COMPACTION_FINISH, 11, 1, null),
     // createKeyValue(COMPACTION_FINISH, 14, 1, null),
     // createKeyValue(COMPACTION_START, 15, 1, "somefile"),
     // createKeyValue(COMPACTION_FINISH, 17, 1, null),
     // createKeyValue(COMPACTION_START, 18, 1, "somefile"),
     // createKeyValue(COMPACTION_FINISH, 19, 1, null),
-    KeyValue[] entries3 = {createKeyValue(OPEN, 9, -1, "3"),
-        createKeyValue(DEFINE_TABLET, 10, 1, extent),
-        // createKeyValue(COMPACTION_FINISH, 11, 1, null),
-        createKeyValue(COMPACTION_START, 12, 1, "/t1/f1"),
-        // createKeyValue(COMPACTION_FINISH, 14, 1, null),
-        // createKeyValue(COMPACTION_START, 15, 1, "somefile"),
-        // createKeyValue(COMPACTION_FINISH, 17, 1, null),
-        // createKeyValue(COMPACTION_START, 18, 1, "somefile"),
-        // createKeyValue(COMPACTION_FINISH, 19, 1, null),
-        createKeyValue(MUTATION, 9, 1, m5), createKeyValue(MUTATION, 20, 1, m6),};
+    KeyValue[] entries3 =
+        {createKeyValue(OPEN, 9, -1, "3"), createKeyValue(DEFINE_TABLET, 10, 1, extent),
+            // createKeyValue(COMPACTION_FINISH, 11, 1, null),
+            createKeyValue(COMPACTION_START, 12, 1, "/t1/f1"),
+            // createKeyValue(COMPACTION_FINISH, 14, 1, null),
+            // createKeyValue(COMPACTION_START, 15, 1, "somefile"),
+            // createKeyValue(COMPACTION_FINISH, 17, 1, null),
+            // createKeyValue(COMPACTION_START, 18, 1, "somefile"),
+            // createKeyValue(COMPACTION_FINISH, 19, 1, null),
+            createKeyValue(MUTATION, 9, 1, m5), createKeyValue(MUTATION, 20, 1, m6),};
     Map<String,KeyValue[]> logs = new TreeMap<>();
     logs.put("entries", entries);
     logs.put("entries2", entries2);
@@ -594,16 +594,16 @@
     m4.put(cf, cq, value);
     Mutation m5 = new ServerMutation(new Text("row5"));
     m5.put(cf, cq, value);
-    KeyValue[] entries = {createKeyValue(OPEN, 0, -1, "1"),
-        createKeyValue(DEFINE_TABLET, 1, 1, extent),
-        createKeyValue(COMPACTION_START, 2, 1, "/t1/f1"),
-        createKeyValue(COMPACTION_FINISH, 3, 1, null), createKeyValue(MUTATION, 1, 1, ignored),
-        createKeyValue(MUTATION, 3, 1, m), createKeyValue(MUTATION, 3, 1, m2),
-        createKeyValue(MUTATION, 3, 1, m3),};
-    KeyValue[] entries2 = {createKeyValue(OPEN, 0, -1, "2"),
-        createKeyValue(DEFINE_TABLET, 1, 1, extent),
-        createKeyValue(COMPACTION_START, 2, 1, "/t1/f12"), createKeyValue(MUTATION, 3, 1, m4),
-        createKeyValue(MUTATION, 3, 1, m5),};
+    KeyValue[] entries =
+        {createKeyValue(OPEN, 0, -1, "1"), createKeyValue(DEFINE_TABLET, 1, 1, extent),
+            createKeyValue(COMPACTION_START, 2, 1, "/t1/f1"),
+            createKeyValue(COMPACTION_FINISH, 3, 1, null), createKeyValue(MUTATION, 1, 1, ignored),
+            createKeyValue(MUTATION, 3, 1, m), createKeyValue(MUTATION, 3, 1, m2),
+            createKeyValue(MUTATION, 3, 1, m3),};
+    KeyValue[] entries2 =
+        {createKeyValue(OPEN, 0, -1, "2"), createKeyValue(DEFINE_TABLET, 1, 1, extent),
+            createKeyValue(COMPACTION_START, 2, 1, "/t1/f12"), createKeyValue(MUTATION, 3, 1, m4),
+            createKeyValue(MUTATION, 3, 1, m5),};
     Map<String,KeyValue[]> logs = new TreeMap<>();
     logs.put("entries", entries);
     logs.put("entries2", entries2);
@@ -738,21 +738,12 @@
     Mutation m4 = new ServerMutation(new Text("s"));
     m4.put("f1", "q2", "v4");
 
-<<<<<<< HEAD
-    KeyValue[] entries1 = {createKeyValue(OPEN, 0, -1, "1"),
-        createKeyValue(DEFINE_TABLET, 7, 10, e1), createKeyValue(DEFINE_TABLET, 5, 11, e2),
-        createKeyValue(MUTATION, 8, 10, m1), createKeyValue(COMPACTION_START, 9, 10, "/t/f1"),
-        createKeyValue(MUTATION, 10, 10, m2), createKeyValue(COMPACTION_FINISH, 10, 10, null),
-        createKeyValue(MUTATION, 6, 11, m3), createKeyValue(COMPACTION_START, 7, 11, "/t/f2"),
-        createKeyValue(MUTATION, 8, 11, m4)};
-=======
-    KeyValue entries1[] =
-        new KeyValue[] {createKeyValue(OPEN, 0, -1, "1"), createKeyValue(DEFINE_TABLET, 7, 10, e1),
+    KeyValue[] entries1 =
+        {createKeyValue(OPEN, 0, -1, "1"), createKeyValue(DEFINE_TABLET, 7, 10, e1),
             createKeyValue(DEFINE_TABLET, 5, 11, e2), createKeyValue(MUTATION, 8, 10, m1),
             createKeyValue(COMPACTION_START, 9, 10, "/t/f1"), createKeyValue(MUTATION, 10, 10, m2),
             createKeyValue(COMPACTION_FINISH, 10, 10, null), createKeyValue(MUTATION, 6, 11, m3),
             createKeyValue(COMPACTION_START, 7, 11, "/t/f2"), createKeyValue(MUTATION, 8, 11, m4)};
->>>>>>> 0a9837f3
 
     Arrays.sort(entries1);
 
@@ -926,15 +917,15 @@
 
     KeyValue[] entries2 = {createKeyValue(OPEN, 0, -1, "1")};
 
-    KeyValue[] entries3 = {createKeyValue(OPEN, 0, -1, "1"),
-        createKeyValue(DEFINE_TABLET, 105, 10, extent),
-        createKeyValue(COMPACTION_START, 107, 10, "/t/f1")};
+    KeyValue[] entries3 =
+        {createKeyValue(OPEN, 0, -1, "1"), createKeyValue(DEFINE_TABLET, 105, 10, extent),
+            createKeyValue(COMPACTION_START, 107, 10, "/t/f1")};
 
     KeyValue[] entries4 = {};
 
-    KeyValue[] entries5 = {createKeyValue(OPEN, 0, -1, "1"),
-        createKeyValue(DEFINE_TABLET, 107, 10, extent),
-        createKeyValue(COMPACTION_FINISH, 111, 10, null)};
+    KeyValue[] entries5 =
+        {createKeyValue(OPEN, 0, -1, "1"), createKeyValue(DEFINE_TABLET, 107, 10, extent),
+            createKeyValue(COMPACTION_FINISH, 111, 10, null)};
 
     KeyValue[] entries6 = {createKeyValue(OPEN, 0, -1, "1"),
         createKeyValue(DEFINE_TABLET, 122, 10, extent), createKeyValue(MUTATION, 123, 10, m2)};
