/*
 * Licensed to the Apache Software Foundation (ASF) under one or more
 * contributor license agreements.  See the NOTICE file distributed with
 * this work for additional information regarding copyright ownership.
 * The ASF licenses this file to You under the Apache License, Version 2.0
 * (the "License"); you may not use this file except in compliance with
 * the License.  You may obtain a copy of the License at
 *
 *     http://www.apache.org/licenses/LICENSE-2.0
 *
 * Unless required by applicable law or agreed to in writing, software
 * distributed under the License is distributed on an "AS IS" BASIS,
 * WITHOUT WARRANTIES OR CONDITIONS OF ANY KIND, either express or implied.
 * See the License for the specific language governing permissions and
 * limitations under the License.
 */
package org.apache.accumulo.tserver.compaction;

import java.io.IOException;
import java.util.HashMap;
import java.util.HashSet;
import java.util.Map;

import org.apache.accumulo.core.client.impl.Table;
import org.apache.accumulo.core.conf.ConfigurationTypeHelper;
import org.apache.accumulo.core.conf.DefaultConfiguration;
import org.apache.accumulo.core.data.impl.KeyExtent;
import org.apache.accumulo.core.metadata.schema.DataFileValue;
import org.apache.accumulo.server.fs.FileRef;
import org.junit.Assert;
import org.junit.Test;

/**
 *
 */
public class SizeLimitCompactionStrategyTest {
  private Map<FileRef,DataFileValue> nfl(String... sa) {

    HashMap<FileRef,DataFileValue> ret = new HashMap<>();
    for (int i = 0; i < sa.length; i += 2) {
<<<<<<< HEAD
      ret.put(new FileRef("hdfs://nn1/accumulo/tables/5/t-0001/" + sa[i]), new DataFileValue(ConfigurationTypeHelper.getFixedMemoryAsBytes(sa[i + 1]), 1));
=======
      ret.put(new FileRef("hdfs://nn1/accumulo/tables/5/t-0001/" + sa[i]),
          new DataFileValue(AccumuloConfiguration.getMemoryInBytes(sa[i + 1]), 1));
>>>>>>> f4f43feb
    }

    return ret;
  }

  @Test
  public void testLimits() throws IOException {
    SizeLimitCompactionStrategy slcs = new SizeLimitCompactionStrategy();
    HashMap<String,String> opts = new HashMap<>();
    opts.put(SizeLimitCompactionStrategy.SIZE_LIMIT_OPT, "1G");

    slcs.init(opts);

<<<<<<< HEAD
    KeyExtent ke = new KeyExtent(Table.ID.of("0"), null, null);
    MajorCompactionRequest mcr = new MajorCompactionRequest(ke, MajorCompactionReason.NORMAL, DefaultConfiguration.getInstance());
=======
    KeyExtent ke = new KeyExtent("0", null, null);
    MajorCompactionRequest mcr = new MajorCompactionRequest(ke, MajorCompactionReason.NORMAL, null,
        AccumuloConfiguration.getDefaultConfiguration());
>>>>>>> f4f43feb

    mcr.setFiles(nfl("f1", "2G", "f2", "2G", "f3", "2G", "f4", "2G"));

    Assert.assertFalse(slcs.shouldCompact(mcr));
    Assert.assertEquals(0, slcs.getCompactionPlan(mcr).inputFiles.size());
    Assert.assertEquals(4, mcr.getFiles().size());

    mcr.setFiles(nfl("f1", "2G", "f2", "2G", "f3", "2G", "f4", "2G", "f5", "500M", "f6", "500M",
        "f7", "500M", "f8", "500M"));

    Assert.assertTrue(slcs.shouldCompact(mcr));
    Assert.assertEquals(nfl("f5", "500M", "f6", "500M", "f7", "500M", "f8", "500M").keySet(),
        new HashSet<>(slcs.getCompactionPlan(mcr).inputFiles));
    Assert.assertEquals(8, mcr.getFiles().size());
  }
}<|MERGE_RESOLUTION|>--- conflicted
+++ resolved
@@ -38,12 +38,8 @@
 
     HashMap<FileRef,DataFileValue> ret = new HashMap<>();
     for (int i = 0; i < sa.length; i += 2) {
-<<<<<<< HEAD
-      ret.put(new FileRef("hdfs://nn1/accumulo/tables/5/t-0001/" + sa[i]), new DataFileValue(ConfigurationTypeHelper.getFixedMemoryAsBytes(sa[i + 1]), 1));
-=======
       ret.put(new FileRef("hdfs://nn1/accumulo/tables/5/t-0001/" + sa[i]),
-          new DataFileValue(AccumuloConfiguration.getMemoryInBytes(sa[i + 1]), 1));
->>>>>>> f4f43feb
+          new DataFileValue(ConfigurationTypeHelper.getFixedMemoryAsBytes(sa[i + 1]), 1));
     }
 
     return ret;
@@ -57,14 +53,9 @@
 
     slcs.init(opts);
 
-<<<<<<< HEAD
     KeyExtent ke = new KeyExtent(Table.ID.of("0"), null, null);
-    MajorCompactionRequest mcr = new MajorCompactionRequest(ke, MajorCompactionReason.NORMAL, DefaultConfiguration.getInstance());
-=======
-    KeyExtent ke = new KeyExtent("0", null, null);
-    MajorCompactionRequest mcr = new MajorCompactionRequest(ke, MajorCompactionReason.NORMAL, null,
-        AccumuloConfiguration.getDefaultConfiguration());
->>>>>>> f4f43feb
+    MajorCompactionRequest mcr = new MajorCompactionRequest(ke, MajorCompactionReason.NORMAL,
+        DefaultConfiguration.getInstance());
 
     mcr.setFiles(nfl("f1", "2G", "f2", "2G", "f3", "2G", "f4", "2G"));
 
