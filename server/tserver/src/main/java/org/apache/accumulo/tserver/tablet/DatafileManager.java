/*
 * Licensed to the Apache Software Foundation (ASF) under one or more
 * contributor license agreements.  See the NOTICE file distributed with
 * this work for additional information regarding copyright ownership.
 * The ASF licenses this file to You under the Apache License, Version 2.0
 * (the "License"); you may not use this file except in compliance with
 * the License.  You may obtain a copy of the License at
 *
 *     http://www.apache.org/licenses/LICENSE-2.0
 *
 * Unless required by applicable law or agreed to in writing, software
 * distributed under the License is distributed on an "AS IS" BASIS,
 * WITHOUT WARRANTIES OR CONDITIONS OF ANY KIND, either express or implied.
 * See the License for the specific language governing permissions and
 * limitations under the License.
 */
package org.apache.accumulo.tserver.tablet;

import static org.apache.accumulo.fate.util.UtilWaitThread.sleepUninterruptibly;

import java.io.IOException;
import java.util.Collection;
import java.util.Collections;
import java.util.HashMap;
import java.util.HashSet;
import java.util.Map;
import java.util.Map.Entry;
import java.util.Set;
import java.util.SortedMap;
import java.util.TreeMap;
import java.util.TreeSet;
import java.util.concurrent.TimeUnit;

import org.apache.accumulo.core.conf.ConfigurationTypeHelper;
import org.apache.accumulo.core.conf.Property;
import org.apache.accumulo.core.dataImpl.KeyExtent;
import org.apache.accumulo.core.metadata.schema.DataFileValue;
import org.apache.accumulo.core.replication.ReplicationConfigurationUtil;
import org.apache.accumulo.core.util.MapCounter;
import org.apache.accumulo.core.util.Pair;
import org.apache.accumulo.fate.zookeeper.IZooReaderWriter;
import org.apache.accumulo.server.ServerConstants;
import org.apache.accumulo.server.fs.FileRef;
import org.apache.accumulo.server.fs.VolumeManager;
import org.apache.accumulo.server.master.state.TServerInstance;
import org.apache.accumulo.server.replication.StatusUtil;
import org.apache.accumulo.server.util.MasterMetadataUtil;
import org.apache.accumulo.server.util.MetadataTableUtil;
import org.apache.accumulo.server.util.ReplicationTableUtil;
import org.apache.hadoop.fs.Path;
import org.apache.htrace.Trace;
import org.apache.htrace.TraceScope;
import org.slf4j.Logger;
import org.slf4j.LoggerFactory;

class DatafileManager {
  private final Logger log = LoggerFactory.getLogger(DatafileManager.class);
  // access to datafilesizes needs to be synchronized: see CompactionRunner#getNumFiles
<<<<<<< HEAD
  private final Map<FileRef,DataFileValue> datafileSizes = Collections
      .synchronizedMap(new TreeMap<>());
=======
  private final Map<FileRef,DataFileValue> datafileSizes =
      Collections.synchronizedMap(new TreeMap<FileRef,DataFileValue>());
>>>>>>> 0a9837f3
  private final Tablet tablet;
  private Long maxMergingMinorCompactionFileSize;

  // ensure we only have one reader/writer of our bulk file notes at at time
  private final Object bulkFileImportLock = new Object();

  DatafileManager(Tablet tablet, SortedMap<FileRef,DataFileValue> datafileSizes) {
    for (Entry<FileRef,DataFileValue> datafiles : datafileSizes.entrySet()) {
      this.datafileSizes.put(datafiles.getKey(), datafiles.getValue());
    }
    this.tablet = tablet;
  }

  private FileRef mergingMinorCompactionFile = null;
  private final Set<FileRef> filesToDeleteAfterScan = new HashSet<>();
  private final Map<Long,Set<FileRef>> scanFileReservations = new HashMap<>();
  private final MapCounter<FileRef> fileScanReferenceCounts = new MapCounter<>();
  private long nextScanReservationId = 0;
  private boolean reservationsBlocked = false;

  private final Set<FileRef> majorCompactingFiles = new HashSet<>();

  static void rename(VolumeManager fs, Path src, Path dst) throws IOException {
    if (!fs.rename(src, dst)) {
      throw new IOException("Rename " + src + " to " + dst + " returned false ");
    }
  }

  Pair<Long,Map<FileRef,DataFileValue>> reserveFilesForScan() {
    synchronized (tablet) {

      while (reservationsBlocked) {
        try {
          tablet.wait(50);
        } catch (InterruptedException e) {
          log.warn("{}", e.getMessage(), e);
        }
      }

      Set<FileRef> absFilePaths = new HashSet<>(datafileSizes.keySet());

      long rid = nextScanReservationId++;

      scanFileReservations.put(rid, absFilePaths);

      Map<FileRef,DataFileValue> ret = new HashMap<>();

      for (FileRef path : absFilePaths) {
        fileScanReferenceCounts.increment(path, 1);
        ret.put(path, datafileSizes.get(path));
      }

      return new Pair<>(rid, ret);
    }
  }

  void returnFilesForScan(Long reservationId) {

    final Set<FileRef> filesToDelete = new HashSet<>();

    synchronized (tablet) {
      Set<FileRef> absFilePaths = scanFileReservations.remove(reservationId);

      if (absFilePaths == null)
        throw new IllegalArgumentException("Unknown scan reservation id " + reservationId);

      boolean notify = false;
      for (FileRef path : absFilePaths) {
        long refCount = fileScanReferenceCounts.decrement(path, 1);
        if (refCount == 0) {
          if (filesToDeleteAfterScan.remove(path))
            filesToDelete.add(path);
          notify = true;
        } else if (refCount < 0)
          throw new IllegalStateException("Scan ref count for " + path + " is " + refCount);
      }

      if (notify)
        tablet.notifyAll();
    }

    if (filesToDelete.size() > 0) {
      log.debug("Removing scan refs from metadata {} {}", tablet.getExtent(), filesToDelete);
      MetadataTableUtil.removeScanFiles(tablet.getExtent(), filesToDelete, tablet.getContext(),
          tablet.getTabletServer().getLock());
    }
  }

  void removeFilesAfterScan(Set<FileRef> scanFiles) {
    if (scanFiles.size() == 0)
      return;

    Set<FileRef> filesToDelete = new HashSet<>();

    synchronized (tablet) {
      for (FileRef path : scanFiles) {
        if (fileScanReferenceCounts.get(path) == 0)
          filesToDelete.add(path);
        else
          filesToDeleteAfterScan.add(path);
      }
    }

    if (filesToDelete.size() > 0) {
      log.debug("Removing scan refs from metadata {} {}", tablet.getExtent(), filesToDelete);
      MetadataTableUtil.removeScanFiles(tablet.getExtent(), filesToDelete, tablet.getContext(),
          tablet.getTabletServer().getLock());
    }
  }

  private TreeSet<FileRef> waitForScansToFinish(Set<FileRef> pathsToWaitFor, boolean blockNewScans,
      long maxWaitTime) {
    long startTime = System.currentTimeMillis();
    TreeSet<FileRef> inUse = new TreeSet<>();

    try (TraceScope waitForScans = Trace.startSpan("waitForScans")) {
      synchronized (tablet) {
        if (blockNewScans) {
          if (reservationsBlocked)
            throw new IllegalStateException();

          reservationsBlocked = true;
        }

        for (FileRef path : pathsToWaitFor) {
          while (fileScanReferenceCounts.get(path) > 0
              && System.currentTimeMillis() - startTime < maxWaitTime) {
            try {
              tablet.wait(100);
            } catch (InterruptedException e) {
              log.warn("{}", e.getMessage(), e);
            }
          }
        }

        for (FileRef path : pathsToWaitFor) {
          if (fileScanReferenceCounts.get(path) > 0)
            inUse.add(path);
        }

        if (blockNewScans) {
          reservationsBlocked = false;
          tablet.notifyAll();
        }

      }
    }
    return inUse;
  }

  public void importMapFiles(long tid, Map<FileRef,DataFileValue> pathsString, boolean setTime)
      throws IOException {

    String bulkDir = null;

    Map<FileRef,DataFileValue> paths = new HashMap<>();
    for (Entry<FileRef,DataFileValue> entry : pathsString.entrySet())
      paths.put(entry.getKey(), entry.getValue());

    for (FileRef tpath : paths.keySet()) {

      boolean inTheRightDirectory = false;
      Path parent = tpath.path().getParent().getParent();
      for (String tablesDir : ServerConstants.getTablesDirs(tablet.getContext())) {
        if (parent.equals(new Path(tablesDir, tablet.getExtent().getTableId().canonical()))) {
          inTheRightDirectory = true;
          break;
        }
      }
      if (!inTheRightDirectory) {
        throw new IOException("Data file " + tpath + " not in table dirs");
      }

      if (bulkDir == null)
        bulkDir = tpath.path().getParent().toString();
      else if (!bulkDir.equals(tpath.path().getParent().toString()))
        throw new IllegalArgumentException("bulk files in different dirs " + bulkDir + " " + tpath);

    }

    if (tablet.getExtent().isMeta()) {
      throw new IllegalArgumentException("Can not import files to a metadata tablet");
    }

    synchronized (bulkFileImportLock) {

      if (paths.size() > 0) {
        long bulkTime = Long.MIN_VALUE;
        if (setTime) {
          for (DataFileValue dfv : paths.values()) {
            long nextTime = tablet.getAndUpdateTime();
            if (nextTime < bulkTime)
              throw new IllegalStateException(
                  "Time went backwards unexpectedly " + nextTime + " " + bulkTime);
            bulkTime = nextTime;
            dfv.setTime(bulkTime);
          }
        }

        tablet.updatePersistedTime(bulkTime, paths, tid);
      }
    }

    synchronized (tablet) {
      for (Entry<FileRef,DataFileValue> tpath : paths.entrySet()) {
        if (datafileSizes.containsKey(tpath.getKey())) {
          log.error("Adding file that is already in set {}", tpath.getKey());
        }
        datafileSizes.put(tpath.getKey(), tpath.getValue());

      }

      tablet.getTabletResources().importedMapFiles();

      tablet.computeNumEntries();
    }

    for (Entry<FileRef,DataFileValue> entry : paths.entrySet()) {
      log.debug("TABLET_HIST {} import {} {}", tablet.getExtent(), entry.getKey(),
          entry.getValue());
    }
  }

  FileRef reserveMergingMinorCompactionFile() {
    if (mergingMinorCompactionFile != null)
      throw new IllegalStateException(
          "Tried to reserve merging minor compaction file when already reserved  : "
              + mergingMinorCompactionFile);

    if (tablet.getExtent().isRootTablet())
      return null;

    int maxFiles = tablet.getTableConfiguration().getMaxFilesPerTablet();

    // when a major compaction is running and we are at max files, write out
    // one extra file... want to avoid the case where major compaction is
    // compacting everything except for the largest file, and therefore the
    // largest file is returned for merging.. the following check mostly
    // avoids this case, except for the case where major compactions fail or
    // are canceled
    if (majorCompactingFiles.size() > 0 && datafileSizes.size() == maxFiles)
      return null;

    if (datafileSizes.size() >= maxFiles) {
      // find the smallest file

      long maxFileSize = Long.MAX_VALUE;
      maxMergingMinorCompactionFileSize = ConfigurationTypeHelper.getFixedMemoryAsBytes(
          tablet.getTableConfiguration().get(Property.TABLE_MINC_MAX_MERGE_FILE_SIZE));
      if (maxMergingMinorCompactionFileSize > 0) {
        maxFileSize = maxMergingMinorCompactionFileSize;
      }
      long min = maxFileSize;
      FileRef minName = null;

      for (Entry<FileRef,DataFileValue> entry : datafileSizes.entrySet()) {
        if (entry.getValue().getSize() <= min && !majorCompactingFiles.contains(entry.getKey())) {
          min = entry.getValue().getSize();
          minName = entry.getKey();
        }
      }

      if (minName == null)
        return null;

      mergingMinorCompactionFile = minName;
      return minName;
    }

    return null;
  }

  void unreserveMergingMinorCompactionFile(FileRef file) {
    if ((file == null && mergingMinorCompactionFile != null)
        || (file != null && mergingMinorCompactionFile == null) || (file != null
            && mergingMinorCompactionFile != null && !file.equals(mergingMinorCompactionFile)))
      throw new IllegalStateException("Disagreement " + file + " " + mergingMinorCompactionFile);

    mergingMinorCompactionFile = null;
  }

  void bringMinorCompactionOnline(FileRef tmpDatafile, FileRef newDatafile, FileRef absMergeFile,
      DataFileValue dfv, CommitSession commitSession, long flushId) {

    IZooReaderWriter zoo = tablet.getContext().getZooReaderWriter();
    if (tablet.getExtent().isRootTablet()) {
      try {
        if (!zoo.isLockHeld(tablet.getTabletServer().getLock().getLockID())) {
          throw new IllegalStateException();
        }
      } catch (Exception e) {
        throw new IllegalStateException("Can not bring major compaction online, lock not held", e);
      }
    }

    // rename before putting in metadata table, so files in metadata table should
    // always exist
    do {
      try {
        if (dfv.getNumEntries() == 0) {
          tablet.getTabletServer().getFileSystem().deleteRecursively(tmpDatafile.path());
        } else {
          if (tablet.getTabletServer().getFileSystem().exists(newDatafile.path())) {
            log.warn("Target map file already exist {}", newDatafile);
            tablet.getTabletServer().getFileSystem().deleteRecursively(newDatafile.path());
          }

          rename(tablet.getTabletServer().getFileSystem(), tmpDatafile.path(), newDatafile.path());
        }
        break;
      } catch (IOException ioe) {
        log.warn("Tablet " + tablet.getExtent() + " failed to rename " + newDatafile
            + " after MinC, will retry in 60 secs...", ioe);
        sleepUninterruptibly(1, TimeUnit.MINUTES);
      }
    } while (true);

    long t1, t2;

    // the code below always assumes merged files are in use by scans... this must be done
    // because the in memory list of files is not updated until after the metadata table
    // therefore the file is available to scans until memory is updated, but want to ensure
    // the file is not available for garbage collection... if memory were updated
    // before this point (like major compactions do), then the following code could wait
    // for scans to finish like major compactions do.... used to wait for scans to finish
    // here, but that was incorrect because a scan could start after waiting but before
    // memory was updated... assuming the file is always in use by scans leads to
    // one unneeded metadata update when it was not actually in use
    Set<FileRef> filesInUseByScans = Collections.emptySet();
    if (absMergeFile != null)
      filesInUseByScans = Collections.singleton(absMergeFile);

    // very important to write delete entries outside of log lock, because
    // this metadata write does not go up... it goes sideways or to itself
    if (absMergeFile != null)
      MetadataTableUtil.addDeleteEntries(tablet.getExtent(), Collections.singleton(absMergeFile),
          tablet.getContext());

    Set<String> unusedWalLogs = tablet.beginClearingUnusedLogs();
    boolean replicate =
        ReplicationConfigurationUtil.isEnabled(tablet.getExtent(), tablet.getTableConfiguration());
    Set<String> logFileOnly = null;
    if (replicate) {
      // unusedWalLogs is of the form host/fileURI, need to strip off the host portion
      logFileOnly = new HashSet<>();
      for (String unusedWalLog : unusedWalLogs) {
        int index = unusedWalLog.indexOf('/');
        if (index == -1) {
          log.warn("Could not find host component to strip from DFSLogger representation of WAL");
        } else {
          unusedWalLog = unusedWalLog.substring(index + 1);
        }
        logFileOnly.add(unusedWalLog);
      }
    }
    try {
      // the order of writing to metadata and walog is important in the face of machine/process
      // failures
      // need to write to metadata before writing to walog, when things are done in the reverse
      // order
      // data could be lost... the minor compaction start even should be written before the
      // following metadata
      // write is made

      tablet.updateTabletDataFile(commitSession.getMaxCommittedTime(), newDatafile, absMergeFile,
          dfv, unusedWalLogs, filesInUseByScans, flushId);

      // Mark that we have data we want to replicate
      // This WAL could still be in use by other Tablets *from the same table*, so we can only mark
      // that there is data to replicate,
      // but it is *not* closed. We know it is not closed by the fact that this MinC triggered. A
      // MinC cannot happen unless the
      // tablet is online and thus these WALs are referenced by that tablet. Therefore, the WAL
      // replication status cannot be 'closed'.
      if (replicate) {
        if (log.isDebugEnabled()) {
          log.debug("Recording that data has been ingested into {} using {}", tablet.getExtent(),
              logFileOnly);
        }
        for (String logFile : logFileOnly) {
          ReplicationTableUtil.updateFiles(tablet.getContext(), tablet.getExtent(), logFile,
              StatusUtil.openWithUnknownLength());
        }
      }
    } finally {
      tablet.finishClearingUnusedLogs();
    }

    do {
      try {
        // the purpose of making this update use the new commit session, instead of the old one
        // passed in,
        // is because the new one will reference the logs used by current memory...

        tablet.getTabletServer().minorCompactionFinished(
            tablet.getTabletMemory().getCommitSession(), commitSession.getWALogSeq() + 2);
        break;
      } catch (IOException e) {
        log.error("Failed to write to write-ahead log " + e.getMessage() + " will retry", e);
        sleepUninterruptibly(1, TimeUnit.SECONDS);
      }
    } while (true);

    synchronized (tablet) {
      t1 = System.currentTimeMillis();

      if (datafileSizes.containsKey(newDatafile)) {
        log.error("Adding file that is already in set {}", newDatafile);
      }

      if (dfv.getNumEntries() > 0) {
        datafileSizes.put(newDatafile, dfv);
      }

      if (absMergeFile != null) {
        datafileSizes.remove(absMergeFile);
      }

      unreserveMergingMinorCompactionFile(absMergeFile);

      tablet.flushComplete(flushId);

      t2 = System.currentTimeMillis();
    }

    // must do this after list of files in memory is updated above
    removeFilesAfterScan(filesInUseByScans);

    if (absMergeFile != null)
      log.debug("TABLET_HIST {} MinC [{},memory] -> {}", tablet.getExtent(), absMergeFile,
          newDatafile);
    else
      log.debug("TABLET_HIST {} MinC [memory] -> {}", tablet.getExtent(), newDatafile);
    log.debug(String.format("MinC finish lock %.2f secs %s", (t2 - t1) / 1000.0,
        tablet.getExtent().toString()));
<<<<<<< HEAD
    long splitSize = tablet.getTableConfiguration().getAsBytes(Property.TABLE_SPLIT_THRESHOLD);
=======
    long splitSize =
        tablet.getTableConfiguration().getMemoryInBytes(Property.TABLE_SPLIT_THRESHOLD);
>>>>>>> 0a9837f3
    if (dfv.getSize() > splitSize) {
      log.debug(String.format("Minor Compaction wrote out file larger than split threshold."
          + " split threshold = %,d  file size = %,d", splitSize, dfv.getSize()));
    }
  }

  public void reserveMajorCompactingFiles(Collection<FileRef> files) {
    if (majorCompactingFiles.size() != 0)
      throw new IllegalStateException("Major compacting files not empty " + majorCompactingFiles);

    if (mergingMinorCompactionFile != null && files.contains(mergingMinorCompactionFile))
      throw new IllegalStateException(
          "Major compaction tried to resrve file in use by minor compaction "
              + mergingMinorCompactionFile);

    majorCompactingFiles.addAll(files);
  }

  public void clearMajorCompactingFile() {
    majorCompactingFiles.clear();
  }

  void bringMajorCompactionOnline(Set<FileRef> oldDatafiles, FileRef tmpDatafile,
      FileRef newDatafile, Long compactionId, DataFileValue dfv) throws IOException {
    final KeyExtent extent = tablet.getExtent();
    long t1, t2;

    if (!extent.isRootTablet()) {

      if (tablet.getTabletServer().getFileSystem().exists(newDatafile.path())) {
        log.error("Target map file already exist " + newDatafile, new Exception());
        throw new IllegalStateException("Target map file already exist " + newDatafile);
      }

      // rename before putting in metadata table, so files in metadata table should
      // always exist
      rename(tablet.getTabletServer().getFileSystem(), tmpDatafile.path(), newDatafile.path());

      if (dfv.getNumEntries() == 0) {
        tablet.getTabletServer().getFileSystem().deleteRecursively(newDatafile.path());
      }
    }

    TServerInstance lastLocation = null;
    synchronized (tablet) {

      t1 = System.currentTimeMillis();

      IZooReaderWriter zoo = tablet.getContext().getZooReaderWriter();

      tablet.incrementDataSourceDeletions();

      if (extent.isRootTablet()) {

        waitForScansToFinish(oldDatafiles, true, Long.MAX_VALUE);

        try {
          if (!zoo.isLockHeld(tablet.getTabletServer().getLock().getLockID())) {
            throw new IllegalStateException();
          }
        } catch (Exception e) {
          throw new IllegalStateException("Can not bring major compaction online, lock not held",
              e);
        }

        // mark files as ready for deletion, but
        // do not delete them until we successfully
        // rename the compacted map file, in case
        // the system goes down

        RootFiles.replaceFiles(tablet.getTableConfiguration(),
            tablet.getTabletServer().getFileSystem(), tablet.getLocation(), oldDatafiles,
            tmpDatafile, newDatafile);
      }

      // atomically remove old files and add new file
      for (FileRef oldDatafile : oldDatafiles) {
        if (!datafileSizes.containsKey(oldDatafile)) {
          log.error("file does not exist in set {}", oldDatafile);
        }
        datafileSizes.remove(oldDatafile);
        majorCompactingFiles.remove(oldDatafile);
      }

      if (datafileSizes.containsKey(newDatafile)) {
        log.error("Adding file that is already in set {}", newDatafile);
      }

      if (dfv.getNumEntries() > 0) {
        datafileSizes.put(newDatafile, dfv);
      }

      // could be used by a follow on compaction in a multipass compaction
      majorCompactingFiles.add(newDatafile);

      tablet.computeNumEntries();

      lastLocation = tablet.resetLastLocation();

      tablet.setLastCompactionID(compactionId);
      t2 = System.currentTimeMillis();
    }

    if (!extent.isRootTablet()) {
      Set<FileRef> filesInUseByScans = waitForScansToFinish(oldDatafiles, false, 10000);
      if (filesInUseByScans.size() > 0)
        log.debug("Adding scan refs to metadata {} {}", extent, filesInUseByScans);
      MasterMetadataUtil.replaceDatafiles(tablet.getContext(), extent, oldDatafiles,
          filesInUseByScans, newDatafile, compactionId, dfv,
          tablet.getTabletServer().getClientAddressString(), lastLocation,
          tablet.getTabletServer().getLock());
      removeFilesAfterScan(filesInUseByScans);
    }

    log.debug(String.format("MajC finish lock %.2f secs", (t2 - t1) / 1000.0));
    log.debug("TABLET_HIST {} MajC  --> {}", oldDatafiles, newDatafile);
  }

  public SortedMap<FileRef,DataFileValue> getDatafileSizes() {
    synchronized (tablet) {
      TreeMap<FileRef,DataFileValue> copy = new TreeMap<>(datafileSizes);
      return Collections.unmodifiableSortedMap(copy);
    }
  }

  public Set<FileRef> getFiles() {
    synchronized (tablet) {
      HashSet<FileRef> files = new HashSet<>(datafileSizes.keySet());
      return Collections.unmodifiableSet(files);
    }
  }

  public int getNumFiles() {
    return datafileSizes.size();
  }

}<|MERGE_RESOLUTION|>--- conflicted
+++ resolved
@@ -56,13 +56,8 @@
 class DatafileManager {
   private final Logger log = LoggerFactory.getLogger(DatafileManager.class);
   // access to datafilesizes needs to be synchronized: see CompactionRunner#getNumFiles
-<<<<<<< HEAD
-  private final Map<FileRef,DataFileValue> datafileSizes = Collections
-      .synchronizedMap(new TreeMap<>());
-=======
   private final Map<FileRef,DataFileValue> datafileSizes =
-      Collections.synchronizedMap(new TreeMap<FileRef,DataFileValue>());
->>>>>>> 0a9837f3
+      Collections.synchronizedMap(new TreeMap<>());
   private final Tablet tablet;
   private Long maxMergingMinorCompactionFileSize;
 
@@ -498,12 +493,7 @@
       log.debug("TABLET_HIST {} MinC [memory] -> {}", tablet.getExtent(), newDatafile);
     log.debug(String.format("MinC finish lock %.2f secs %s", (t2 - t1) / 1000.0,
         tablet.getExtent().toString()));
-<<<<<<< HEAD
     long splitSize = tablet.getTableConfiguration().getAsBytes(Property.TABLE_SPLIT_THRESHOLD);
-=======
-    long splitSize =
-        tablet.getTableConfiguration().getMemoryInBytes(Property.TABLE_SPLIT_THRESHOLD);
->>>>>>> 0a9837f3
     if (dfv.getSize() > splitSize) {
       log.debug(String.format("Minor Compaction wrote out file larger than split threshold."
           + " split threshold = %,d  file size = %,d", splitSize, dfv.getSize()));
