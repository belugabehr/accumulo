/*
 * Licensed to the Apache Software Foundation (ASF) under one or more
 * contributor license agreements.  See the NOTICE file distributed with
 * this work for additional information regarding copyright ownership.
 * The ASF licenses this file to You under the Apache License, Version 2.0
 * (the "License"); you may not use this file except in compliance with
 * the License.  You may obtain a copy of the License at
 *
 *     http://www.apache.org/licenses/LICENSE-2.0
 *
 * Unless required by applicable law or agreed to in writing, software
 * distributed under the License is distributed on an "AS IS" BASIS,
 * WITHOUT WARRANTIES OR CONDITIONS OF ANY KIND, either express or implied.
 * See the License for the specific language governing permissions and
 * limitations under the License.
 */
package org.apache.accumulo.tserver.tablet;

import static org.apache.accumulo.core.metadata.schema.MetadataSchema.TabletsSection.ServerColumnFamily.COMPACT_COLUMN;
import static org.apache.accumulo.core.metadata.schema.MetadataSchema.TabletsSection.ServerColumnFamily.DIRECTORY_COLUMN;
import static org.apache.accumulo.core.metadata.schema.MetadataSchema.TabletsSection.ServerColumnFamily.FLUSH_COLUMN;
import static org.apache.accumulo.core.metadata.schema.MetadataSchema.TabletsSection.TabletColumnFamily.PREV_ROW_COLUMN;

import java.io.IOException;
import java.util.ArrayList;
import java.util.Collection;
import java.util.HashMap;
import java.util.HashSet;
import java.util.Iterator;
import java.util.List;
import java.util.Map;
import java.util.Map.Entry;
import java.util.SortedMap;
import java.util.TreeMap;

import org.apache.accumulo.core.conf.AccumuloConfiguration;
import org.apache.accumulo.core.data.Key;
import org.apache.accumulo.core.data.Value;
import org.apache.accumulo.core.data.impl.KeyExtent;
import org.apache.accumulo.core.file.FileOperations;
import org.apache.accumulo.core.file.FileSKVIterator;
import org.apache.accumulo.core.metadata.RootTable;
import org.apache.accumulo.core.metadata.schema.DataFileValue;
import org.apache.accumulo.core.metadata.schema.MetadataSchema.TabletsSection.BulkFileColumnFamily;
import org.apache.accumulo.core.metadata.schema.MetadataSchema.TabletsSection.DataFileColumnFamily;
import org.apache.accumulo.core.metadata.schema.MetadataSchema.TabletsSection.LastLocationColumnFamily;
import org.apache.accumulo.core.metadata.schema.MetadataSchema.TabletsSection.LogColumnFamily;
import org.apache.accumulo.core.metadata.schema.MetadataSchema.TabletsSection.ScanFileColumnFamily;
import org.apache.accumulo.core.metadata.schema.MetadataSchema.TabletsSection.ServerColumnFamily;
import org.apache.accumulo.core.tabletserver.log.LogEntry;
import org.apache.accumulo.fate.zookeeper.ZooReader;
import org.apache.accumulo.server.fs.FileRef;
import org.apache.accumulo.server.fs.VolumeManager;
import org.apache.accumulo.server.fs.VolumeUtil;
import org.apache.accumulo.server.master.state.TServerInstance;
import org.apache.accumulo.server.tablets.TabletTime;
import org.apache.accumulo.server.util.MetadataTableUtil;
import org.apache.hadoop.fs.FileStatus;
import org.apache.hadoop.fs.FileSystem;
import org.apache.hadoop.fs.Path;
import org.apache.hadoop.io.Text;
import org.slf4j.Logger;
import org.slf4j.LoggerFactory;

/*
 * Basic information needed to create a tablet.
 */
public class TabletData {
  private static Logger log = LoggerFactory.getLogger(TabletData.class);

  private String time = null;
  private SortedMap<FileRef,DataFileValue> dataFiles = new TreeMap<>();
  private List<LogEntry> logEntris = new ArrayList<>();
  private HashSet<FileRef> scanFiles = new HashSet<>();
  private long flushID = -1;
  private long compactID = -1;
  private TServerInstance lastLocation = null;
  private Map<Long,List<FileRef>> bulkImported = new HashMap<>();
  private long splitTime = 0;
  private String directory = null;

  // Read tablet data from metadata tables
  public TabletData(KeyExtent extent, VolumeManager fs, Iterator<Entry<Key,Value>> entries) {
    final Text family = new Text();
    Text rowName = extent.getMetadataEntry();
    while (entries.hasNext()) {
      Entry<Key,Value> entry = entries.next();
      Key key = entry.getKey();
      Value value = entry.getValue();
      key.getColumnFamily(family);
      if (key.compareRow(rowName) != 0) {
        log.info("Unexpected metadata table entry for {}: {}", extent, key.getRow());
        continue;
      }
      if (ServerColumnFamily.TIME_COLUMN.hasColumns(entry.getKey())) {
        if (time == null) {
          time = value.toString();
        }
      } else if (DataFileColumnFamily.NAME.equals(family)) {
        FileRef ref = new FileRef(fs, key);
        dataFiles.put(ref, new DataFileValue(entry.getValue().get()));
      } else if (DIRECTORY_COLUMN.hasColumns(key)) {
        directory = value.toString();
      } else if (family.equals(LogColumnFamily.NAME)) {
        logEntris.add(LogEntry.fromKeyValue(key, entry.getValue()));
      } else if (family.equals(ScanFileColumnFamily.NAME)) {
        scanFiles.add(new FileRef(fs, key));
      } else if (FLUSH_COLUMN.hasColumns(key)) {
        flushID = Long.parseLong(value.toString());
      } else if (COMPACT_COLUMN.hasColumns(key)) {
        compactID = Long.parseLong(entry.getValue().toString());
      } else if (family.equals(LastLocationColumnFamily.NAME)) {
        lastLocation = new TServerInstance(value, key.getColumnQualifier());
      } else if (family.equals(BulkFileColumnFamily.NAME)) {
        Long id = Long.decode(value.toString());
        List<FileRef> lst = bulkImported.get(id);
        if (lst == null) {
          bulkImported.put(id, lst = new ArrayList<>());
        }
        lst.add(new FileRef(fs, key));
      } else if (PREV_ROW_COLUMN.hasColumns(key)) {
        KeyExtent check = new KeyExtent(key.getRow(), value);
        if (!check.equals(extent)) {
          throw new RuntimeException("Found bad entry for " + extent + ": " + check);
        }
      }
    }
    if (time == null && dataFiles.isEmpty() && extent.equals(RootTable.OLD_EXTENT)) {
      // recovery... old root tablet has no data, so time doesn't matter:
      time = TabletTime.LOGICAL_TIME_ID + "" + Long.MIN_VALUE;
    }
  }

  // Read basic root table metadata from zookeeper
  public TabletData(VolumeManager fs, ZooReader rdr, AccumuloConfiguration conf)
      throws IOException {
    directory = VolumeUtil.switchRootTableVolume(MetadataTableUtil.getRootTabletDir());

    Path location = new Path(directory);

    // cleanReplacement() has special handling for deleting files
    FileStatus[] files = fs.listStatus(location);
    Collection<String> goodPaths = RootFiles.cleanupReplacement(fs, files, true);
    long rtime = Long.MIN_VALUE;
    for (String good : goodPaths) {
      Path path = new Path(good);
      String filename = path.getName();
      FileRef ref = new FileRef(location.toString() + "/" + filename, path);
      DataFileValue dfv = new DataFileValue(0, 0);
      dataFiles.put(ref, dfv);

      FileSystem ns = fs.getVolumeByPath(path).getFileSystem();
<<<<<<< HEAD
=======
      FileSKVIterator reader = FileOperations.getInstance().newReaderBuilder()
          .forFile(path.toString(), ns, ns.getConf()).withTableConfiguration(conf).seekToBeginning()
          .build();
>>>>>>> f4f43feb
      long maxTime = -1;
      try (FileSKVIterator reader = FileOperations.getInstance().newReaderBuilder().forFile(path.toString(), ns, ns.getConf()).withTableConfiguration(conf)
          .seekToBeginning().build()) {
        while (reader.hasTop()) {
          maxTime = Math.max(maxTime, reader.getTopKey().getTimestamp());
          reader.next();
        }
      }
      if (maxTime > rtime) {
        time = TabletTime.LOGICAL_TIME_ID + "" + maxTime;
        rtime = maxTime;
      }
    }

    try {
      logEntris = MetadataTableUtil.getLogEntries(null, RootTable.EXTENT);
    } catch (Exception ex) {
      throw new RuntimeException("Unable to read tablet log entries", ex);
    }
  }

  // Data pulled from an existing tablet to make a split
  public TabletData(String tabletDirectory, SortedMap<FileRef,DataFileValue> highDatafileSizes,
      String time, long lastFlushID, long lastCompactID, TServerInstance lastLocation,
      Map<Long,List<FileRef>> bulkIngestedFiles) {
    this.directory = tabletDirectory;
    this.dataFiles = highDatafileSizes;
    this.time = time;
    this.flushID = lastFlushID;
    this.compactID = lastCompactID;
    this.lastLocation = lastLocation;
    this.bulkImported = bulkIngestedFiles;
    this.splitTime = System.currentTimeMillis();
  }

  public static Logger getLog() {
    return log;
  }

  public String getTime() {
    return time;
  }

  public SortedMap<FileRef,DataFileValue> getDataFiles() {
    return dataFiles;
  }

  public List<LogEntry> getLogEntris() {
    return logEntris;
  }

  public HashSet<FileRef> getScanFiles() {
    return scanFiles;
  }

  public long getFlushID() {
    return flushID;
  }

  public long getCompactID() {
    return compactID;
  }

  public TServerInstance getLastLocation() {
    return lastLocation;
  }

  public Map<Long,List<FileRef>> getBulkImported() {
    return bulkImported;
  }

  public String getDirectory() {
    return directory;
  }

  public long getSplitTime() {
    return splitTime;
  }
}<|MERGE_RESOLUTION|>--- conflicted
+++ resolved
@@ -150,15 +150,10 @@
       dataFiles.put(ref, dfv);
 
       FileSystem ns = fs.getVolumeByPath(path).getFileSystem();
-<<<<<<< HEAD
-=======
-      FileSKVIterator reader = FileOperations.getInstance().newReaderBuilder()
+      long maxTime = -1;
+      try (FileSKVIterator reader = FileOperations.getInstance().newReaderBuilder()
           .forFile(path.toString(), ns, ns.getConf()).withTableConfiguration(conf).seekToBeginning()
-          .build();
->>>>>>> f4f43feb
-      long maxTime = -1;
-      try (FileSKVIterator reader = FileOperations.getInstance().newReaderBuilder().forFile(path.toString(), ns, ns.getConf()).withTableConfiguration(conf)
-          .seekToBeginning().build()) {
+          .build()) {
         while (reader.hasTop()) {
           maxTime = Math.max(maxTime, reader.getTopKey().getTimestamp());
           reader.next();
