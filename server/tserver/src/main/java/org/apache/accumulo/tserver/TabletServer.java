--- conflicted
+++ resolved
@@ -767,14 +767,10 @@
             mutations.add(mutation);
             additionalMutationSize += mutation.numBytes();
           }
-<<<<<<< HEAD
           us.queuedMutationSize += additionalMutationSize;
           long totalQueued = updateTotalQueuedMutationSize(additionalMutationSize);
           long total = TabletServer.this.getConfiguration().getMemoryInBytes(Property.TSERV_TOTAL_MUTATION_QUEUE_MAX);
           if (totalQueued > total) {
-            flush(us);
-=======
-          if (us.queuedMutationSize > getSystemConfiguration().getMemoryInBytes(Property.TSERV_MUTATION_QUEUE_MAX)) {
             try {
               flush(us);
             } catch (HoldTimeoutException hte) {
@@ -784,7 +780,6 @@
               sessionManager.removeSession(updateID, true);
               reserved = false;
             }
->>>>>>> 25475d0a
           }
         }
       } finally {
