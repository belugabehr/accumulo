/*
 * Licensed to the Apache Software Foundation (ASF) under one or more
 * contributor license agreements.  See the NOTICE file distributed with
 * this work for additional information regarding copyright ownership.
 * The ASF licenses this file to You under the Apache License, Version 2.0
 * (the "License"); you may not use this file except in compliance with
 * the License.  You may obtain a copy of the License at
 *
 *     http://www.apache.org/licenses/LICENSE-2.0
 *
 * Unless required by applicable law or agreed to in writing, software
 * distributed under the License is distributed on an "AS IS" BASIS,
 * WITHOUT WARRANTIES OR CONDITIONS OF ANY KIND, either express or implied.
 * See the License for the specific language governing permissions and
 * limitations under the License.
 */
package org.apache.accumulo.tserver;

import static com.google.common.util.concurrent.Uninterruptibles.sleepUninterruptibly;
import static java.nio.charset.StandardCharsets.UTF_8;
import static org.apache.accumulo.server.problems.ProblemType.TABLET_LOAD;

import java.io.IOException;
import java.lang.management.ManagementFactory;
import java.net.UnknownHostException;
import java.nio.ByteBuffer;
import java.security.PrivilegedExceptionAction;
import java.util.ArrayList;
import java.util.Arrays;
import java.util.Collection;
import java.util.Collections;
import java.util.Comparator;
import java.util.EnumSet;
import java.util.HashMap;
import java.util.HashSet;
import java.util.Iterator;
import java.util.List;
import java.util.Map;
import java.util.Map.Entry;
import java.util.Random;
import java.util.Set;
import java.util.SortedMap;
import java.util.SortedSet;
import java.util.TimerTask;
import java.util.TreeMap;
import java.util.TreeSet;
import java.util.concurrent.BlockingDeque;
import java.util.concurrent.CancellationException;
import java.util.concurrent.ConcurrentHashMap;
import java.util.concurrent.ExecutionException;
import java.util.concurrent.LinkedBlockingDeque;
import java.util.concurrent.ThreadPoolExecutor;
import java.util.concurrent.TimeUnit;
import java.util.concurrent.TimeoutException;
import java.util.concurrent.atomic.AtomicInteger;
import java.util.concurrent.atomic.AtomicLong;
import java.util.concurrent.locks.ReentrantLock;

import org.apache.accumulo.core.Constants;
import org.apache.accumulo.core.client.AccumuloException;
import org.apache.accumulo.core.client.AccumuloSecurityException;
import org.apache.accumulo.core.client.Durability;
import org.apache.accumulo.core.client.Instance;
import org.apache.accumulo.core.client.SampleNotPresentException;
import org.apache.accumulo.core.client.impl.CompressedIterators;
import org.apache.accumulo.core.client.impl.CompressedIterators.IterConfig;
import org.apache.accumulo.core.client.impl.DurabilityImpl;
import org.apache.accumulo.core.client.impl.ScannerImpl;
import org.apache.accumulo.core.client.impl.Tables;
import org.apache.accumulo.core.client.impl.TabletLocator;
import org.apache.accumulo.core.client.impl.TabletType;
import org.apache.accumulo.core.client.impl.Translator;
import org.apache.accumulo.core.client.impl.Translator.TKeyExtentTranslator;
import org.apache.accumulo.core.client.impl.Translator.TRangeTranslator;
import org.apache.accumulo.core.client.impl.Translators;
import org.apache.accumulo.core.client.impl.thrift.SecurityErrorCode;
import org.apache.accumulo.core.client.impl.thrift.ThriftSecurityException;
import org.apache.accumulo.core.conf.AccumuloConfiguration;
import org.apache.accumulo.core.conf.Property;
import org.apache.accumulo.core.conf.SiteConfiguration;
import org.apache.accumulo.core.data.Column;
import org.apache.accumulo.core.data.ConstraintViolationSummary;
import org.apache.accumulo.core.data.Key;
import org.apache.accumulo.core.data.Mutation;
import org.apache.accumulo.core.data.Range;
import org.apache.accumulo.core.data.Value;
import org.apache.accumulo.core.data.impl.KeyExtent;
import org.apache.accumulo.core.data.thrift.InitialMultiScan;
import org.apache.accumulo.core.data.thrift.InitialScan;
import org.apache.accumulo.core.data.thrift.IterInfo;
import org.apache.accumulo.core.data.thrift.MapFileInfo;
import org.apache.accumulo.core.data.thrift.MultiScanResult;
import org.apache.accumulo.core.data.thrift.ScanResult;
import org.apache.accumulo.core.data.thrift.TCMResult;
import org.apache.accumulo.core.data.thrift.TCMStatus;
import org.apache.accumulo.core.data.thrift.TColumn;
import org.apache.accumulo.core.data.thrift.TCondition;
import org.apache.accumulo.core.data.thrift.TConditionalMutation;
import org.apache.accumulo.core.data.thrift.TConditionalSession;
import org.apache.accumulo.core.data.thrift.TKeyExtent;
import org.apache.accumulo.core.data.thrift.TKeyValue;
import org.apache.accumulo.core.data.thrift.TMutation;
import org.apache.accumulo.core.data.thrift.TRange;
import org.apache.accumulo.core.data.thrift.UpdateErrors;
import org.apache.accumulo.core.iterators.IterationInterruptedException;
import org.apache.accumulo.core.master.thrift.BulkImportState;
import org.apache.accumulo.core.master.thrift.Compacting;
import org.apache.accumulo.core.master.thrift.MasterClientService;
import org.apache.accumulo.core.master.thrift.TableInfo;
import org.apache.accumulo.core.master.thrift.TabletLoadState;
import org.apache.accumulo.core.master.thrift.TabletServerStatus;
import org.apache.accumulo.core.metadata.MetadataTable;
import org.apache.accumulo.core.metadata.RootTable;
import org.apache.accumulo.core.metadata.schema.MetadataSchema.TabletsSection;
import org.apache.accumulo.core.replication.ReplicationConstants;
import org.apache.accumulo.core.replication.thrift.ReplicationServicer;
import org.apache.accumulo.core.rpc.ThriftUtil;
import org.apache.accumulo.core.sample.impl.SamplerConfigurationImpl;
import org.apache.accumulo.core.security.Authorizations;
import org.apache.accumulo.core.security.thrift.TCredentials;
import org.apache.accumulo.core.tabletserver.log.LogEntry;
import org.apache.accumulo.core.tabletserver.thrift.ActiveCompaction;
import org.apache.accumulo.core.tabletserver.thrift.ActiveScan;
import org.apache.accumulo.core.tabletserver.thrift.ConstraintViolationException;
import org.apache.accumulo.core.tabletserver.thrift.NoSuchScanIDException;
import org.apache.accumulo.core.tabletserver.thrift.NotServingTabletException;
import org.apache.accumulo.core.tabletserver.thrift.TDurability;
import org.apache.accumulo.core.tabletserver.thrift.TSampleNotPresentException;
import org.apache.accumulo.core.tabletserver.thrift.TSamplerConfiguration;
import org.apache.accumulo.core.tabletserver.thrift.TabletClientService;
import org.apache.accumulo.core.tabletserver.thrift.TabletClientService.Iface;
import org.apache.accumulo.core.tabletserver.thrift.TabletClientService.Processor;
import org.apache.accumulo.core.tabletserver.thrift.TabletStats;
import org.apache.accumulo.core.trace.DistributedTrace;
import org.apache.accumulo.core.trace.Span;
import org.apache.accumulo.core.trace.Trace;
import org.apache.accumulo.core.trace.thrift.TInfo;
import org.apache.accumulo.core.util.ByteBufferUtil;
import org.apache.accumulo.core.util.CachedConfiguration;
import org.apache.accumulo.core.util.ColumnFQ;
import org.apache.accumulo.core.util.Daemon;
import org.apache.accumulo.core.util.MapCounter;
import org.apache.accumulo.core.util.Pair;
import org.apache.accumulo.core.util.ServerServices;
import org.apache.accumulo.core.util.ServerServices.Service;
import org.apache.accumulo.core.util.SimpleThreadPool;
import org.apache.accumulo.core.zookeeper.ZooUtil;
import org.apache.accumulo.fate.util.LoggingRunnable;
import org.apache.accumulo.fate.zookeeper.IZooReaderWriter;
import org.apache.accumulo.fate.zookeeper.RetryFactory;
import org.apache.accumulo.fate.zookeeper.ZooLock.LockLossReason;
import org.apache.accumulo.fate.zookeeper.ZooLock.LockWatcher;
import org.apache.accumulo.fate.zookeeper.ZooUtil.NodeExistsPolicy;
import org.apache.accumulo.server.Accumulo;
import org.apache.accumulo.server.AccumuloServerContext;
import org.apache.accumulo.server.GarbageCollectionLogger;
import org.apache.accumulo.server.ServerOpts;
import org.apache.accumulo.server.TabletLevel;
import org.apache.accumulo.server.client.ClientServiceHandler;
import org.apache.accumulo.server.client.HdfsZooInstance;
import org.apache.accumulo.server.conf.ServerConfigurationFactory;
import org.apache.accumulo.server.conf.TableConfiguration;
import org.apache.accumulo.server.data.ServerMutation;
import org.apache.accumulo.server.fs.FileRef;
import org.apache.accumulo.server.fs.VolumeManager;
import org.apache.accumulo.server.fs.VolumeManager.FileType;
import org.apache.accumulo.server.fs.VolumeManagerImpl;
import org.apache.accumulo.server.log.SortedLogState;
import org.apache.accumulo.server.log.WalStateManager;
import org.apache.accumulo.server.log.WalStateManager.WalMarkerException;
import org.apache.accumulo.server.master.recovery.RecoveryPath;
import org.apache.accumulo.server.master.state.Assignment;
import org.apache.accumulo.server.master.state.DistributedStoreException;
import org.apache.accumulo.server.master.state.TServerInstance;
import org.apache.accumulo.server.master.state.TabletLocationState;
import org.apache.accumulo.server.master.state.TabletLocationState.BadLocationStateException;
import org.apache.accumulo.server.master.state.TabletStateStore;
import org.apache.accumulo.server.master.state.ZooTabletStateStore;
import org.apache.accumulo.server.master.tableOps.UserCompactionConfig;
import org.apache.accumulo.server.metrics.Metrics;
import org.apache.accumulo.server.problems.ProblemReport;
import org.apache.accumulo.server.problems.ProblemReports;
import org.apache.accumulo.server.replication.ZooKeeperInitialization;
import org.apache.accumulo.server.rpc.RpcWrapper;
import org.apache.accumulo.server.rpc.ServerAddress;
import org.apache.accumulo.server.rpc.TCredentialsUpdatingWrapper;
import org.apache.accumulo.server.rpc.TServerUtils;
import org.apache.accumulo.server.rpc.ThriftServerType;
import org.apache.accumulo.server.security.AuditedSecurityOperation;
import org.apache.accumulo.server.security.SecurityOperation;
import org.apache.accumulo.server.security.SecurityUtil;
import org.apache.accumulo.server.security.delegation.AuthenticationTokenSecretManager;
import org.apache.accumulo.server.security.delegation.ZooAuthenticationKeyWatcher;
import org.apache.accumulo.server.util.FileSystemMonitor;
import org.apache.accumulo.server.util.Halt;
import org.apache.accumulo.server.util.MasterMetadataUtil;
import org.apache.accumulo.server.util.MetadataTableUtil;
import org.apache.accumulo.server.util.ServerBulkImportStatus;
import org.apache.accumulo.server.util.time.RelativeTime;
import org.apache.accumulo.server.util.time.SimpleTimer;
import org.apache.accumulo.server.zookeeper.DistributedWorkQueue;
import org.apache.accumulo.server.zookeeper.TransactionWatcher;
import org.apache.accumulo.server.zookeeper.ZooCache;
import org.apache.accumulo.server.zookeeper.ZooLock;
import org.apache.accumulo.server.zookeeper.ZooReaderWriter;
import org.apache.accumulo.start.classloader.vfs.AccumuloVFSClassLoader;
import org.apache.accumulo.start.classloader.vfs.ContextManager;
import org.apache.accumulo.tserver.RowLocks.RowLock;
import org.apache.accumulo.tserver.TabletServerResourceManager.TabletResourceManager;
import org.apache.accumulo.tserver.TabletStatsKeeper.Operation;
import org.apache.accumulo.tserver.compaction.MajorCompactionReason;
import org.apache.accumulo.tserver.data.ServerConditionalMutation;
import org.apache.accumulo.tserver.log.DfsLogger;
import org.apache.accumulo.tserver.log.LogSorter;
import org.apache.accumulo.tserver.log.MutationReceiver;
import org.apache.accumulo.tserver.log.TabletServerLogger;
import org.apache.accumulo.tserver.mastermessage.MasterMessage;
import org.apache.accumulo.tserver.mastermessage.SplitReportMessage;
import org.apache.accumulo.tserver.mastermessage.TabletStatusMessage;
import org.apache.accumulo.tserver.metrics.TabletServerMetricsFactory;
import org.apache.accumulo.tserver.metrics.TabletServerScanMetrics;
import org.apache.accumulo.tserver.metrics.TabletServerUpdateMetrics;
import org.apache.accumulo.tserver.replication.ReplicationServicerHandler;
import org.apache.accumulo.tserver.replication.ReplicationWorker;
import org.apache.accumulo.tserver.scan.LookupTask;
import org.apache.accumulo.tserver.scan.NextBatchTask;
import org.apache.accumulo.tserver.scan.ScanRunState;
import org.apache.accumulo.tserver.session.ConditionalSession;
import org.apache.accumulo.tserver.session.MultiScanSession;
import org.apache.accumulo.tserver.session.ScanSession;
import org.apache.accumulo.tserver.session.Session;
import org.apache.accumulo.tserver.session.SessionManager;
import org.apache.accumulo.tserver.session.UpdateSession;
import org.apache.accumulo.tserver.tablet.BulkImportCacheCleaner;
import org.apache.accumulo.tserver.tablet.CommitSession;
import org.apache.accumulo.tserver.tablet.CompactionInfo;
import org.apache.accumulo.tserver.tablet.CompactionWatcher;
import org.apache.accumulo.tserver.tablet.Compactor;
import org.apache.accumulo.tserver.tablet.KVEntry;
import org.apache.accumulo.tserver.tablet.ScanBatch;
import org.apache.accumulo.tserver.tablet.Scanner;
import org.apache.accumulo.tserver.tablet.Tablet;
import org.apache.accumulo.tserver.tablet.TabletClosedException;
import org.apache.accumulo.tserver.tablet.TabletData;
import org.apache.commons.collections.map.LRUMap;
import org.apache.hadoop.fs.FSError;
import org.apache.hadoop.fs.FileSystem;
import org.apache.hadoop.fs.Path;
import org.apache.hadoop.io.Text;
import org.apache.hadoop.security.UserGroupInformation;
import org.apache.thrift.TException;
import org.apache.thrift.TProcessor;
import org.apache.thrift.TServiceClient;
import org.apache.thrift.server.TServer;
import org.apache.zookeeper.KeeperException;
import org.apache.zookeeper.KeeperException.NoNodeException;
import org.slf4j.Logger;
import org.slf4j.LoggerFactory;

import com.google.common.net.HostAndPort;

public class TabletServer extends AccumuloServerContext implements Runnable {
  private static final Logger log = LoggerFactory.getLogger(TabletServer.class);
  private static final long MAX_TIME_TO_WAIT_FOR_SCAN_RESULT_MILLIS = 1000;
  private static final long RECENTLY_SPLIT_MILLIES = 60 * 1000;
  private static final long TIME_BETWEEN_GC_CHECKS = 5000;
  private static final long TIME_BETWEEN_LOCATOR_CACHE_CLEARS = 60 * 60 * 1000;
  private static final Set<Column> EMPTY_COLUMNS = Collections.emptySet();

  private final GarbageCollectionLogger gcLogger = new GarbageCollectionLogger();
  private final TransactionWatcher watcher = new TransactionWatcher();
  private final ZooCache masterLockCache = new ZooCache();

  private final TabletServerLogger logger;

  private final TabletServerMetricsFactory metricsFactory;
  private final Metrics updateMetrics;
  private final Metrics scanMetrics;
  private final Metrics mincMetrics;

  public Metrics getMinCMetrics() {
    return mincMetrics;
  }

  private final LogSorter logSorter;
  private ReplicationWorker replWorker = null;
  private final TabletStatsKeeper statsKeeper;
  private final AtomicInteger logIdGenerator = new AtomicInteger();

  private final AtomicLong flushCounter = new AtomicLong(0);
  private final AtomicLong syncCounter = new AtomicLong(0);

  private final VolumeManager fs;

  private final SortedMap<KeyExtent,Tablet> onlineTablets = Collections.synchronizedSortedMap(new TreeMap<KeyExtent,Tablet>());
  private final SortedSet<KeyExtent> unopenedTablets = Collections.synchronizedSortedSet(new TreeSet<KeyExtent>());
  private final SortedSet<KeyExtent> openingTablets = Collections.synchronizedSortedSet(new TreeSet<KeyExtent>());
  @SuppressWarnings("unchecked")
  private final Map<KeyExtent,Long> recentlyUnloadedCache = Collections.synchronizedMap(new LRUMap(1000));

  private final TabletServerResourceManager resourceManager;
  private final SecurityOperation security;

  private final BlockingDeque<MasterMessage> masterMessages = new LinkedBlockingDeque<MasterMessage>();

  private Thread majorCompactorThread;

  private HostAndPort replicationAddress;
  private HostAndPort clientAddress;

  private volatile boolean serverStopRequested = false;
  private volatile boolean majorCompactorDisabled = false;
  private volatile boolean shutdownComplete = false;

  private ZooLock tabletServerLock;

  private TServer server;
  private TServer replServer;

  private DistributedWorkQueue bulkFailedCopyQ;

  private String lockID;

  public static final AtomicLong seekCount = new AtomicLong(0);

  private final AtomicLong totalMinorCompactions = new AtomicLong(0);
  private final ServerConfigurationFactory confFactory;

  private final ZooAuthenticationKeyWatcher authKeyWatcher;
  private final WalStateManager walMarker;

  public TabletServer(ServerConfigurationFactory confFactory, VolumeManager fs) {
    super(confFactory);
    this.confFactory = confFactory;
    this.fs = fs;
    AccumuloConfiguration aconf = getConfiguration();
    Instance instance = getInstance();
    this.sessionManager = new SessionManager(aconf);
    this.logSorter = new LogSorter(instance, fs, aconf);
    this.replWorker = new ReplicationWorker(this, fs);
    this.statsKeeper = new TabletStatsKeeper();
    SimpleTimer.getInstance(aconf).schedule(new Runnable() {
      @Override
      public void run() {
        synchronized (onlineTablets) {
          long now = System.currentTimeMillis();
          for (Tablet tablet : onlineTablets.values())
            try {
              tablet.updateRates(now);
            } catch (Exception ex) {
              log.error("Error updating rates for {}", tablet.getExtent(), ex);
            }
        }
      }
    }, 5000, 5000);

    final long walogMaxSize = aconf.getMemoryInBytes(Property.TSERV_WALOG_MAX_SIZE);
    final long minBlockSize = CachedConfiguration.getInstance().getLong("dfs.namenode.fs-limits.min-block-size", 0);
    if (minBlockSize != 0 && minBlockSize > walogMaxSize)
      throw new RuntimeException("Unable to start TabletServer. Logger is set to use blocksize " + walogMaxSize + " but hdfs minimum block size is "
          + minBlockSize + ". Either increase the " + Property.TSERV_WALOG_MAX_SIZE + " or decrease dfs.namenode.fs-limits.min-block-size in hdfs-site.xml.");

    final long toleratedWalCreationFailures = aconf.getCount(Property.TSERV_WALOG_TOLERATED_CREATION_FAILURES);
    final long walCreationFailureRetryIncrement = aconf.getTimeInMillis(Property.TSERV_WALOG_TOLERATED_WAIT_INCREMENT);
    final long walCreationFailureRetryMax = aconf.getTimeInMillis(Property.TSERV_WALOG_TOLERATED_MAXIMUM_WAIT_DURATION);
    // Tolerate `toleratedWalCreationFailures` failures, waiting `walCreationFailureRetryIncrement` milliseconds after the first failure,
    // incrementing the next wait period by the same value, for a maximum of `walCreationFailureRetryMax` retries.
    final RetryFactory walCreationRetryFactory = new RetryFactory(toleratedWalCreationFailures, walCreationFailureRetryIncrement,
        walCreationFailureRetryIncrement, walCreationFailureRetryMax);

    logger = new TabletServerLogger(this, walogMaxSize, syncCounter, flushCounter, walCreationRetryFactory);
    this.resourceManager = new TabletServerResourceManager(this, fs);
    this.security = AuditedSecurityOperation.getInstance(this);

    metricsFactory = new TabletServerMetricsFactory(aconf);
    updateMetrics = metricsFactory.createUpdateMetrics();
    scanMetrics = metricsFactory.createScanMetrics();
    mincMetrics = metricsFactory.createMincMetrics();
    SimpleTimer.getInstance(aconf).schedule(new Runnable() {
      @Override
      public void run() {
        TabletLocator.clearLocators();
      }
    }, jitter(TIME_BETWEEN_LOCATOR_CACHE_CLEARS), jitter(TIME_BETWEEN_LOCATOR_CACHE_CLEARS));
    walMarker = new WalStateManager(instance, ZooReaderWriter.getInstance());

    // Create the secret manager
    setSecretManager(new AuthenticationTokenSecretManager(instance, aconf.getTimeInMillis(Property.GENERAL_DELEGATION_TOKEN_LIFETIME)));
    if (aconf.getBoolean(Property.INSTANCE_RPC_SASL_ENABLED)) {
      log.info("SASL is enabled, creating ZooKeeper watcher for AuthenticationKeys");
      // Watcher to notice new AuthenticationKeys which enable delegation tokens
      authKeyWatcher = new ZooAuthenticationKeyWatcher(getSecretManager(), ZooReaderWriter.getInstance(), ZooUtil.getRoot(instance)
          + Constants.ZDELEGATION_TOKEN_KEYS);
    } else {
      authKeyWatcher = null;
    }
  }

  private static long jitter(long ms) {
    Random r = new Random();
    // add a random 10% wait
    return (long) ((1. + (r.nextDouble() / 10)) * ms);
  }

  private final SessionManager sessionManager;

  private final WriteTracker writeTracker = new WriteTracker();

  private final RowLocks rowLocks = new RowLocks();

  private final AtomicLong totalQueuedMutationSize = new AtomicLong(0);
  private final ReentrantLock recoveryLock = new ReentrantLock(true);
  private ThriftClientHandler clientHandler;
  private final ServerBulkImportStatus bulkImportStatus = new ServerBulkImportStatus();

  private class ThriftClientHandler extends ClientServiceHandler implements TabletClientService.Iface {

    ThriftClientHandler() {
      super(TabletServer.this, watcher, fs);
      log.debug(ThriftClientHandler.class.getName() + " created");
    }

    @Override
    public List<TKeyExtent> bulkImport(TInfo tinfo, TCredentials credentials, long tid, Map<TKeyExtent,Map<String,MapFileInfo>> files, boolean setTime)
        throws ThriftSecurityException {

      if (!security.canPerformSystemActions(credentials))
        throw new ThriftSecurityException(credentials.getPrincipal(), SecurityErrorCode.PERMISSION_DENIED);

      List<TKeyExtent> failures = new ArrayList<TKeyExtent>();

      for (Entry<TKeyExtent,Map<String,MapFileInfo>> entry : files.entrySet()) {
        TKeyExtent tke = entry.getKey();
        Map<String,MapFileInfo> fileMap = entry.getValue();
        Map<FileRef,MapFileInfo> fileRefMap = new HashMap<FileRef,MapFileInfo>();
        for (Entry<String,MapFileInfo> mapping : fileMap.entrySet()) {
          Path path = new Path(mapping.getKey());
          FileSystem ns = fs.getVolumeByPath(path).getFileSystem();
          path = ns.makeQualified(path);
          fileRefMap.put(new FileRef(path.toString(), path), mapping.getValue());
        }

        Tablet importTablet = onlineTablets.get(new KeyExtent(tke));

        if (importTablet == null) {
          failures.add(tke);
        } else {
          try {
            importTablet.importMapFiles(tid, fileRefMap, setTime);
          } catch (IOException ioe) {
            log.info("files {} not imported to {}: {}", fileMap.keySet(), new KeyExtent(tke), ioe.getMessage());
            failures.add(tke);
          }
        }
      }
      return failures;
    }

    @Override
    public InitialScan startScan(TInfo tinfo, TCredentials credentials, TKeyExtent textent, TRange range, List<TColumn> columns, int batchSize,
        List<IterInfo> ssiList, Map<String,Map<String,String>> ssio, List<ByteBuffer> authorizations, boolean waitForWrites, boolean isolated,
        long readaheadThreshold, TSamplerConfiguration tSamplerConfig, long batchTimeOut, String context) throws NotServingTabletException,
        ThriftSecurityException, org.apache.accumulo.core.tabletserver.thrift.TooManyFilesException, TSampleNotPresentException {

      String tableId = new String(textent.getTable(), UTF_8);
      if (!security.canScan(credentials, tableId, Tables.getNamespaceId(getInstance(), tableId), range, columns, ssiList, ssio, authorizations))
        throw new ThriftSecurityException(credentials.getPrincipal(), SecurityErrorCode.PERMISSION_DENIED);

      if (!security.userHasAuthorizations(credentials, authorizations))
        throw new ThriftSecurityException(credentials.getPrincipal(), SecurityErrorCode.BAD_AUTHORIZATIONS);

      final KeyExtent extent = new KeyExtent(textent);

      // wait for any writes that are in flight.. this done to ensure
      // consistency across client restarts... assume a client writes
      // to accumulo and dies while waiting for a confirmation from
      // accumulo... the client process restarts and tries to read
      // data from accumulo making the assumption that it will get
      // any writes previously made... however if the server side thread
      // processing the write from the dead client is still in progress,
      // the restarted client may not see the write unless we wait here.
      // this behavior is very important when the client is reading the
      // metadata
      if (waitForWrites)
        writeTracker.waitForWrites(TabletType.type(extent));

      Tablet tablet = onlineTablets.get(extent);
      if (tablet == null)
        throw new NotServingTabletException(textent);

      Set<Column> columnSet = new HashSet<Column>();
      for (TColumn tcolumn : columns) {
        columnSet.add(new Column(tcolumn));
      }

      final ScanSession scanSession = new ScanSession(credentials, extent, columnSet, ssiList, ssio, new Authorizations(authorizations), readaheadThreshold,
          batchTimeOut, context);
      scanSession.scanner = tablet.createScanner(new Range(range), batchSize, scanSession.columnSet, scanSession.auths, ssiList, ssio, isolated,
          scanSession.interruptFlag, SamplerConfigurationImpl.fromThrift(tSamplerConfig), scanSession.batchTimeOut, scanSession.context);

      long sid = sessionManager.createSession(scanSession, true);

      ScanResult scanResult;
      try {
        scanResult = continueScan(tinfo, sid, scanSession);
      } catch (NoSuchScanIDException e) {
        log.error("The impossible happened", e);
        throw new RuntimeException();
      } finally {
        sessionManager.unreserveSession(sid);
      }

      return new InitialScan(sid, scanResult);
    }

    @Override
    public ScanResult continueScan(TInfo tinfo, long scanID) throws NoSuchScanIDException, NotServingTabletException,
        org.apache.accumulo.core.tabletserver.thrift.TooManyFilesException, TSampleNotPresentException {
      ScanSession scanSession = (ScanSession) sessionManager.reserveSession(scanID);
      if (scanSession == null) {
        throw new NoSuchScanIDException();
      }

      try {
        return continueScan(tinfo, scanID, scanSession);
      } finally {
        sessionManager.unreserveSession(scanSession);
      }
    }

    private ScanResult continueScan(TInfo tinfo, long scanID, ScanSession scanSession) throws NoSuchScanIDException, NotServingTabletException,
        org.apache.accumulo.core.tabletserver.thrift.TooManyFilesException, TSampleNotPresentException {

      if (scanSession.nextBatchTask == null) {
        scanSession.nextBatchTask = new NextBatchTask(TabletServer.this, scanID, scanSession.interruptFlag);
        resourceManager.executeReadAhead(scanSession.extent, scanSession.nextBatchTask);
      }

      ScanBatch bresult;
      try {
        bresult = scanSession.nextBatchTask.get(MAX_TIME_TO_WAIT_FOR_SCAN_RESULT_MILLIS, TimeUnit.MILLISECONDS);
        scanSession.nextBatchTask = null;
      } catch (ExecutionException e) {
        sessionManager.removeSession(scanID);
        if (e.getCause() instanceof NotServingTabletException)
          throw (NotServingTabletException) e.getCause();
        else if (e.getCause() instanceof TooManyFilesException)
          throw new org.apache.accumulo.core.tabletserver.thrift.TooManyFilesException(scanSession.extent.toThrift());
        else if (e.getCause() instanceof SampleNotPresentException)
          throw new TSampleNotPresentException(scanSession.extent.toThrift());
        else if (e.getCause() instanceof IOException) {
          sleepUninterruptibly(MAX_TIME_TO_WAIT_FOR_SCAN_RESULT_MILLIS, TimeUnit.MILLISECONDS);
          List<KVEntry> empty = Collections.emptyList();
          bresult = new ScanBatch(empty, true);
          scanSession.nextBatchTask = null;
        } else {
          throw new RuntimeException(e);
        }
      } catch (CancellationException ce) {
        sessionManager.removeSession(scanID);
        Tablet tablet = onlineTablets.get(scanSession.extent);
        if (tablet == null || tablet.isClosed())
          throw new NotServingTabletException(scanSession.extent.toThrift());
        else
          throw new NoSuchScanIDException();
      } catch (TimeoutException e) {
        List<TKeyValue> param = Collections.emptyList();
        long timeout = TabletServer.this.getConfiguration().getTimeInMillis(Property.TSERV_CLIENT_TIMEOUT);
        sessionManager.removeIfNotAccessed(scanID, timeout);
        return new ScanResult(param, true);
      } catch (Throwable t) {
        sessionManager.removeSession(scanID);
        log.warn("Failed to get next batch", t);
        throw new RuntimeException(t);
      }

      ScanResult scanResult = new ScanResult(Key.compress(bresult.getResults()), bresult.isMore());

      scanSession.entriesReturned += scanResult.results.size();

      scanSession.batchCount++;

      if (scanResult.more && scanSession.batchCount > scanSession.readaheadThreshold) {
        // start reading next batch while current batch is transmitted
        // to client
        scanSession.nextBatchTask = new NextBatchTask(TabletServer.this, scanID, scanSession.interruptFlag);
        resourceManager.executeReadAhead(scanSession.extent, scanSession.nextBatchTask);
      }

      if (!scanResult.more)
        closeScan(tinfo, scanID);

      return scanResult;
    }

    @Override
    public void closeScan(TInfo tinfo, long scanID) {
      final ScanSession ss = (ScanSession) sessionManager.removeSession(scanID);
      if (ss != null) {
        long t2 = System.currentTimeMillis();

        log.debug(String.format("ScanSess tid %s %s %,d entries in %.2f secs, nbTimes = [%s] ", TServerUtils.clientAddress.get(), ss.extent.getTableId()
            .toString(), ss.entriesReturned, (t2 - ss.startTime) / 1000.0, ss.nbTimes.toString()));
        if (scanMetrics.isEnabled()) {
          scanMetrics.add(TabletServerScanMetrics.SCAN, t2 - ss.startTime);
          scanMetrics.add(TabletServerScanMetrics.RESULT_SIZE, ss.entriesReturned);
        }
      }
    }

    @Override
    public InitialMultiScan startMultiScan(TInfo tinfo, TCredentials credentials, Map<TKeyExtent,List<TRange>> tbatch, List<TColumn> tcolumns,
        List<IterInfo> ssiList, Map<String,Map<String,String>> ssio, List<ByteBuffer> authorizations, boolean waitForWrites,
        TSamplerConfiguration tSamplerConfig, long batchTimeOut, String context) throws ThriftSecurityException, TSampleNotPresentException {
      // find all of the tables that need to be scanned
      final HashSet<String> tables = new HashSet<String>();
      for (TKeyExtent keyExtent : tbatch.keySet()) {
        tables.add(new String(keyExtent.getTable(), UTF_8));
      }

      if (tables.size() != 1)
        throw new IllegalArgumentException("Cannot batch scan over multiple tables");

      // check if user has permission to the tables
      for (String tableId : tables)
        if (!security.canScan(credentials, tableId, Tables.getNamespaceId(getInstance(), tableId), tbatch, tcolumns, ssiList, ssio, authorizations))
          throw new ThriftSecurityException(credentials.getPrincipal(), SecurityErrorCode.PERMISSION_DENIED);

      try {
        if (!security.userHasAuthorizations(credentials, authorizations))
          throw new ThriftSecurityException(credentials.getPrincipal(), SecurityErrorCode.BAD_AUTHORIZATIONS);
      } catch (ThriftSecurityException tse) {
        log.error("{} is not authorized", credentials.getPrincipal(), tse);
        throw tse;
      }
      Map<KeyExtent,List<Range>> batch = Translator.translate(tbatch, new TKeyExtentTranslator(), new Translator.ListTranslator<TRange,Range>(
          new TRangeTranslator()));

      // This is used to determine which thread pool to use
      KeyExtent threadPoolExtent = batch.keySet().iterator().next();

      if (waitForWrites)
        writeTracker.waitForWrites(TabletType.type(batch.keySet()));

      final MultiScanSession mss = new MultiScanSession(credentials, threadPoolExtent, batch, ssiList, ssio, new Authorizations(authorizations),
          SamplerConfigurationImpl.fromThrift(tSamplerConfig), batchTimeOut, context);

      mss.numTablets = batch.size();
      for (List<Range> ranges : batch.values()) {
        mss.numRanges += ranges.size();
      }

      for (TColumn tcolumn : tcolumns)
        mss.columnSet.add(new Column(tcolumn));

      long sid = sessionManager.createSession(mss, true);

      MultiScanResult result;
      try {
        result = continueMultiScan(tinfo, sid, mss);
      } catch (NoSuchScanIDException e) {
        log.error("the impossible happened", e);
        throw new RuntimeException("the impossible happened", e);
      } finally {
        sessionManager.unreserveSession(sid);
      }

      return new InitialMultiScan(sid, result);
    }

    @Override
    public MultiScanResult continueMultiScan(TInfo tinfo, long scanID) throws NoSuchScanIDException, TSampleNotPresentException {

      MultiScanSession session = (MultiScanSession) sessionManager.reserveSession(scanID);

      if (session == null) {
        throw new NoSuchScanIDException();
      }

      try {
        return continueMultiScan(tinfo, scanID, session);
      } finally {
        sessionManager.unreserveSession(session);
      }
    }

    private MultiScanResult continueMultiScan(TInfo tinfo, long scanID, MultiScanSession session) throws NoSuchScanIDException, TSampleNotPresentException {

      if (session.lookupTask == null) {
        session.lookupTask = new LookupTask(TabletServer.this, scanID);
        resourceManager.executeReadAhead(session.threadPoolExtent, session.lookupTask);
      }

      try {
        MultiScanResult scanResult = session.lookupTask.get(MAX_TIME_TO_WAIT_FOR_SCAN_RESULT_MILLIS, TimeUnit.MILLISECONDS);
        session.lookupTask = null;
        return scanResult;
      } catch (ExecutionException e) {
        sessionManager.removeSession(scanID);
        if (e.getCause() instanceof SampleNotPresentException) {
          throw new TSampleNotPresentException();
        } else {
          log.warn("Failed to get multiscan result", e);
          throw new RuntimeException(e);
        }
      } catch (TimeoutException e1) {
        long timeout = TabletServer.this.getConfiguration().getTimeInMillis(Property.TSERV_CLIENT_TIMEOUT);
        sessionManager.removeIfNotAccessed(scanID, timeout);
        List<TKeyValue> results = Collections.emptyList();
        Map<TKeyExtent,List<TRange>> failures = Collections.emptyMap();
        List<TKeyExtent> fullScans = Collections.emptyList();
        return new MultiScanResult(results, failures, fullScans, null, null, false, true);
      } catch (Throwable t) {
        sessionManager.removeSession(scanID);
        log.warn("Failed to get multiscan result", t);
        throw new RuntimeException(t);
      }
    }

    @Override
    public void closeMultiScan(TInfo tinfo, long scanID) throws NoSuchScanIDException {
      MultiScanSession session = (MultiScanSession) sessionManager.removeSession(scanID);
      if (session == null) {
        throw new NoSuchScanIDException();
      }

      long t2 = System.currentTimeMillis();
      log.debug(String.format("MultiScanSess %s %,d entries in %.2f secs (lookup_time:%.2f secs tablets:%,d ranges:%,d) ", TServerUtils.clientAddress.get(),
          session.numEntries, (t2 - session.startTime) / 1000.0, session.totalLookupTime / 1000.0, session.numTablets, session.numRanges));
    }

    @Override
    public long startUpdate(TInfo tinfo, TCredentials credentials, TDurability tdurabilty) throws ThriftSecurityException {
      // Make sure user is real
      Durability durability = DurabilityImpl.fromThrift(tdurabilty);
      security.authenticateUser(credentials, credentials);
      if (updateMetrics.isEnabled())
        updateMetrics.add(TabletServerUpdateMetrics.PERMISSION_ERRORS, 0);

      UpdateSession us = new UpdateSession(new TservConstraintEnv(security, credentials), credentials, durability);
      long sid = sessionManager.createSession(us, false);
      return sid;
    }

    private void setUpdateTablet(UpdateSession us, KeyExtent keyExtent) {
      long t1 = System.currentTimeMillis();
      if (us.currentTablet != null && us.currentTablet.getExtent().equals(keyExtent))
        return;
      if (us.currentTablet == null && (us.failures.containsKey(keyExtent) || us.authFailures.containsKey(keyExtent))) {
        // if there were previous failures, then do not accept additional writes
        return;
      }

      try {
        // if user has no permission to write to this table, add it to
        // the failures list
        boolean sameTable = us.currentTablet != null && (us.currentTablet.getExtent().getTableId().equals(keyExtent.getTableId()));
        String tableId = keyExtent.getTableId().toString();
        if (sameTable || security.canWrite(us.getCredentials(), tableId, Tables.getNamespaceId(getInstance(), tableId))) {
          long t2 = System.currentTimeMillis();
          us.authTimes.addStat(t2 - t1);
          us.currentTablet = onlineTablets.get(keyExtent);
          if (us.currentTablet != null) {
            us.queuedMutations.put(us.currentTablet, new ArrayList<Mutation>());
          } else {
            // not serving tablet, so report all mutations as
            // failures
            us.failures.put(keyExtent, 0l);
            if (updateMetrics.isEnabled())
              updateMetrics.add(TabletServerUpdateMetrics.UNKNOWN_TABLET_ERRORS, 0);
          }
        } else {
          log.warn("Denying access to table " + keyExtent.getTableId() + " for user " + us.getUser());
          long t2 = System.currentTimeMillis();
          us.authTimes.addStat(t2 - t1);
          us.currentTablet = null;
          us.authFailures.put(keyExtent, SecurityErrorCode.PERMISSION_DENIED);
          if (updateMetrics.isEnabled())
            updateMetrics.add(TabletServerUpdateMetrics.PERMISSION_ERRORS, 0);
          return;
        }
      } catch (ThriftSecurityException e) {
        log.error("Denying permission to check user " + us.getUser() + " with user " + e.getUser(), e);
        long t2 = System.currentTimeMillis();
        us.authTimes.addStat(t2 - t1);
        us.currentTablet = null;
        us.authFailures.put(keyExtent, e.getCode());
        if (updateMetrics.isEnabled())
          updateMetrics.add(TabletServerUpdateMetrics.PERMISSION_ERRORS, 0);
        return;
      }
    }

    @Override
    public void applyUpdates(TInfo tinfo, long updateID, TKeyExtent tkeyExtent, List<TMutation> tmutations) {
      UpdateSession us = (UpdateSession) sessionManager.reserveSession(updateID);
      if (us == null) {
        return;
      }

      boolean reserved = true;
      try {
        KeyExtent keyExtent = new KeyExtent(tkeyExtent);
        setUpdateTablet(us, keyExtent);

        if (us.currentTablet != null) {
          long additionalMutationSize = 0;
          List<Mutation> mutations = us.queuedMutations.get(us.currentTablet);
          for (TMutation tmutation : tmutations) {
            Mutation mutation = new ServerMutation(tmutation);
            mutations.add(mutation);
            additionalMutationSize += mutation.numBytes();
          }
          us.queuedMutationSize += additionalMutationSize;
          long totalQueued = updateTotalQueuedMutationSize(additionalMutationSize);
          long total = TabletServer.this.getConfiguration().getMemoryInBytes(Property.TSERV_TOTAL_MUTATION_QUEUE_MAX);
          if (totalQueued > total) {
            try {
              flush(us);
            } catch (HoldTimeoutException hte) {
              // Assumption is that the client has timed out and is gone. If thats not the case, then removing the session should cause the client to fail
              // in such a way that it retries.
              log.debug("HoldTimeoutException during applyUpdates, removing session");
              sessionManager.removeSession(updateID, true);
              reserved = false;
            }
          }
        }
      } finally {
        if (reserved) {
          sessionManager.unreserveSession(us);
        }
      }
    }

    private void flush(UpdateSession us) {

      int mutationCount = 0;
      Map<CommitSession,Mutations> sendables = new HashMap<CommitSession,Mutations>();
      Throwable error = null;

      long pt1 = System.currentTimeMillis();

      boolean containsMetadataTablet = false;
      for (Tablet tablet : us.queuedMutations.keySet())
        if (tablet.getExtent().isMeta())
          containsMetadataTablet = true;

      if (!containsMetadataTablet && us.queuedMutations.size() > 0)
        TabletServer.this.resourceManager.waitUntilCommitsAreEnabled();

      Span prep = Trace.start("prep");
      try {
        for (Entry<Tablet,? extends List<Mutation>> entry : us.queuedMutations.entrySet()) {

          Tablet tablet = entry.getKey();
          Durability tabletDurability = tablet.getDurability();
          List<Mutation> mutations = entry.getValue();
          if (mutations.size() > 0) {
            try {
              if (updateMetrics.isEnabled())
                updateMetrics.add(TabletServerUpdateMetrics.MUTATION_ARRAY_SIZE, mutations.size());

              CommitSession commitSession = tablet.prepareMutationsForCommit(us.cenv, mutations);
              if (commitSession == null) {
                if (us.currentTablet == tablet) {
                  us.currentTablet = null;
                }
                us.failures.put(tablet.getExtent(), us.successfulCommits.get(tablet));
              } else {
                sendables.put(commitSession, new Mutations(DurabilityImpl.resolveDurabilty(us.durability, tabletDurability), mutations));
                mutationCount += mutations.size();
              }

            } catch (TConstraintViolationException e) {
              us.violations.add(e.getViolations());
              if (updateMetrics.isEnabled())
                updateMetrics.add(TabletServerUpdateMetrics.CONSTRAINT_VIOLATIONS, 0);

              if (e.getNonViolators().size() > 0) {
                // only log and commit mutations if there were some
                // that did not violate constraints... this is what
                // prepareMutationsForCommit() expects
                sendables.put(e.getCommitSession(), new Mutations(DurabilityImpl.resolveDurabilty(us.durability, tabletDurability), e.getNonViolators()));
              }

              mutationCount += mutations.size();

            } catch (Throwable t) {
              error = t;
              log.error("Unexpected error preparing for commit", error);
              break;
            }
          }
        }
      } finally {
        prep.stop();
      }

      long pt2 = System.currentTimeMillis();
      us.prepareTimes.addStat(pt2 - pt1);
      updateAvgPrepTime(pt2 - pt1, us.queuedMutations.size());

      if (error != null) {
        for (Entry<CommitSession,Mutations> e : sendables.entrySet()) {
          e.getKey().abortCommit(e.getValue().getMutations());
        }
        throw new RuntimeException(error);
      }
      try {
        Span wal = Trace.start("wal");
        try {
          while (true) {
            try {
              long t1 = System.currentTimeMillis();

              logger.logManyTablets(sendables);

              long t2 = System.currentTimeMillis();
              us.walogTimes.addStat(t2 - t1);
              updateWalogWriteTime((t2 - t1));
              break;
            } catch (IOException ex) {
              log.warn("logging mutations failed, retrying");
            } catch (FSError ex) { // happens when DFS is localFS
              log.warn("logging mutations failed, retrying");
            } catch (Throwable t) {
              log.error("Unknown exception logging mutations, counts for mutations in flight not decremented!", t);
              throw new RuntimeException(t);
            }
          }
        } finally {
          wal.stop();
        }

        Span commit = Trace.start("commit");
        try {
          long t1 = System.currentTimeMillis();
          for (Entry<CommitSession,Mutations> entry : sendables.entrySet()) {
            CommitSession commitSession = entry.getKey();
            List<Mutation> mutations = entry.getValue().getMutations();

            commitSession.commit(mutations);

            KeyExtent extent = commitSession.getExtent();

            if (us.currentTablet != null && extent == us.currentTablet.getExtent()) {
              // because constraint violations may filter out some
              // mutations, for proper accounting with the client code,
              // need to increment the count based on the original
              // number of mutations from the client NOT the filtered number
              us.successfulCommits.increment(us.currentTablet, us.queuedMutations.get(us.currentTablet).size());
            }
          }
          long t2 = System.currentTimeMillis();

          us.flushTime += (t2 - pt1);
          us.commitTimes.addStat(t2 - t1);

          updateAvgCommitTime(t2 - t1, sendables.size());
        } finally {
          commit.stop();
        }
      } finally {
        us.queuedMutations.clear();
        if (us.currentTablet != null) {
          us.queuedMutations.put(us.currentTablet, new ArrayList<Mutation>());
        }
        updateTotalQueuedMutationSize(-us.queuedMutationSize);
        us.queuedMutationSize = 0;
      }
      us.totalUpdates += mutationCount;
    }

    private void updateWalogWriteTime(long time) {
      if (updateMetrics.isEnabled())
        updateMetrics.add(TabletServerUpdateMetrics.WALOG_WRITE_TIME, time);
    }

    private void updateAvgCommitTime(long time, int size) {
      if (updateMetrics.isEnabled())
        updateMetrics.add(TabletServerUpdateMetrics.COMMIT_TIME, (long) ((time) / (double) size));
    }

    private void updateAvgPrepTime(long time, int size) {
      if (updateMetrics.isEnabled())
        updateMetrics.add(TabletServerUpdateMetrics.COMMIT_PREP, (long) ((time) / (double) size));
    }

    @Override
    public UpdateErrors closeUpdate(TInfo tinfo, long updateID) throws NoSuchScanIDException {
      final UpdateSession us = (UpdateSession) sessionManager.removeSession(updateID);
      if (us == null) {
        throw new NoSuchScanIDException();
      }

      // clients may or may not see data from an update session while
      // it is in progress, however when the update session is closed
      // want to ensure that reads wait for the write to finish
      long opid = writeTracker.startWrite(us.queuedMutations.keySet());

      try {
        flush(us);
      } catch (HoldTimeoutException e) {
        // Assumption is that the client has timed out and is gone. If thats not the case throw an exception that will cause it to retry.
        log.debug("HoldTimeoutException during closeUpdate, reporting no such session");
        throw new NoSuchScanIDException();
      } finally {
        writeTracker.finishWrite(opid);
      }

      log.debug(String.format("UpSess %s %,d in %.3fs, at=[%s] ft=%.3fs(pt=%.3fs lt=%.3fs ct=%.3fs)", TServerUtils.clientAddress.get(), us.totalUpdates,
          (System.currentTimeMillis() - us.startTime) / 1000.0, us.authTimes.toString(), us.flushTime / 1000.0, us.prepareTimes.getSum() / 1000.0,
          us.walogTimes.getSum() / 1000.0, us.commitTimes.getSum() / 1000.0));
      if (us.failures.size() > 0) {
        Entry<KeyExtent,Long> first = us.failures.entrySet().iterator().next();
        log.debug(String.format("Failures: %d, first extent %s successful commits: %d", us.failures.size(), first.getKey().toString(), first.getValue()));
      }
      List<ConstraintViolationSummary> violations = us.violations.asList();
      if (violations.size() > 0) {
        ConstraintViolationSummary first = us.violations.asList().iterator().next();
        log.debug(String.format("Violations: %d, first %s occurs %d", violations.size(), first.violationDescription, first.numberOfViolatingMutations));
      }
      if (us.authFailures.size() > 0) {
        KeyExtent first = us.authFailures.keySet().iterator().next();
        log.debug(String.format("Authentication Failures: %d, first %s", us.authFailures.size(), first.toString()));
      }

      return new UpdateErrors(Translator.translate(us.failures, Translators.KET), Translator.translate(violations, Translators.CVST), Translator.translate(
          us.authFailures, Translators.KET));
    }

    @Override
    public void update(TInfo tinfo, TCredentials credentials, TKeyExtent tkeyExtent, TMutation tmutation, TDurability tdurability)
        throws NotServingTabletException, ConstraintViolationException, ThriftSecurityException {

      final String tableId = new String(tkeyExtent.getTable(), UTF_8);
      if (!security.canWrite(credentials, tableId, Tables.getNamespaceId(getInstance(), tableId)))
        throw new ThriftSecurityException(credentials.getPrincipal(), SecurityErrorCode.PERMISSION_DENIED);
      final KeyExtent keyExtent = new KeyExtent(tkeyExtent);
      final Tablet tablet = onlineTablets.get(new KeyExtent(keyExtent));
      if (tablet == null) {
        throw new NotServingTabletException(tkeyExtent);
      }
      Durability tabletDurability = tablet.getDurability();

      if (!keyExtent.isMeta()) {
        try {
          TabletServer.this.resourceManager.waitUntilCommitsAreEnabled();
        } catch (HoldTimeoutException hte) {
          // Major hack. Assumption is that the client has timed out and is gone. If thats not the case, then throwing the following will let client know there
          // was a failure and it should retry.
          throw new NotServingTabletException(tkeyExtent);
        }
      }

      final long opid = writeTracker.startWrite(TabletType.type(keyExtent));

      try {
        final Mutation mutation = new ServerMutation(tmutation);
        final List<Mutation> mutations = Collections.singletonList(mutation);

        final Span prep = Trace.start("prep");
        CommitSession cs;
        try {
          cs = tablet.prepareMutationsForCommit(new TservConstraintEnv(security, credentials), mutations);
        } finally {
          prep.stop();
        }
        if (cs == null) {
          throw new NotServingTabletException(tkeyExtent);
        }

        while (true) {
          try {
            final Span wal = Trace.start("wal");
            try {
              logger.log(cs, cs.getWALogSeq(), mutation, DurabilityImpl.resolveDurabilty(DurabilityImpl.fromThrift(tdurability), tabletDurability));
            } finally {
              wal.stop();
            }
            break;
          } catch (IOException ex) {
            log.warn("Error writing mutations to log", ex);
          }
        }

        final Span commit = Trace.start("commit");
        try {
          cs.commit(mutations);
        } finally {
          commit.stop();
        }
      } catch (TConstraintViolationException e) {
        throw new ConstraintViolationException(Translator.translate(e.getViolations().asList(), Translators.CVST));
      } finally {
        writeTracker.finishWrite(opid);
      }
    }

    private void checkConditions(Map<KeyExtent,List<ServerConditionalMutation>> updates, ArrayList<TCMResult> results, ConditionalSession cs,
        List<String> symbols) throws IOException {
      Iterator<Entry<KeyExtent,List<ServerConditionalMutation>>> iter = updates.entrySet().iterator();

      final CompressedIterators compressedIters = new CompressedIterators(symbols);

      while (iter.hasNext()) {
        final Entry<KeyExtent,List<ServerConditionalMutation>> entry = iter.next();
        final Tablet tablet = onlineTablets.get(entry.getKey());

        if (tablet == null || tablet.isClosed()) {
          for (ServerConditionalMutation scm : entry.getValue())
            results.add(new TCMResult(scm.getID(), TCMStatus.IGNORED));
          iter.remove();
        } else {
          final List<ServerConditionalMutation> okMutations = new ArrayList<ServerConditionalMutation>(entry.getValue().size());

          for (ServerConditionalMutation scm : entry.getValue()) {
            if (checkCondition(results, cs, compressedIters, tablet, scm))
              okMutations.add(scm);
          }

          entry.setValue(okMutations);
        }

      }
    }

    private boolean checkCondition(ArrayList<TCMResult> results, ConditionalSession cs, CompressedIterators compressedIters, Tablet tablet,
        ServerConditionalMutation scm) throws IOException {
      boolean add = true;

      for (TCondition tc : scm.getConditions()) {

        Range range;
        if (tc.hasTimestamp)
          range = Range.exact(new Text(scm.getRow()), new Text(tc.getCf()), new Text(tc.getCq()), new Text(tc.getCv()), tc.getTs());
        else
          range = Range.exact(new Text(scm.getRow()), new Text(tc.getCf()), new Text(tc.getCq()), new Text(tc.getCv()));

        IterConfig ic = compressedIters.decompress(tc.iterators);

        Scanner scanner = tablet.createScanner(range, 1, EMPTY_COLUMNS, cs.auths, ic.ssiList, ic.ssio, false, cs.interruptFlag, null, 0, cs.classLoaderContext);

        try {
          ScanBatch batch = scanner.read();

          Value val = null;

          for (KVEntry entry2 : batch.getResults()) {
            val = entry2.getValue();
            break;
          }

          if ((val == null ^ tc.getVal() == null) || (val != null && !Arrays.equals(tc.getVal(), val.get()))) {
            results.add(new TCMResult(scm.getID(), TCMStatus.REJECTED));
            add = false;
            break;
          }

        } catch (TabletClosedException e) {
          results.add(new TCMResult(scm.getID(), TCMStatus.IGNORED));
          add = false;
          break;
        } catch (IterationInterruptedException iie) {
          results.add(new TCMResult(scm.getID(), TCMStatus.IGNORED));
          add = false;
          break;
        } catch (TooManyFilesException tmfe) {
          results.add(new TCMResult(scm.getID(), TCMStatus.IGNORED));
          add = false;
          break;
        }
      }
      return add;
    }

    private void writeConditionalMutations(Map<KeyExtent,List<ServerConditionalMutation>> updates, ArrayList<TCMResult> results, ConditionalSession sess) {
      Set<Entry<KeyExtent,List<ServerConditionalMutation>>> es = updates.entrySet();

      Map<CommitSession,Mutations> sendables = new HashMap<CommitSession,Mutations>();

      boolean sessionCanceled = sess.interruptFlag.get();

      Span prepSpan = Trace.start("prep");
      try {
        long t1 = System.currentTimeMillis();
        for (Entry<KeyExtent,List<ServerConditionalMutation>> entry : es) {
          final Tablet tablet = onlineTablets.get(entry.getKey());
          if (tablet == null || tablet.isClosed() || sessionCanceled) {
            for (ServerConditionalMutation scm : entry.getValue())
              results.add(new TCMResult(scm.getID(), TCMStatus.IGNORED));
          } else {
            final Durability tabletDurability = tablet.getDurability();
            try {

              @SuppressWarnings("unchecked")
              List<Mutation> mutations = (List<Mutation>) (List<? extends Mutation>) entry.getValue();
              if (mutations.size() > 0) {

                CommitSession cs = tablet.prepareMutationsForCommit(new TservConstraintEnv(security, sess.credentials), mutations);

                if (cs == null) {
                  for (ServerConditionalMutation scm : entry.getValue())
                    results.add(new TCMResult(scm.getID(), TCMStatus.IGNORED));
                } else {
                  for (ServerConditionalMutation scm : entry.getValue())
                    results.add(new TCMResult(scm.getID(), TCMStatus.ACCEPTED));
                  sendables.put(cs, new Mutations(DurabilityImpl.resolveDurabilty(sess.durability, tabletDurability), mutations));
                }
              }
            } catch (TConstraintViolationException e) {
              if (e.getNonViolators().size() > 0) {
                sendables.put(e.getCommitSession(), new Mutations(DurabilityImpl.resolveDurabilty(sess.durability, tabletDurability), e.getNonViolators()));
                for (Mutation m : e.getNonViolators())
                  results.add(new TCMResult(((ServerConditionalMutation) m).getID(), TCMStatus.ACCEPTED));
              }

              for (Mutation m : e.getViolators())
                results.add(new TCMResult(((ServerConditionalMutation) m).getID(), TCMStatus.VIOLATED));
            }
          }
        }

        long t2 = System.currentTimeMillis();
        updateAvgPrepTime(t2 - t1, es.size());
      } finally {
        prepSpan.stop();
      }

      Span walSpan = Trace.start("wal");
      try {
        while (true && sendables.size() > 0) {
          try {
            long t1 = System.currentTimeMillis();
            logger.logManyTablets(sendables);
            long t2 = System.currentTimeMillis();
            updateWalogWriteTime(t2 - t1);
            break;
          } catch (IOException ex) {
            log.warn("logging mutations failed, retrying");
          } catch (FSError ex) { // happens when DFS is localFS
            log.warn("logging mutations failed, retrying");
          } catch (Throwable t) {
            log.error("Unknown exception logging mutations, counts for mutations in flight not decremented!", t);
            throw new RuntimeException(t);
          }
        }
      } finally {
        walSpan.stop();
      }

      Span commitSpan = Trace.start("commit");
      try {
        long t1 = System.currentTimeMillis();
        for (Entry<CommitSession,Mutations> entry : sendables.entrySet()) {
          CommitSession commitSession = entry.getKey();
          List<Mutation> mutations = entry.getValue().getMutations();

          commitSession.commit(mutations);
        }
        long t2 = System.currentTimeMillis();
        updateAvgCommitTime(t2 - t1, sendables.size());
      } finally {
        commitSpan.stop();
      }

    }

    private Map<KeyExtent,List<ServerConditionalMutation>> conditionalUpdate(ConditionalSession cs, Map<KeyExtent,List<ServerConditionalMutation>> updates,
        ArrayList<TCMResult> results, List<String> symbols) throws IOException {
      // sort each list of mutations, this is done to avoid deadlock and doing seeks in order is more efficient and detect duplicate rows.
      ConditionalMutationSet.sortConditionalMutations(updates);

      Map<KeyExtent,List<ServerConditionalMutation>> deferred = new HashMap<KeyExtent,List<ServerConditionalMutation>>();

      // can not process two mutations for the same row, because one will not see what the other writes
      ConditionalMutationSet.deferDuplicatesRows(updates, deferred);

      // get as many locks as possible w/o blocking... defer any rows that are locked
      List<RowLock> locks = rowLocks.acquireRowlocks(updates, deferred);
      try {
        Span checkSpan = Trace.start("Check conditions");
        try {
          checkConditions(updates, results, cs, symbols);
        } finally {
          checkSpan.stop();
        }

        Span updateSpan = Trace.start("apply conditional mutations");
        try {
          writeConditionalMutations(updates, results, cs);
        } finally {
          updateSpan.stop();
        }
      } finally {
        rowLocks.releaseRowLocks(locks);
      }
      return deferred;
    }

    @Override
    public TConditionalSession startConditionalUpdate(TInfo tinfo, TCredentials credentials, List<ByteBuffer> authorizations, String tableId,
        TDurability tdurabilty, String classLoaderContext) throws ThriftSecurityException, TException {

      Authorizations userauths = null;
      if (!security.canConditionallyUpdate(credentials, tableId, Tables.getNamespaceId(getInstance(), tableId), authorizations))
        throw new ThriftSecurityException(credentials.getPrincipal(), SecurityErrorCode.PERMISSION_DENIED);

      userauths = security.getUserAuthorizations(credentials);
      for (ByteBuffer auth : authorizations)
        if (!userauths.contains(ByteBufferUtil.toBytes(auth)))
          throw new ThriftSecurityException(credentials.getPrincipal(), SecurityErrorCode.BAD_AUTHORIZATIONS);

      ConditionalSession cs = new ConditionalSession(credentials, new Authorizations(authorizations), tableId, DurabilityImpl.fromThrift(tdurabilty),
          classLoaderContext);

      long sid = sessionManager.createSession(cs, false);
      return new TConditionalSession(sid, lockID, sessionManager.getMaxIdleTime());
    }

    @Override
    public List<TCMResult> conditionalUpdate(TInfo tinfo, long sessID, Map<TKeyExtent,List<TConditionalMutation>> mutations, List<String> symbols)
        throws NoSuchScanIDException, TException {

      ConditionalSession cs = (ConditionalSession) sessionManager.reserveSession(sessID);

      if (cs == null || cs.interruptFlag.get())
        throw new NoSuchScanIDException();

      if (!cs.tableId.equals(MetadataTable.ID) && !cs.tableId.equals(RootTable.ID)) {
        try {
          TabletServer.this.resourceManager.waitUntilCommitsAreEnabled();
        } catch (HoldTimeoutException hte) {
          // Assumption is that the client has timed out and is gone. If thats not the case throw an exception that will cause it to retry.
          log.debug("HoldTimeoutException during conditionalUpdate, reporting no such session");
          throw new NoSuchScanIDException();
        }
      }

      Text tid = new Text(cs.tableId);
      long opid = writeTracker.startWrite(TabletType.type(new KeyExtent(tid, null, null)));

      try {
        Map<KeyExtent,List<ServerConditionalMutation>> updates = Translator.translate(mutations, Translators.TKET,
            new Translator.ListTranslator<TConditionalMutation,ServerConditionalMutation>(ServerConditionalMutation.TCMT));

        for (KeyExtent ke : updates.keySet())
          if (!ke.getTableId().equals(tid))
            throw new IllegalArgumentException("Unexpected table id " + tid + " != " + ke.getTableId());

        ArrayList<TCMResult> results = new ArrayList<TCMResult>();

        Map<KeyExtent,List<ServerConditionalMutation>> deferred = conditionalUpdate(cs, updates, results, symbols);

        while (deferred.size() > 0) {
          deferred = conditionalUpdate(cs, deferred, results, symbols);
        }

        return results;
      } catch (IOException ioe) {
        throw new TException(ioe);
      } finally {
        writeTracker.finishWrite(opid);
        sessionManager.unreserveSession(sessID);
      }
    }

    @Override
    public void invalidateConditionalUpdate(TInfo tinfo, long sessID) throws TException {
      // this method should wait for any running conditional update to complete
      // after this method returns a conditional update should not be able to start

      ConditionalSession cs = (ConditionalSession) sessionManager.getSession(sessID);
      if (cs != null)
        cs.interruptFlag.set(true);

      cs = (ConditionalSession) sessionManager.reserveSession(sessID, true);
      if (cs != null)
        sessionManager.removeSession(sessID, true);
    }

    @Override
    public void closeConditionalUpdate(TInfo tinfo, long sessID) throws TException {
      sessionManager.removeSession(sessID, false);
    }

    @Override
    public void splitTablet(TInfo tinfo, TCredentials credentials, TKeyExtent tkeyExtent, ByteBuffer splitPoint) throws NotServingTabletException,
        ThriftSecurityException {

      String tableId = new String(ByteBufferUtil.toBytes(tkeyExtent.table));
      String namespaceId;
      try {
        namespaceId = Tables.getNamespaceId(getInstance(), tableId);
      } catch (IllegalArgumentException ex) {
        // table does not exist, try to educate the client
        throw new NotServingTabletException(tkeyExtent);
      }

      if (!security.canSplitTablet(credentials, tableId, namespaceId))
        throw new ThriftSecurityException(credentials.getPrincipal(), SecurityErrorCode.PERMISSION_DENIED);

      KeyExtent keyExtent = new KeyExtent(tkeyExtent);

      Tablet tablet = onlineTablets.get(keyExtent);
      if (tablet == null) {
        throw new NotServingTabletException(tkeyExtent);
      }

      if (keyExtent.getEndRow() == null || !keyExtent.getEndRow().equals(ByteBufferUtil.toText(splitPoint))) {
        try {
          if (TabletServer.this.splitTablet(tablet, ByteBufferUtil.toBytes(splitPoint)) == null) {
            throw new NotServingTabletException(tkeyExtent);
          }
        } catch (IOException e) {
          log.warn("Failed to split " + keyExtent, e);
          throw new RuntimeException(e);
        }
      }
    }

    @Override
    public TabletServerStatus getTabletServerStatus(TInfo tinfo, TCredentials credentials) throws ThriftSecurityException, TException {
      return getStats(sessionManager.getActiveScansPerTable());
    }

    @Override
    public List<TabletStats> getTabletStats(TInfo tinfo, TCredentials credentials, String tableId) throws ThriftSecurityException, TException {
      TreeMap<KeyExtent,Tablet> onlineTabletsCopy;
      synchronized (onlineTablets) {
        onlineTabletsCopy = new TreeMap<KeyExtent,Tablet>(onlineTablets);
      }
      List<TabletStats> result = new ArrayList<TabletStats>();
      Text text = new Text(tableId);
      KeyExtent start = new KeyExtent(text, new Text(), null);
      for (Entry<KeyExtent,Tablet> entry : onlineTabletsCopy.tailMap(start).entrySet()) {
        KeyExtent ke = entry.getKey();
        if (ke.getTableId().compareTo(text) == 0) {
          Tablet tablet = entry.getValue();
          TabletStats stats = tablet.getTabletStats();
          stats.extent = ke.toThrift();
          stats.ingestRate = tablet.ingestRate();
          stats.queryRate = tablet.queryRate();
          stats.splitCreationTime = tablet.getSplitCreationTime();
          stats.numEntries = tablet.getNumEntries();
          result.add(stats);
        }
      }
      return result;
    }

    private void checkPermission(TCredentials credentials, String lock, final String request) throws ThriftSecurityException {
      try {
        log.trace("Got " + request + " message from user: " + credentials.getPrincipal());
        if (!security.canPerformSystemActions(credentials)) {
          log.warn("Got " + request + " message from user: " + credentials.getPrincipal());
          throw new ThriftSecurityException(credentials.getPrincipal(), SecurityErrorCode.PERMISSION_DENIED);
        }
      } catch (ThriftSecurityException e) {
        log.warn("Got " + request + " message from unauthenticatable user: " + e.getUser());
        if (getCredentials().getToken().getClass().getName().equals(credentials.getTokenClassName())) {
          log.error("Got message from a service with a mismatched configuration. Please ensure a compatible configuration.", e);
        }
        throw e;
      }

      if (tabletServerLock == null || !tabletServerLock.wasLockAcquired()) {
        log.debug("Got " + request + " message before my lock was acquired, ignoring...");
        throw new RuntimeException("Lock not acquired");
      }

      if (tabletServerLock != null && tabletServerLock.wasLockAcquired() && !tabletServerLock.isLocked()) {
        Halt.halt(1, new Runnable() {
          @Override
          public void run() {
            log.info("Tablet server no longer holds lock during checkPermission() : " + request + ", exiting");
            gcLogger.logGCInfo(TabletServer.this.getConfiguration());
          }
        });
      }

      if (lock != null) {
        ZooUtil.LockID lid = new ZooUtil.LockID(ZooUtil.getRoot(getInstance()) + Constants.ZMASTER_LOCK, lock);

        try {
          if (!ZooLock.isLockHeld(masterLockCache, lid)) {
            // maybe the cache is out of date and a new master holds the
            // lock?
            masterLockCache.clear();
            if (!ZooLock.isLockHeld(masterLockCache, lid)) {
              log.warn("Got " + request + " message from a master that does not hold the current lock " + lock);
              throw new RuntimeException("bad master lock");
            }
          }
        } catch (Exception e) {
          throw new RuntimeException("bad master lock", e);
        }
      }
    }

    @Override
    public void loadTablet(TInfo tinfo, TCredentials credentials, String lock, final TKeyExtent textent) {

      try {
        checkPermission(credentials, lock, "loadTablet");
      } catch (ThriftSecurityException e) {
        log.error("Caller doesn't have permission to load a tablet", e);
        throw new RuntimeException(e);
      }

      final KeyExtent extent = new KeyExtent(textent);

      synchronized (unopenedTablets) {
        synchronized (openingTablets) {
          synchronized (onlineTablets) {

            // checking if this exact tablet is in any of the sets
            // below is not a strong enough check
            // when splits and fix splits occurring

            Set<KeyExtent> unopenedOverlapping = KeyExtent.findOverlapping(extent, unopenedTablets);
            Set<KeyExtent> openingOverlapping = KeyExtent.findOverlapping(extent, openingTablets);
            Set<KeyExtent> onlineOverlapping = KeyExtent.findOverlapping(extent, onlineTablets);

            Set<KeyExtent> all = new HashSet<KeyExtent>();
            all.addAll(unopenedOverlapping);
            all.addAll(openingOverlapping);
            all.addAll(onlineOverlapping);

            if (!all.isEmpty()) {

              // ignore any tablets that have recently split, for error logging
              for (KeyExtent e2 : onlineOverlapping) {
                Tablet tablet = onlineTablets.get(e2);
                if (System.currentTimeMillis() - tablet.getSplitCreationTime() < RECENTLY_SPLIT_MILLIES) {
                  all.remove(e2);
                }
              }

              // ignore self, for error logging
              all.remove(extent);

              if (all.size() > 0) {
                log.error("Tablet " + extent + " overlaps previously assigned " + unopenedOverlapping + " " + openingOverlapping + " " + onlineOverlapping
                    + " " + all);
              }
              return;
            }

            unopenedTablets.add(extent);
          }
        }
      }

      // add the assignment job to the appropriate queue
      log.info("Loading tablet " + extent);

      final AssignmentHandler ah = new AssignmentHandler(extent);
      // final Runnable ah = new LoggingRunnable(log, );
      // Root tablet assignment must take place immediately

      if (extent.isRootTablet()) {
        new Daemon("Root Tablet Assignment") {
          @Override
          public void run() {
            ah.run();
            if (onlineTablets.containsKey(extent)) {
              log.info("Root tablet loaded: " + extent);
            } else {
              log.info("Root tablet failed to load");
            }

          }
        }.start();
      } else {
        if (extent.isMeta()) {
          resourceManager.addMetaDataAssignment(extent, log, ah);
        } else {
          resourceManager.addAssignment(extent, log, ah);
        }
      }
    }

    @Override
    public void unloadTablet(TInfo tinfo, TCredentials credentials, String lock, TKeyExtent textent, boolean save) {
      try {
        checkPermission(credentials, lock, "unloadTablet");
      } catch (ThriftSecurityException e) {
        log.error("Caller doesn't have permission to unload a tablet", e);
        throw new RuntimeException(e);
      }

      KeyExtent extent = new KeyExtent(textent);

      resourceManager.addMigration(extent, new LoggingRunnable(log, new UnloadTabletHandler(extent, save)));
    }

    @Override
    public void flush(TInfo tinfo, TCredentials credentials, String lock, String tableId, ByteBuffer startRow, ByteBuffer endRow) {
      try {
        checkPermission(credentials, lock, "flush");
      } catch (ThriftSecurityException e) {
        log.error("Caller doesn't have permission to flush a table", e);
        throw new RuntimeException(e);
      }

      ArrayList<Tablet> tabletsToFlush = new ArrayList<Tablet>();

      KeyExtent ke = new KeyExtent(new Text(tableId), ByteBufferUtil.toText(endRow), ByteBufferUtil.toText(startRow));

      synchronized (onlineTablets) {
        for (Tablet tablet : onlineTablets.values())
          if (ke.overlaps(tablet.getExtent()))
            tabletsToFlush.add(tablet);
      }

      Long flushID = null;

      for (Tablet tablet : tabletsToFlush) {
        if (flushID == null) {
          // read the flush id once from zookeeper instead of reading
          // it for each tablet
          try {
            flushID = tablet.getFlushID();
          } catch (NoNodeException e) {
            // table was probably deleted
            log.info("Asked to flush table that has no flush id {} {}", ke, e.getMessage());
            return;
          }
        }
        tablet.flush(flushID);
      }
    }

    @Override
    public void flushTablet(TInfo tinfo, TCredentials credentials, String lock, TKeyExtent textent) throws TException {
      try {
        checkPermission(credentials, lock, "flushTablet");
      } catch (ThriftSecurityException e) {
        log.error("Caller doesn't have permission to flush a tablet", e);
        throw new RuntimeException(e);
      }

      Tablet tablet = onlineTablets.get(new KeyExtent(textent));
      if (tablet != null) {
        log.info("Flushing " + tablet.getExtent());
        try {
          tablet.flush(tablet.getFlushID());
        } catch (NoNodeException nne) {
          log.info("Asked to flush tablet that has no flush id {} {}", new KeyExtent(textent), nne.getMessage());
        }
      }
    }

    @Override
    public void halt(TInfo tinfo, TCredentials credentials, String lock) throws ThriftSecurityException {

      checkPermission(credentials, lock, "halt");

      Halt.halt(0, new Runnable() {
        @Override
        public void run() {
          log.info("Master requested tablet server halt");
          gcLogger.logGCInfo(TabletServer.this.getConfiguration());
          serverStopRequested = true;
          try {
            tabletServerLock.unlock();
          } catch (Exception e) {
            log.error("Caught exception unlocking TabletServer lock", e);
          }
        }
      });
    }

    @Override
    public void fastHalt(TInfo info, TCredentials credentials, String lock) {
      try {
        halt(info, credentials, lock);
      } catch (Exception e) {
        log.warn("Error halting", e);
      }
    }

    @Override
    public TabletStats getHistoricalStats(TInfo tinfo, TCredentials credentials) throws ThriftSecurityException, TException {
      return statsKeeper.getTabletStats();
    }

    @Override
    public List<ActiveScan> getActiveScans(TInfo tinfo, TCredentials credentials) throws ThriftSecurityException, TException {
      try {
        checkPermission(credentials, null, "getScans");
      } catch (ThriftSecurityException e) {
        log.error("Caller doesn't have permission to get active scans", e);
        throw e;
      }

      return sessionManager.getActiveScans();
    }

    @Override
    public void chop(TInfo tinfo, TCredentials credentials, String lock, TKeyExtent textent) throws TException {
      try {
        checkPermission(credentials, lock, "chop");
      } catch (ThriftSecurityException e) {
        log.error("Caller doesn't have permission to chop extent", e);
        throw new RuntimeException(e);
      }

      KeyExtent ke = new KeyExtent(textent);

      Tablet tablet = onlineTablets.get(ke);
      if (tablet != null) {
        tablet.chopFiles();
      }
    }

    @Override
    public void compact(TInfo tinfo, TCredentials credentials, String lock, String tableId, ByteBuffer startRow, ByteBuffer endRow) throws TException {
      try {
        checkPermission(credentials, lock, "compact");
      } catch (ThriftSecurityException e) {
        log.error("Caller doesn't have permission to compact a table", e);
        throw new RuntimeException(e);
      }

      KeyExtent ke = new KeyExtent(new Text(tableId), ByteBufferUtil.toText(endRow), ByteBufferUtil.toText(startRow));

      ArrayList<Tablet> tabletsToCompact = new ArrayList<Tablet>();
      synchronized (onlineTablets) {
        for (Tablet tablet : onlineTablets.values())
          if (ke.overlaps(tablet.getExtent()))
            tabletsToCompact.add(tablet);
      }

      Pair<Long,UserCompactionConfig> compactionInfo = null;

      for (Tablet tablet : tabletsToCompact) {
        // all for the same table id, so only need to read
        // compaction id once
        if (compactionInfo == null)
          try {
            compactionInfo = tablet.getCompactionID();
          } catch (NoNodeException e) {
            log.info("Asked to compact table with no compaction id {} {}", ke, e.getMessage());
            return;
          }
        tablet.compactAll(compactionInfo.getFirst(), compactionInfo.getSecond());
      }

    }

    @Override
    public List<ActiveCompaction> getActiveCompactions(TInfo tinfo, TCredentials credentials) throws ThriftSecurityException, TException {
      try {
        checkPermission(credentials, null, "getActiveCompactions");
      } catch (ThriftSecurityException e) {
        log.error("Caller doesn't have permission to get active compactions", e);
        throw e;
      }

      List<CompactionInfo> compactions = Compactor.getRunningCompactions();
      List<ActiveCompaction> ret = new ArrayList<ActiveCompaction>(compactions.size());

      for (CompactionInfo compactionInfo : compactions) {
        ret.add(compactionInfo.toThrift());
      }

      return ret;
    }

    @Override
    public List<String> getActiveLogs(TInfo tinfo, TCredentials credentials) throws TException {
      String log = logger.getLogFile();
      // Might be null if there no active logger
      if (null == log) {
        return Collections.emptyList();
      }
      return Collections.singletonList(log);
    }

    @Override
    public void removeLogs(TInfo tinfo, TCredentials credentials, List<String> filenames) throws TException {
      log.warn("Garbage collector is attempting to remove logs through the tablet server");
      log.warn("This is probably because your file Garbage Collector is an older version than your tablet servers.\n" + "Restart your file Garbage Collector.");
    }
  }

  private class SplitRunner implements Runnable {
    private final Tablet tablet;

    public SplitRunner(Tablet tablet) {
      this.tablet = tablet;
    }

    @Override
    public void run() {
      if (majorCompactorDisabled) {
        // this will make split task that were queued when shutdown was
        // initiated exit
        return;
      }

      splitTablet(tablet);
    }
  }

  public boolean isMajorCompactionDisabled() {
    return majorCompactorDisabled;
  }

  public long updateTotalQueuedMutationSize(long additionalMutationSize) {
    return totalQueuedMutationSize.addAndGet(additionalMutationSize);
  }

  public Tablet getOnlineTablet(KeyExtent extent) {
    return onlineTablets.get(extent);
  }

  public Session getSession(long sessionId) {
    return sessionManager.getSession(sessionId);
  }

  public void executeSplit(Tablet tablet) {
    resourceManager.executeSplit(tablet.getExtent(), new LoggingRunnable(log, new SplitRunner(tablet)));
  }

  private class MajorCompactor implements Runnable {

    public MajorCompactor(AccumuloConfiguration config) {
      CompactionWatcher.startWatching(config);
    }

    @Override
    public void run() {
      while (!majorCompactorDisabled) {
        try {
          sleepUninterruptibly(getConfiguration().getTimeInMillis(Property.TSERV_MAJC_DELAY), TimeUnit.MILLISECONDS);

          TreeMap<KeyExtent,Tablet> copyOnlineTablets = new TreeMap<KeyExtent,Tablet>();

          synchronized (onlineTablets) {
            copyOnlineTablets.putAll(onlineTablets); // avoid
            // concurrent
            // modification
          }

          int numMajorCompactionsInProgress = 0;

          Iterator<Entry<KeyExtent,Tablet>> iter = copyOnlineTablets.entrySet().iterator();

          // bail early now if we're shutting down
          while (iter.hasNext() && !majorCompactorDisabled) {

            Entry<KeyExtent,Tablet> entry = iter.next();

            Tablet tablet = entry.getValue();

            // if we need to split AND compact, we need a good way
            // to decide what to do
            if (tablet.needsSplit()) {
              executeSplit(tablet);
              continue;
            }

            int maxLogEntriesPerTablet = getTableConfiguration(tablet.getExtent()).getCount(Property.TABLE_MINC_LOGS_MAX);

            if (tablet.getLogCount() >= maxLogEntriesPerTablet) {
              log.debug("Initiating minor compaction for " + tablet.getExtent() + " because it has " + tablet.getLogCount() + " write ahead logs");
              tablet.initiateMinorCompaction(MinorCompactionReason.SYSTEM);
            }

            synchronized (tablet) {
              if (tablet.initiateMajorCompaction(MajorCompactionReason.NORMAL) || tablet.isMajorCompactionQueued() || tablet.isMajorCompactionRunning()) {
                numMajorCompactionsInProgress++;
                continue;
              }
            }
          }

          int idleCompactionsToStart = Math.max(1, getConfiguration().getCount(Property.TSERV_MAJC_MAXCONCURRENT) / 2);

          if (numMajorCompactionsInProgress < idleCompactionsToStart) {
            // system is not major compacting, can schedule some
            // idle compactions
            iter = copyOnlineTablets.entrySet().iterator();

            while (iter.hasNext() && !majorCompactorDisabled && numMajorCompactionsInProgress < idleCompactionsToStart) {
              Entry<KeyExtent,Tablet> entry = iter.next();
              Tablet tablet = entry.getValue();

              if (tablet.initiateMajorCompaction(MajorCompactionReason.IDLE)) {
                numMajorCompactionsInProgress++;
              }
            }
          }
        } catch (Throwable t) {
          log.error("Unexpected exception in " + Thread.currentThread().getName(), t);
          sleepUninterruptibly(1, TimeUnit.SECONDS);
        }
      }
    }
  }

  private void splitTablet(Tablet tablet) {
    try {

      TreeMap<KeyExtent,TabletData> tabletInfo = splitTablet(tablet, null);
      if (tabletInfo == null) {
        // either split or compact not both
        // were not able to split... so see if a major compaction is
        // needed
        tablet.initiateMajorCompaction(MajorCompactionReason.NORMAL);
      }
    } catch (IOException e) {
      statsKeeper.updateTime(Operation.SPLIT, 0, 0, true);
      log.error("split failed: {} for tablet {}", e.getMessage(), tablet.getExtent(), e);
    } catch (Exception e) {
      statsKeeper.updateTime(Operation.SPLIT, 0, 0, true);
      log.error("Unknown error on split: {}", e, e);
    }
  }

  private TreeMap<KeyExtent,TabletData> splitTablet(Tablet tablet, byte[] splitPoint) throws IOException {
    long t1 = System.currentTimeMillis();

    TreeMap<KeyExtent,TabletData> tabletInfo = tablet.split(splitPoint);
    if (tabletInfo == null) {
      return null;
    }

    log.info("Starting split: " + tablet.getExtent());
    statsKeeper.incrementStatusSplit();
    long start = System.currentTimeMillis();

    Tablet[] newTablets = new Tablet[2];

    Entry<KeyExtent,TabletData> first = tabletInfo.firstEntry();
    TabletResourceManager newTrm0 = resourceManager.createTabletResourceManager(first.getKey(), getTableConfiguration(first.getKey()));
    newTablets[0] = new Tablet(TabletServer.this, first.getKey(), newTrm0, first.getValue());

    Entry<KeyExtent,TabletData> last = tabletInfo.lastEntry();
    TabletResourceManager newTrm1 = resourceManager.createTabletResourceManager(last.getKey(), getTableConfiguration(last.getKey()));
    newTablets[1] = new Tablet(TabletServer.this, last.getKey(), newTrm1, last.getValue());

    // roll tablet stats over into tablet server's statsKeeper object as
    // historical data
    statsKeeper.saveMajorMinorTimes(tablet.getTabletStats());

    // lose the reference to the old tablet and open two new ones
    synchronized (onlineTablets) {
      onlineTablets.remove(tablet.getExtent());
      onlineTablets.put(newTablets[0].getExtent(), newTablets[0]);
      onlineTablets.put(newTablets[1].getExtent(), newTablets[1]);
    }
    // tell the master
    enqueueMasterMessage(new SplitReportMessage(tablet.getExtent(), newTablets[0].getExtent(), new Text("/" + newTablets[0].getLocation().getName()),
        newTablets[1].getExtent(), new Text("/" + newTablets[1].getLocation().getName())));

    statsKeeper.updateTime(Operation.SPLIT, start, 0, false);
    long t2 = System.currentTimeMillis();
    log.info("Tablet split: " + tablet.getExtent() + " size0 " + newTablets[0].estimateTabletSize() + " size1 " + newTablets[1].estimateTabletSize() + " time "
        + (t2 - t1) + "ms");

    return tabletInfo;
  }

  // add a message for the main thread to send back to the master
  public void enqueueMasterMessage(MasterMessage m) {
    masterMessages.addLast(m);
  }

  private class UnloadTabletHandler implements Runnable {
    private final KeyExtent extent;
    private final boolean saveState;

    public UnloadTabletHandler(KeyExtent extent, boolean saveState) {
      this.extent = extent;
      this.saveState = saveState;
    }

    @Override
    public void run() {

      Tablet t = null;

      synchronized (unopenedTablets) {
        if (unopenedTablets.contains(extent)) {
          unopenedTablets.remove(extent);
          // enqueueMasterMessage(new TabletUnloadedMessage(extent));
          return;
        }
      }
      synchronized (openingTablets) {
        while (openingTablets.contains(extent)) {
          try {
            openingTablets.wait();
          } catch (InterruptedException e) {}
        }
      }
      synchronized (onlineTablets) {
        if (onlineTablets.containsKey(extent)) {
          t = onlineTablets.get(extent);
        }
      }

      if (t == null) {
        // Tablet has probably been recently unloaded: repeated master
        // unload request is crossing the successful unloaded message
        if (!recentlyUnloadedCache.containsKey(extent)) {
          log.info("told to unload tablet that was not being served " + extent);
          enqueueMasterMessage(new TabletStatusMessage(TabletLoadState.UNLOAD_FAILURE_NOT_SERVING, extent));
        }
        return;
      }

      try {
        t.close(saveState);
      } catch (Throwable e) {

        if ((t.isClosing() || t.isClosed()) && e instanceof IllegalStateException) {
          log.debug("Failed to unload tablet {} ... it was alread closing or closed : {}", extent, e.getMessage());
        } else {
          log.error("Failed to close tablet {}... Aborting migration", extent, e);
          enqueueMasterMessage(new TabletStatusMessage(TabletLoadState.UNLOAD_ERROR, extent));
        }
        return;
      }

      // stop serving tablet - client will get not serving tablet
      // exceptions
      recentlyUnloadedCache.put(extent, System.currentTimeMillis());
      onlineTablets.remove(extent);

      try {
        TServerInstance instance = new TServerInstance(clientAddress, getLock().getSessionId());
        TabletLocationState tls = null;
        try {
          tls = new TabletLocationState(extent, null, instance, null, null, false);
        } catch (BadLocationStateException e) {
          log.error("Unexpected error ", e);
        }
        log.debug("Unassigning " + tls);
        TabletStateStore.unassign(TabletServer.this, tls, null);
      } catch (DistributedStoreException ex) {
        log.warn("Unable to update storage", ex);
      } catch (KeeperException e) {
        log.warn("Unable determine our zookeeper session information", e);
      } catch (InterruptedException e) {
        log.warn("Interrupted while getting our zookeeper session information", e);
      }

      // tell the master how it went
      enqueueMasterMessage(new TabletStatusMessage(TabletLoadState.UNLOADED, extent));

      // roll tablet stats over into tablet server's statsKeeper object as
      // historical data
      statsKeeper.saveMajorMinorTimes(t.getTabletStats());
      log.info("unloaded " + extent);

    }
  }

  protected class AssignmentHandler implements Runnable {
    private final KeyExtent extent;
    private final int retryAttempt;

    public AssignmentHandler(KeyExtent extent) {
      this(extent, 0);
    }

    public AssignmentHandler(KeyExtent extent, int retryAttempt) {
      this.extent = extent;
      this.retryAttempt = retryAttempt;
    }

    @Override
    public void run() {
      log.info(clientAddress + ": got assignment from master: " + extent);

      synchronized (unopenedTablets) {
        synchronized (openingTablets) {
          synchronized (onlineTablets) {
            // nothing should be moving between sets, do a sanity
            // check
            Set<KeyExtent> unopenedOverlapping = KeyExtent.findOverlapping(extent, unopenedTablets);
            Set<KeyExtent> openingOverlapping = KeyExtent.findOverlapping(extent, openingTablets);
            Set<KeyExtent> onlineOverlapping = KeyExtent.findOverlapping(extent, onlineTablets);

            if (openingOverlapping.contains(extent) || onlineOverlapping.contains(extent))
              return;

            if (!unopenedOverlapping.contains(extent)) {
              log.info("assignment " + extent + " no longer in the unopened set");
              return;
            }

            if (unopenedOverlapping.size() != 1 || openingOverlapping.size() > 0 || onlineOverlapping.size() > 0) {
              throw new IllegalStateException("overlaps assigned " + extent + " " + !unopenedTablets.contains(extent) + " " + unopenedOverlapping + " "
                  + openingOverlapping + " " + onlineOverlapping);
            }
          }

          unopenedTablets.remove(extent);
          openingTablets.add(extent);
        }
      }

      log.debug("Loading extent: " + extent);

      // check Metadata table before accepting assignment
      Text locationToOpen = null;
      SortedMap<Key,Value> tabletsKeyValues = new TreeMap<Key,Value>();
      try {
        Pair<Text,KeyExtent> pair = verifyTabletInformation(TabletServer.this, extent, TabletServer.this.getTabletSession(), tabletsKeyValues,
            getClientAddressString(), getLock());
        if (pair != null) {
          locationToOpen = pair.getFirst();
          if (pair.getSecond() != null) {
            synchronized (openingTablets) {
              openingTablets.remove(extent);
              openingTablets.notifyAll();
              // it expected that the new extent will overlap the old one... if it does not, it should not be added to unopenedTablets
              if (!KeyExtent.findOverlapping(extent, new TreeSet<KeyExtent>(Arrays.asList(pair.getSecond()))).contains(pair.getSecond())) {
                throw new IllegalStateException("Fixed split does not overlap " + extent + " " + pair.getSecond());
              }
              unopenedTablets.add(pair.getSecond());
            }
            // split was rolled back... try again
            new AssignmentHandler(pair.getSecond()).run();
            return;
          }
        }
      } catch (Exception e) {
        synchronized (openingTablets) {
          openingTablets.remove(extent);
          openingTablets.notifyAll();
        }
        log.warn("Failed to verify tablet " + extent, e);
        enqueueMasterMessage(new TabletStatusMessage(TabletLoadState.LOAD_FAILURE, extent));
        throw new RuntimeException(e);
      }

      if (locationToOpen == null) {
        log.debug("Reporting tablet " + extent + " assignment failure: unable to verify Tablet Information");
        synchronized (openingTablets) {
          openingTablets.remove(extent);
          openingTablets.notifyAll();
        }
        enqueueMasterMessage(new TabletStatusMessage(TabletLoadState.LOAD_FAILURE, extent));
        return;
      }

      Tablet tablet = null;
      boolean successful = false;

      try {
        acquireRecoveryMemory(extent);

        TabletResourceManager trm = resourceManager.createTabletResourceManager(extent, getTableConfiguration(extent));
        TabletData data;
        if (extent.isRootTablet()) {
          data = new TabletData(fs, ZooReaderWriter.getInstance(), getTableConfiguration(extent));
        } else {
          data = new TabletData(extent, fs, tabletsKeyValues.entrySet().iterator());
        }

        tablet = new Tablet(TabletServer.this, extent, trm, data);
        // If a minor compaction starts after a tablet opens, this indicates a log recovery occurred. This recovered data must be minor compacted.
        // There are three reasons to wait for this minor compaction to finish before placing the tablet in online tablets.
        //
        // 1) The log recovery code does not handle data written to the tablet on multiple tablet servers.
        // 2) The log recovery code does not block if memory is full. Therefore recovering lots of tablets that use a lot of memory could run out of memory.
        // 3) The minor compaction finish event did not make it to the logs (the file will be in metadata, preventing replay of compacted data)... but do not
        // want a majc to wipe the file out from metadata and then have another process failure... this could cause duplicate data to replay.
        if (tablet.getNumEntriesInMemory() > 0 && !tablet.minorCompactNow(MinorCompactionReason.RECOVERY)) {
          throw new RuntimeException("Minor compaction after recovery fails for " + extent);
        }
        Assignment assignment = new Assignment(extent, getTabletSession());
        TabletStateStore.setLocation(TabletServer.this, assignment);

        synchronized (openingTablets) {
          synchronized (onlineTablets) {
            openingTablets.remove(extent);
            onlineTablets.put(extent, tablet);
            openingTablets.notifyAll();
            recentlyUnloadedCache.remove(tablet.getExtent());
          }
        }
        tablet = null; // release this reference
        successful = true;
      } catch (Throwable e) {
        log.warn("exception trying to assign tablet {} {}", extent, locationToOpen, e);

        if (e.getMessage() != null) {
          log.warn("{}", e.getMessage());
        }

        String table = extent.getTableId().toString();
        ProblemReports.getInstance(TabletServer.this).report(new ProblemReport(table, TABLET_LOAD, extent.getUUID().toString(), getClientAddressString(), e));
      } finally {
        releaseRecoveryMemory(extent);
      }

      if (!successful) {
        synchronized (unopenedTablets) {
          synchronized (openingTablets) {
            openingTablets.remove(extent);
            unopenedTablets.add(extent);
            openingTablets.notifyAll();
          }
        }
        log.warn("failed to open tablet " + extent + " reporting failure to master");
        enqueueMasterMessage(new TabletStatusMessage(TabletLoadState.LOAD_FAILURE, extent));
        long reschedule = Math.min((1l << Math.min(32, retryAttempt)) * 1000, 10 * 60 * 1000l);
        log.warn(String.format("rescheduling tablet load in %.2f seconds", reschedule / 1000.));
        SimpleTimer.getInstance(getConfiguration()).schedule(new TimerTask() {
          @Override
          public void run() {
            log.info("adding tablet " + extent + " back to the assignment pool (retry " + retryAttempt + ")");
            AssignmentHandler handler = new AssignmentHandler(extent, retryAttempt + 1);
            if (extent.isMeta()) {
              if (extent.isRootTablet()) {
                new Daemon(new LoggingRunnable(log, handler), "Root tablet assignment retry").start();
              } else {
                resourceManager.addMetaDataAssignment(extent, log, handler);
              }
            } else {
              resourceManager.addAssignment(extent, log, handler);
            }
          }
        }, reschedule);
      } else {
        enqueueMasterMessage(new TabletStatusMessage(TabletLoadState.LOADED, extent));
      }
    }
  }

  private void acquireRecoveryMemory(KeyExtent extent) throws InterruptedException {
    if (!extent.isMeta()) {
      recoveryLock.lock();
    }
  }

  private void releaseRecoveryMemory(KeyExtent extent) {
    if (!extent.isMeta()) {
      recoveryLock.unlock();
    }
  }

  private HostAndPort startServer(AccumuloConfiguration conf, String address, Property portHint, TProcessor processor, String threadName)
      throws UnknownHostException {
    Property maxMessageSizeProperty = (conf.get(Property.TSERV_MAX_MESSAGE_SIZE) != null ? Property.TSERV_MAX_MESSAGE_SIZE : Property.GENERAL_MAX_MESSAGE_SIZE);
    ServerAddress sp = TServerUtils.startServer(this, address, portHint, processor, this.getClass().getSimpleName(), threadName, Property.TSERV_PORTSEARCH,
        Property.TSERV_MINTHREADS, Property.TSERV_THREADCHECK, maxMessageSizeProperty);
    this.server = sp.server;
    return sp.address;
  }

  private HostAndPort getMasterAddress() {
    try {
      List<String> locations = getInstance().getMasterLocations();
      if (locations.size() == 0)
        return null;
      return HostAndPort.fromString(locations.get(0));
    } catch (Exception e) {
      log.warn("Failed to obtain master host " + e);
    }

    return null;
  }

  // Connect to the master for posting asynchronous results
  private MasterClientService.Client masterConnection(HostAndPort address) {
    try {
      if (address == null) {
        return null;
      }
      MasterClientService.Client client = ThriftUtil.getClient(new MasterClientService.Client.Factory(), address, this);
      // log.info("Listener API to master has been opened");
      return client;
    } catch (Exception e) {
      log.warn("Issue with masterConnection (" + address + ") " + e, e);
    }
    return null;
  }

  private void returnMasterConnection(MasterClientService.Client client) {
    ThriftUtil.returnClient(client);
  }

  private HostAndPort startTabletClientService() throws UnknownHostException {
    // start listening for client connection last
<<<<<<< HEAD
    clientHandler = new ThriftClientHandler();
    Iface rpcProxy = RpcWrapper.service(new ThriftClientHandler());
=======
    ThriftClientHandler handler = new ThriftClientHandler();
    Iface rpcProxy = RpcWrapper.service(handler, new Processor<Iface>(handler).getProcessMapView());
>>>>>>> 99871f07
    final Processor<Iface> processor;
    if (ThriftServerType.SASL == getThriftServerType()) {
      Iface tcredProxy = TCredentialsUpdatingWrapper.service(rpcProxy, ThriftClientHandler.class, getConfiguration());
      processor = new Processor<Iface>(tcredProxy);
    } else {
      processor = new Processor<Iface>(rpcProxy);
    }
    HostAndPort address = startServer(getServerConfigurationFactory().getConfiguration(), clientAddress.getHostText(), Property.TSERV_CLIENTPORT, processor,
        "Thrift Client Server");
    log.info("address = " + address);
    return address;
  }

  private HostAndPort startReplicationService() throws UnknownHostException {
    final ReplicationServicerHandler handler = new ReplicationServicerHandler(this);
    ReplicationServicer.Iface rpcProxy = RpcWrapper.service(handler, new ReplicationServicer.Processor<ReplicationServicer.Iface>(handler).getProcessMapView());
    ReplicationServicer.Iface repl = TCredentialsUpdatingWrapper.service(rpcProxy, handler.getClass(), getConfiguration());
    ReplicationServicer.Processor<ReplicationServicer.Iface> processor = new ReplicationServicer.Processor<ReplicationServicer.Iface>(repl);
    AccumuloConfiguration conf = getServerConfigurationFactory().getConfiguration();
    Property maxMessageSizeProperty = (conf.get(Property.TSERV_MAX_MESSAGE_SIZE) != null ? Property.TSERV_MAX_MESSAGE_SIZE : Property.GENERAL_MAX_MESSAGE_SIZE);
    ServerAddress sp = TServerUtils.startServer(this, clientAddress.getHostText(), Property.REPLICATION_RECEIPT_SERVICE_PORT, processor,
        "ReplicationServicerHandler", "Replication Servicer", null, Property.REPLICATION_MIN_THREADS, Property.REPLICATION_THREADCHECK, maxMessageSizeProperty);
    this.replServer = sp.server;
    log.info("Started replication service on " + sp.address);

    try {
      // The replication service is unique to the thrift service for a tserver, not just a host.
      // Advertise the host and port for replication service given the host and port for the tserver.
      ZooReaderWriter.getInstance().putPersistentData(ZooUtil.getRoot(getInstance()) + ReplicationConstants.ZOO_TSERVERS + "/" + clientAddress.toString(),
          sp.address.toString().getBytes(UTF_8), NodeExistsPolicy.OVERWRITE);
    } catch (Exception e) {
      log.error("Could not advertise replication service port", e);
      throw new RuntimeException(e);
    }

    return sp.address;
  }

  public ZooLock getLock() {
    return tabletServerLock;
  }

  private void announceExistence() {
    IZooReaderWriter zoo = ZooReaderWriter.getInstance();
    try {
      String zPath = ZooUtil.getRoot(getInstance()) + Constants.ZTSERVERS + "/" + getClientAddressString();

      try {
        zoo.putPersistentData(zPath, new byte[] {}, NodeExistsPolicy.SKIP);
      } catch (KeeperException e) {
        if (KeeperException.Code.NOAUTH == e.code()) {
          log.error("Failed to write to ZooKeeper. Ensure that accumulo-site.xml, specifically instance.secret, is consistent.");
        }
        throw e;
      }

      tabletServerLock = new ZooLock(zPath);

      LockWatcher lw = new LockWatcher() {

        @Override
        public void lostLock(final LockLossReason reason) {
          Halt.halt(0, new Runnable() {
            @Override
            public void run() {
              if (!serverStopRequested)
                log.error("Lost tablet server lock (reason = " + reason + "), exiting.");
              gcLogger.logGCInfo(getConfiguration());
            }
          });
        }

        @Override
        public void unableToMonitorLockNode(final Throwable e) {
          Halt.halt(0, new Runnable() {
            @Override
            public void run() {
              log.error("Lost ability to monitor tablet server lock, exiting.", e);
            }
          });

        }
      };

      byte[] lockContent = new ServerServices(getClientAddressString(), Service.TSERV_CLIENT).toString().getBytes(UTF_8);
      for (int i = 0; i < 120 / 5; i++) {
        zoo.putPersistentData(zPath, new byte[0], NodeExistsPolicy.SKIP);

        if (tabletServerLock.tryLock(lw, lockContent)) {
          log.debug("Obtained tablet server lock " + tabletServerLock.getLockPath());
          lockID = tabletServerLock.getLockID().serialize(ZooUtil.getRoot(getInstance()) + Constants.ZTSERVERS + "/");
          return;
        }
        log.info("Waiting for tablet server lock");
        sleepUninterruptibly(5, TimeUnit.SECONDS);
      }
      String msg = "Too many retries, exiting.";
      log.info(msg);
      throw new RuntimeException(msg);
    } catch (Exception e) {
      log.info("Could not obtain tablet server lock, exiting.", e);
      throw new RuntimeException(e);
    }
  }

  // main loop listens for client requests
  @Override
  public void run() {
    SecurityUtil.serverLogin(SiteConfiguration.getInstance());

    // To make things easier on users/devs, and to avoid creating an upgrade path to 1.7
    // We can just make the zookeeper paths before we try to use.
    try {
      ZooKeeperInitialization.ensureZooKeeperInitialized(ZooReaderWriter.getInstance(), ZooUtil.getRoot(getInstance()));
    } catch (KeeperException | InterruptedException e) {
      log.error("Could not ensure that ZooKeeper is properly initialized", e);
      throw new RuntimeException(e);
    }

    Metrics tserverMetrics = metricsFactory.createTabletServerMetrics(this);

    // Register MBeans
    try {
      tserverMetrics.register();
      mincMetrics.register();
      scanMetrics.register();
      updateMetrics.register();
    } catch (Exception e) {
      log.error("Error registering with JMX", e);
    }

    if (null != authKeyWatcher) {
      log.info("Seeding ZooKeeper watcher for authentication keys");
      try {
        authKeyWatcher.updateAuthKeys();
      } catch (KeeperException | InterruptedException e) {
        // TODO Does there need to be a better check? What are the error conditions that we'd fall out here? AUTH_FAILURE?
        // If we get the error, do we just put it on a timer and retry the exists(String, Watcher) call?
        log.error("Failed to perform initial check for authentication tokens in ZooKeeper. Delegation token authentication will be unavailable.", e);
      }
    }

    try {
      clientAddress = startTabletClientService();
    } catch (UnknownHostException e1) {
      throw new RuntimeException("Failed to start the tablet client service", e1);
    }
    announceExistence();
    try {
      walMarker.initWalMarker(getTabletSession());
    } catch (Exception e) {
      log.error("Unable to create WAL marker node in zookeeper", e);
      throw new RuntimeException(e);
    }

    ThreadPoolExecutor distWorkQThreadPool = new SimpleThreadPool(getConfiguration().getCount(Property.TSERV_WORKQ_THREADS), "distributed work queue");

    bulkFailedCopyQ = new DistributedWorkQueue(ZooUtil.getRoot(getInstance()) + Constants.ZBULK_FAILED_COPYQ, getConfiguration());
    try {
      bulkFailedCopyQ.startProcessing(new BulkFailedCopyProcessor(), distWorkQThreadPool);
    } catch (Exception e1) {
      throw new RuntimeException("Failed to start distributed work queue for copying ", e1);
    }

    try {
      logSorter.startWatchingForRecoveryLogs(distWorkQThreadPool);
    } catch (Exception ex) {
      log.error("Error setting watches for recoveries");
      throw new RuntimeException(ex);
    }

    // Start the thrift service listening for incoming replication requests
    try {
      replicationAddress = startReplicationService();
    } catch (UnknownHostException e) {
      throw new RuntimeException("Failed to start replication service", e);
    }

    // Start the pool to handle outgoing replications
    final ThreadPoolExecutor replicationThreadPool = new SimpleThreadPool(getConfiguration().getCount(Property.REPLICATION_WORKER_THREADS), "replication task");
    replWorker.setExecutor(replicationThreadPool);
    replWorker.run();

    // Check the configuration value for the size of the pool and, if changed, resize the pool, every 5 seconds);
    final AccumuloConfiguration aconf = getConfiguration();
    Runnable replicationWorkThreadPoolResizer = new Runnable() {
      @Override
      public void run() {
        int maxPoolSize = aconf.getCount(Property.REPLICATION_WORKER_THREADS);
        if (replicationThreadPool.getMaximumPoolSize() != maxPoolSize) {
          log.info("Resizing thread pool for sending replication work from " + replicationThreadPool.getMaximumPoolSize() + " to " + maxPoolSize);
          replicationThreadPool.setMaximumPoolSize(maxPoolSize);
        }
      }
    };
    SimpleTimer.getInstance(aconf).schedule(replicationWorkThreadPoolResizer, 10000, 30000);

    final long CLEANUP_BULK_LOADED_CACHE_MILLIS = 15 * 60 * 1000;
    SimpleTimer.getInstance(aconf).schedule(new BulkImportCacheCleaner(this), CLEANUP_BULK_LOADED_CACHE_MILLIS, CLEANUP_BULK_LOADED_CACHE_MILLIS);

    HostAndPort masterHost;
    while (!serverStopRequested) {
      // send all of the pending messages
      try {
        MasterMessage mm = null;
        MasterClientService.Client iface = null;

        try {
          // wait until a message is ready to send, or a sever stop
          // was requested
          while (mm == null && !serverStopRequested) {
            mm = masterMessages.poll(1000, TimeUnit.MILLISECONDS);
          }

          // have a message to send to the master, so grab a
          // connection
          masterHost = getMasterAddress();
          iface = masterConnection(masterHost);
          TServiceClient client = iface;

          // if while loop does not execute at all and mm != null,
          // then finally block should place mm back on queue
          while (!serverStopRequested && mm != null && client != null && client.getOutputProtocol() != null
              && client.getOutputProtocol().getTransport() != null && client.getOutputProtocol().getTransport().isOpen()) {
            try {
              mm.send(rpcCreds(), getClientAddressString(), iface);
              mm = null;
            } catch (TException ex) {
              log.warn("Error sending message: queuing message again");
              masterMessages.putFirst(mm);
              mm = null;
              throw ex;
            }

            // if any messages are immediately available grab em and
            // send them
            mm = masterMessages.poll();
          }

        } finally {

          if (mm != null) {
            masterMessages.putFirst(mm);
          }
          returnMasterConnection(iface);

          sleepUninterruptibly(1, TimeUnit.SECONDS);
        }
      } catch (InterruptedException e) {
        log.info("Interrupt Exception received, shutting down");
        serverStopRequested = true;

      } catch (Exception e) {
        // may have lost connection with master
        // loop back to the beginning and wait for a new one
        // this way we survive master failures
        log.error(getClientAddressString() + ": TServerInfo: Exception. Master down?", e);
      }
    }

    // wait for shutdown
    // if the main thread exits oldServer the master listener, the JVM will
    // kill the other threads and finalize objects. We want the shutdown that is
    // running in the master listener thread to complete oldServer this happens.
    // consider making other threads daemon threads so that objects don't
    // get prematurely finalized
    synchronized (this) {
      while (shutdownComplete == false) {
        try {
          this.wait(1000);
        } catch (InterruptedException e) {
          log.error(e.toString());
        }
      }
    }
    log.debug("Stopping Replication Server");
    TServerUtils.stopTServer(this.replServer);
    log.debug("Stopping Thrift Servers");
    TServerUtils.stopTServer(server);

    try {
      log.debug("Closing filesystem");
      fs.close();
    } catch (IOException e) {
      log.warn("Failed to close filesystem : {}", e.getMessage(), e);
    }

    gcLogger.logGCInfo(getConfiguration());

    log.info("TServerInfo: stop requested. exiting ... ");

    try {
      tabletServerLock.unlock();
    } catch (Exception e) {
      log.warn("Failed to release tablet server lock", e);
    }
  }

  private static Pair<Text,KeyExtent> verifyRootTablet(KeyExtent extent, TServerInstance instance) throws DistributedStoreException, AccumuloException {
    ZooTabletStateStore store = new ZooTabletStateStore();
    if (!store.iterator().hasNext()) {
      throw new AccumuloException("Illegal state: location is not set in zookeeper");
    }
    TabletLocationState next = store.iterator().next();
    if (!instance.equals(next.future)) {
      throw new AccumuloException("Future location is not to this server for the root tablet");
    }

    if (next.current != null) {
      throw new AccumuloException("Root tablet already has a location set");
    }

    try {
      return new Pair<Text,KeyExtent>(new Text(MetadataTableUtil.getRootTabletDir()), null);
    } catch (IOException e) {
      throw new AccumuloException(e);
    }
  }

  public static Pair<Text,KeyExtent> verifyTabletInformation(AccumuloServerContext context, KeyExtent extent, TServerInstance instance,
      SortedMap<Key,Value> tabletsKeyValues, String clientAddress, ZooLock lock) throws AccumuloSecurityException, DistributedStoreException, AccumuloException {

    log.debug("verifying extent " + extent);
    if (extent.isRootTablet()) {
      return verifyRootTablet(extent, instance);
    }
    String tableToVerify = MetadataTable.ID;
    if (extent.isMeta())
      tableToVerify = RootTable.ID;

    List<ColumnFQ> columnsToFetch = Arrays.asList(new ColumnFQ[] {TabletsSection.ServerColumnFamily.DIRECTORY_COLUMN,
        TabletsSection.TabletColumnFamily.PREV_ROW_COLUMN, TabletsSection.TabletColumnFamily.SPLIT_RATIO_COLUMN,
        TabletsSection.TabletColumnFamily.OLD_PREV_ROW_COLUMN, TabletsSection.ServerColumnFamily.TIME_COLUMN});

    ScannerImpl scanner = new ScannerImpl(context, tableToVerify, Authorizations.EMPTY);
    scanner.setRange(extent.toMetadataRange());

    TreeMap<Key,Value> tkv = new TreeMap<Key,Value>();
    for (Entry<Key,Value> entry : scanner)
      tkv.put(entry.getKey(), entry.getValue());

    // only populate map after success
    if (tabletsKeyValues == null) {
      tabletsKeyValues = tkv;
    } else {
      tabletsKeyValues.clear();
      tabletsKeyValues.putAll(tkv);
    }

    Text metadataEntry = extent.getMetadataEntry();

    Value dir = checkTabletMetadata(extent, instance, tabletsKeyValues, metadataEntry);
    if (dir == null)
      return null;

    Value oldPrevEndRow = null;
    for (Entry<Key,Value> entry : tabletsKeyValues.entrySet()) {
      if (TabletsSection.TabletColumnFamily.OLD_PREV_ROW_COLUMN.hasColumns(entry.getKey())) {
        oldPrevEndRow = entry.getValue();
      }
    }

    if (oldPrevEndRow != null) {
      SortedMap<Text,SortedMap<ColumnFQ,Value>> tabletEntries;
      tabletEntries = MetadataTableUtil.getTabletEntries(tabletsKeyValues, columnsToFetch);

      KeyExtent fke;
      try {
        fke = MasterMetadataUtil.fixSplit(context, metadataEntry, tabletEntries.get(metadataEntry), instance, lock);
      } catch (IOException e) {
        log.error("Error fixing split " + metadataEntry);
        throw new AccumuloException(e.toString());
      }

      if (!fke.equals(extent)) {
        return new Pair<Text,KeyExtent>(null, fke);
      }

      // reread and reverify metadata entries now that metadata entries were fixed
      tabletsKeyValues.clear();
      return verifyTabletInformation(context, fke, instance, tabletsKeyValues, clientAddress, lock);
    }

    return new Pair<Text,KeyExtent>(new Text(dir.get()), null);
  }

  static Value checkTabletMetadata(KeyExtent extent, TServerInstance instance, SortedMap<Key,Value> tabletsKeyValues, Text metadataEntry)
      throws AccumuloException {

    TServerInstance future = null;
    Value prevEndRow = null;
    Value dir = null;
    Value time = null;
    for (Entry<Key,Value> entry : tabletsKeyValues.entrySet()) {
      Key key = entry.getKey();
      if (!metadataEntry.equals(key.getRow())) {
        log.info("Unexpected row in tablet metadata " + metadataEntry + " " + key.getRow());
        return null;
      }
      Text cf = key.getColumnFamily();
      if (cf.equals(TabletsSection.FutureLocationColumnFamily.NAME)) {
        if (future != null) {
          throw new AccumuloException("Tablet has multiple future locations " + extent);
        }
        future = new TServerInstance(entry.getValue(), key.getColumnQualifier());
      } else if (cf.equals(TabletsSection.CurrentLocationColumnFamily.NAME)) {
        log.info("Tablet seems to be already assigned to " + new TServerInstance(entry.getValue(), key.getColumnQualifier()));
        return null;
      } else if (TabletsSection.TabletColumnFamily.PREV_ROW_COLUMN.hasColumns(key)) {
        prevEndRow = entry.getValue();
      } else if (TabletsSection.ServerColumnFamily.DIRECTORY_COLUMN.hasColumns(key)) {
        dir = entry.getValue();
      } else if (TabletsSection.ServerColumnFamily.TIME_COLUMN.hasColumns(key)) {
        time = entry.getValue();
      }
    }

    if (prevEndRow == null) {
      throw new AccumuloException("Metadata entry does not have prev row (" + metadataEntry + ")");
    } else {
      KeyExtent ke2 = new KeyExtent(metadataEntry, prevEndRow);
      if (!extent.equals(ke2)) {
        log.info("Tablet prev end row mismatch " + extent + " " + ke2.getPrevEndRow());
        return null;
      }
    }

    if (dir == null) {
      throw new AccumuloException("Metadata entry does not have directory (" + metadataEntry + ")");
    }

    if (time == null && !extent.equals(RootTable.OLD_EXTENT)) {
      throw new AccumuloException("Metadata entry does not have time (" + metadataEntry + ")");
    }

    if (future == null) {
      log.info("The master has not assigned " + extent + " to " + instance);
      return null;
    }

    if (!instance.equals(future)) {
      log.info("Table " + extent + " has been assigned to " + future + " which is not " + instance);
      return null;
    }

    return dir;
  }

  public String getClientAddressString() {
    if (clientAddress == null)
      return null;
    return clientAddress.getHostText() + ":" + clientAddress.getPort();
  }

  public String getReplicationAddressSTring() {
    if (null == replicationAddress) {
      return null;
    }
    return replicationAddress.getHostText() + ":" + replicationAddress.getPort();
  }

  public TServerInstance getTabletSession() {
    String address = getClientAddressString();
    if (address == null)
      return null;

    try {
      return new TServerInstance(address, tabletServerLock.getSessionId());
    } catch (Exception ex) {
      log.warn("Unable to read session from tablet server lock" + ex);
      return null;
    }
  }

  public void config(String hostname) {
    log.info("Tablet server starting on " + hostname);
    majorCompactorThread = new Daemon(new LoggingRunnable(log, new MajorCompactor(getConfiguration())));
    majorCompactorThread.setName("Split/MajC initiator");
    majorCompactorThread.start();

    clientAddress = HostAndPort.fromParts(hostname, 0);
    try {
      AccumuloVFSClassLoader.getContextManager().setContextConfig(new ContextManager.DefaultContextsConfig(new Iterable<Entry<String,String>>() {
        @Override
        public Iterator<Entry<String,String>> iterator() {
          return getConfiguration().iterator();
        }
      }));
    } catch (IOException e) {
      throw new RuntimeException(e);
    }

    // A task that cleans up unused classloader contexts
    Runnable contextCleaner = new Runnable() {
      @Override
      public void run() {
        ArrayList<KeyExtent> extents;

        synchronized (onlineTablets) {
          extents = new ArrayList<KeyExtent>(onlineTablets.keySet());
        }

        Set<Text> tables = new HashSet<Text>();

        for (KeyExtent keyExtent : extents) {
          tables.add(keyExtent.getTableId());
        }

        HashSet<String> contexts = new HashSet<String>();

        for (Text tableid : tables) {
          String context = getTableConfiguration(new KeyExtent(tableid, null, null)).get(Property.TABLE_CLASSPATH);
          if (!context.equals("")) {
            contexts.add(context);
          }
        }

        try {
          AccumuloVFSClassLoader.getContextManager().removeUnusedContexts(contexts);
        } catch (IOException e) {
          log.warn("{}", e.getMessage(), e);
        }
      }
    };

    AccumuloConfiguration aconf = getConfiguration();
    SimpleTimer.getInstance(aconf).schedule(contextCleaner, 60000, 60000);

    FileSystemMonitor.start(aconf, Property.TSERV_MONITOR_FS);

    Runnable gcDebugTask = new Runnable() {
      @Override
      public void run() {
        gcLogger.logGCInfo(getConfiguration());
      }
    };

    SimpleTimer.getInstance(aconf).schedule(gcDebugTask, 0, TIME_BETWEEN_GC_CHECKS);

    Runnable constraintTask = new Runnable() {

      @Override
      public void run() {
        ArrayList<Tablet> tablets;

        synchronized (onlineTablets) {
          tablets = new ArrayList<Tablet>(onlineTablets.values());
        }

        for (Tablet tablet : tablets) {
          tablet.checkConstraints();
        }
      }
    };

    SimpleTimer.getInstance(aconf).schedule(constraintTask, 0, 1000);
  }

  public TabletServerStatus getStats(Map<String,MapCounter<ScanRunState>> scanCounts) {
    TabletServerStatus result = new TabletServerStatus();

    Map<KeyExtent,Tablet> onlineTabletsCopy;
    synchronized (this.onlineTablets) {
      onlineTabletsCopy = new HashMap<KeyExtent,Tablet>(this.onlineTablets);
    }
    Map<String,TableInfo> tables = new HashMap<String,TableInfo>();

    for (Entry<KeyExtent,Tablet> entry : onlineTabletsCopy.entrySet()) {
      String tableId = entry.getKey().getTableId().toString();
      TableInfo table = tables.get(tableId);
      if (table == null) {
        table = new TableInfo();
        table.minors = new Compacting();
        table.majors = new Compacting();
        tables.put(tableId, table);
      }
      Tablet tablet = entry.getValue();
      long recs = tablet.getNumEntries();
      table.tablets++;
      table.onlineTablets++;
      table.recs += recs;
      table.queryRate += tablet.queryRate();
      table.queryByteRate += tablet.queryByteRate();
      table.ingestRate += tablet.ingestRate();
      table.ingestByteRate += tablet.ingestByteRate();
      table.scanRate += tablet.scanRate();
      long recsInMemory = tablet.getNumEntriesInMemory();
      table.recsInMemory += recsInMemory;
      if (tablet.isMinorCompactionRunning())
        table.minors.running++;
      if (tablet.isMinorCompactionQueued())
        table.minors.queued++;
      if (tablet.isMajorCompactionRunning())
        table.majors.running++;
      if (tablet.isMajorCompactionQueued())
        table.majors.queued++;
    }

    for (Entry<String,MapCounter<ScanRunState>> entry : scanCounts.entrySet()) {
      TableInfo table = tables.get(entry.getKey());
      if (table == null) {
        table = new TableInfo();
        tables.put(entry.getKey(), table);
      }

      if (table.scans == null)
        table.scans = new Compacting();

      table.scans.queued += entry.getValue().get(ScanRunState.QUEUED);
      table.scans.running += entry.getValue().get(ScanRunState.RUNNING);
    }

    ArrayList<KeyExtent> offlineTabletsCopy = new ArrayList<KeyExtent>();
    synchronized (this.unopenedTablets) {
      synchronized (this.openingTablets) {
        offlineTabletsCopy.addAll(this.unopenedTablets);
        offlineTabletsCopy.addAll(this.openingTablets);
      }
    }

    for (KeyExtent extent : offlineTabletsCopy) {
      String tableId = extent.getTableId().toString();
      TableInfo table = tables.get(tableId);
      if (table == null) {
        table = new TableInfo();
        tables.put(tableId, table);
      }
      table.tablets++;
    }

    result.lastContact = RelativeTime.currentTimeMillis();
    result.tableMap = tables;
    result.osLoad = ManagementFactory.getOperatingSystemMXBean().getSystemLoadAverage();
    result.name = getClientAddressString();
    result.holdTime = resourceManager.holdTime();
    result.lookups = seekCount.get();
    result.indexCacheHits = resourceManager.getIndexCache().getStats().getHitCount();
    result.indexCacheRequest = resourceManager.getIndexCache().getStats().getRequestCount();
    result.dataCacheHits = resourceManager.getDataCache().getStats().getHitCount();
    result.dataCacheRequest = resourceManager.getDataCache().getStats().getRequestCount();
    result.logSorts = logSorter.getLogSorts();
    result.flushs = flushCounter.get();
    result.syncs = syncCounter.get();
    result.bulkImports = new ArrayList<>();
    result.bulkImports.addAll(clientHandler.getBulkLoadStatus());
    result.bulkImports.addAll(bulkImportStatus.getBulkLoadStatus());
    return result;
  }

  public static void main(String[] args) throws IOException {
    try {
      SecurityUtil.serverLogin(SiteConfiguration.getInstance());
      ServerOpts opts = new ServerOpts();
      final String app = "tserver";
      opts.parseArgs(app, args);
      String hostname = opts.getAddress();
      Accumulo.setupLogging(app);
      ServerConfigurationFactory conf = new ServerConfigurationFactory(HdfsZooInstance.getInstance());
      VolumeManager fs = VolumeManagerImpl.get();
      Accumulo.init(fs, conf, app);
      final TabletServer server = new TabletServer(conf, fs);
      server.config(hostname);
      DistributedTrace.enable(hostname, app, conf.getConfiguration());
      if (UserGroupInformation.isSecurityEnabled()) {
        UserGroupInformation loginUser = UserGroupInformation.getLoginUser();
        loginUser.doAs(new PrivilegedExceptionAction<Void>() {
          @Override
          public Void run() {
            server.run();
            return null;
          }
        });
      } else {
        server.run();
      }
    } catch (Exception ex) {
      log.error("Uncaught exception in TabletServer.main, exiting", ex);
      System.exit(1);
    } finally {
      DistributedTrace.disable();
    }
  }

  public void minorCompactionFinished(CommitSession tablet, String newDatafile, int walogSeq) throws IOException {
    totalMinorCompactions.incrementAndGet();
    logger.minorCompactionFinished(tablet, newDatafile, walogSeq);
    markUnusedWALs();
  }

  public void minorCompactionStarted(CommitSession tablet, int lastUpdateSequence, String newMapfileLocation) throws IOException {
    logger.minorCompactionStarted(tablet, lastUpdateSequence, newMapfileLocation);
  }

  public void recover(VolumeManager fs, KeyExtent extent, TableConfiguration tconf, List<LogEntry> logEntries, Set<String> tabletFiles,
      MutationReceiver mutationReceiver) throws IOException {
    List<Path> recoveryLogs = new ArrayList<Path>();
    List<LogEntry> sorted = new ArrayList<LogEntry>(logEntries);
    Collections.sort(sorted, new Comparator<LogEntry>() {
      @Override
      public int compare(LogEntry e1, LogEntry e2) {
        return (int) (e1.timestamp - e2.timestamp);
      }
    });
    for (LogEntry entry : sorted) {
      Path recovery = null;
      Path finished = RecoveryPath.getRecoveryPath(fs, fs.getFullPath(FileType.WAL, entry.filename));
      finished = SortedLogState.getFinishedMarkerPath(finished);
      TabletServer.log.info("Looking for " + finished);
      if (fs.exists(finished)) {
        recovery = finished.getParent();
      }
      if (recovery == null)
        throw new IOException("Unable to find recovery files for extent " + extent + " logEntry: " + entry);
      recoveryLogs.add(recovery);
    }
    logger.recover(fs, extent, tconf, recoveryLogs, tabletFiles, mutationReceiver);
  }

  public int createLogId(KeyExtent tablet) {
    AccumuloConfiguration acuTableConf = getTableConfiguration(tablet);
    if (DurabilityImpl.fromString(acuTableConf.get(Property.TABLE_DURABILITY)) != Durability.NONE) {
      return logIdGenerator.incrementAndGet();
    }
    return -1;
  }

  public TableConfiguration getTableConfiguration(KeyExtent extent) {
    return confFactory.getTableConfiguration(extent.getTableId().toString());
  }

  public DfsLogger.ServerResources getServerConfig() {
    return new DfsLogger.ServerResources() {

      @Override
      public VolumeManager getFileSystem() {
        return fs;
      }

      @Override
      public AccumuloConfiguration getConfiguration() {
        return TabletServer.this.getConfiguration();
      }
    };
  }

  public Collection<Tablet> getOnlineTablets() {
    synchronized (onlineTablets) {
      return new ArrayList<Tablet>(onlineTablets.values());
    }
  }

  public VolumeManager getFileSystem() {
    return fs;
  }

  public int getOpeningCount() {
    return openingTablets.size();
  }

  public int getUnopenedCount() {
    return unopenedTablets.size();
  }

  public long getTotalMinorCompactions() {
    return totalMinorCompactions.get();
  }

  public double getHoldTimeMillis() {
    return resourceManager.holdTime();
  }

  public SecurityOperation getSecurityOperation() {
    return security;
  }

  // avoid unnecessary redundant markings to meta
  final ConcurrentHashMap<DfsLogger,EnumSet<TabletLevel>> metadataTableLogs = new ConcurrentHashMap<>();
  final Object levelLocks[] = new Object[TabletLevel.values().length];
  {
    for (int i = 0; i < levelLocks.length; i++) {
      levelLocks[i] = new Object();
    }
  }

  // remove any meta entries after a rolled log is no longer referenced
  Set<DfsLogger> closedLogs = new HashSet<>();

  private void markUnusedWALs() {
    Set<DfsLogger> candidates;
    synchronized (closedLogs) {
      candidates = new HashSet<>(closedLogs);
    }
    for (Tablet tablet : getOnlineTablets()) {
      candidates.removeAll(tablet.getCurrentLogFiles());
    }
    try {
      TServerInstance session = this.getTabletSession();
      for (DfsLogger candidate : candidates) {
        log.info("Marking " + candidate.getPath() + " as unreferenced");
        walMarker.walUnreferenced(session, candidate.getPath());
      }
      synchronized (closedLogs) {
        closedLogs.removeAll(candidates);
      }
    } catch (WalMarkerException ex) {
      log.info(ex.toString(), ex);
    }
  }

  public void addNewLogMarker(DfsLogger copy) throws WalMarkerException {
    log.info("Writing log marker for " + copy.getPath());
    walMarker.addNewWalMarker(getTabletSession(), copy.getPath());
  }

  public void walogClosed(DfsLogger currentLog) throws WalMarkerException {
    metadataTableLogs.remove(currentLog);
    synchronized (closedLogs) {
      closedLogs.add(currentLog);
    }
    log.info("Marking " + currentLog.getPath() + " as closed");
    walMarker.closeWal(getTabletSession(), currentLog.getPath());
  }

  public void updateBulkImportState(List<String> files, BulkImportState state) {
    bulkImportStatus.updateBulkImportStatus(files, state);
  }

  public void removeBulkImportState(List<String> files) {
    bulkImportStatus.removeBulkImportStatus(files);
  }

}<|MERGE_RESOLUTION|>--- conflicted
+++ resolved
@@ -2292,13 +2292,8 @@
 
   private HostAndPort startTabletClientService() throws UnknownHostException {
     // start listening for client connection last
-<<<<<<< HEAD
     clientHandler = new ThriftClientHandler();
-    Iface rpcProxy = RpcWrapper.service(new ThriftClientHandler());
-=======
-    ThriftClientHandler handler = new ThriftClientHandler();
-    Iface rpcProxy = RpcWrapper.service(handler, new Processor<Iface>(handler).getProcessMapView());
->>>>>>> 99871f07
+    Iface rpcProxy = RpcWrapper.service(clientHandler, new Processor<Iface>(clientHandler).getProcessMapView());
     final Processor<Iface> processor;
     if (ThriftServerType.SASL == getThriftServerType()) {
       Iface tcredProxy = TCredentialsUpdatingWrapper.service(rpcProxy, ThriftClientHandler.class, getConfiguration());
