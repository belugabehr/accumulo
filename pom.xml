--- conflicted
+++ resolved
@@ -1113,16 +1113,6 @@
   </reporting>
   <profiles>
     <profile>
-<<<<<<< HEAD
-      <id>accumulo-release</id>
-      <properties>
-        <!-- some properties to make the release build a bit faster -->
-        <checkstyle.skip>true</checkstyle.skip>
-        <findbugs.skip>true</findbugs.skip>
-        <skipITs>true</skipITs>
-        <skipTests>true</skipTests>
-      </properties>
-=======
       <id>m2e</id>
       <activation>
         <property>
@@ -1311,35 +1301,14 @@
       </build>
     </profile>
     <profile>
-      <id>move-source-tarball</id>
-      <build>
-        <plugins>
-          <plugin>
-            <groupId>org.codehaus.mojo</groupId>
-            <artifactId>exec-maven-plugin</artifactId>
-            <inherited>false</inherited>
-            <executions>
-              <execution>
-                <id>rename-source-release-assembly</id>
-                <goals>
-                  <goal>exec</goal>
-                </goals>
-                <phase>package</phase>
-                <configuration>
-                  <executable>mv</executable>
-                  <workingDirectory>${project.build.directory}</workingDirectory>
-                  <commandlineArgs>-n accumulo-${project.version}-source-release.tar.gz accumulo-${project.version}-src.tar.gz</commandlineArgs>
-                  <successCodes>
-                    <successCode>0</successCode>
-                    <successCode>1</successCode>
-                  </successCodes>
-                </configuration>
-              </execution>
-            </executions>
-          </plugin>
-        </plugins>
-      </build>
->>>>>>> d55fef70
+      <id>accumulo-release</id>
+      <properties>
+        <!-- some properties to make the release build a bit faster -->
+        <checkstyle.skip>true</checkstyle.skip>
+        <findbugs.skip>true</findbugs.skip>
+        <skipITs>true</skipITs>
+        <skipTests>true</skipTests>
+      </properties>
     </profile>
     <profile>
       <!-- on by default, but disable with '-P !autoformat' or '-DskipFormat' -->
