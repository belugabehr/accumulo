--- conflicted
+++ resolved
@@ -131,7 +131,6 @@
       <dependency>
         <groupId>com.github.koraktor</groupId>
         <artifactId>mavanagaiata</artifactId>
-<<<<<<< HEAD
         <version>0.6.1</version>
       </dependency>
       <dependency>
@@ -147,219 +146,6 @@
       <dependency>
         <groupId>commons-cli</groupId>
         <artifactId>commons-cli</artifactId>
-=======
-        <executions>
-          <execution>
-            <id>git-commit</id>
-            <phase>validate</phase>
-            <goals>
-              <goal>commit</goal>
-            </goals>
-          </execution>
-        </executions>
-        <configuration>
-          <skipNoGit>true</skipNoGit>
-        </configuration>
-      </plugin>
-      <plugin>
-        <groupId>org.apache.maven.plugins</groupId>
-        <artifactId>maven-dependency-plugin</artifactId>
-        <executions>
-          <execution>
-            <id>copy-dependencies</id>
-            <phase>process-resources</phase>
-            <goals>
-              <goal>copy-dependencies</goal>
-            </goals>
-            <configuration>
-              <outputDirectory>../../lib</outputDirectory>
-              <!-- just grab the non-provided runtime dependencies -->
-              <includeArtifactIds>commons-collections,commons-configuration,commons-io,commons-lang,jline,log4j,libthrift,commons-jci-core,commons-jci-fam,commons-logging,commons-logging-api,guava</includeArtifactIds>
-              <excludeTransitive>true</excludeTransitive>
-            </configuration>
-          </execution>
-        </executions>
-      </plugin>
-      <plugin>
-        <artifactId>maven-jar-plugin</artifactId>
-        <configuration>
-          <outputDirectory>../../lib</outputDirectory>
-          <archive>
-            <manifest>
-              <addDefaultImplementationEntries>true</addDefaultImplementationEntries>
-              <addDefaultSpecificationEntries>true</addDefaultSpecificationEntries>
-            </manifest>
-            <manifestEntries>
-              <Implementation-Build>${mvngit.commit.id}</Implementation-Build>
-            </manifestEntries>
-          </archive>
-          <includes>
-            <include>cloudtrace/**</include>
-            <include>org/apache/accumulo**/**</include>
-            <include>web/**</include>
-            <include>randomwalk/**</include>
-            <include>*.*</include>
-            <include>**/META-INF/*</include>
-          </includes>
-        </configuration>
-      </plugin>
-      <plugin>
-        <artifactId>maven-resources-plugin</artifactId>
-        <configuration>
-          <encoding>UTF-8</encoding>
-        </configuration>
-      </plugin>
-      <plugin>
-        <artifactId>maven-assembly-plugin</artifactId>
-        <configuration>
-          <descriptors>
-            <descriptor>src/assemble/dist.xml</descriptor>
-          </descriptors>
-          <tarLongFileMode>gnu</tarLongFileMode>
-        </configuration>
-      </plugin>
-      <plugin>
-        <artifactId>maven-compiler-plugin</artifactId>
-        <configuration>
-          <source>1.6</source>
-          <target>1.6</target>
-          <optimize>true</optimize>
-        </configuration>
-      </plugin>
-      <plugin>
-        <artifactId>maven-javadoc-plugin</artifactId>
-        <configuration>
-          <encoding>UTF-8</encoding>
-          <quiet>true</quiet>
-          <jarOutputDirectory>lib</jarOutputDirectory>
-          <reportOutputDirectory>docs</reportOutputDirectory>
-          <javadocVersion>1.6</javadocVersion>
-          <additionalJOption>-J-Xmx512m</additionalJOption>
-        </configuration>
-      </plugin>
-      <plugin>
-        <artifactId>maven-source-plugin</artifactId>
-        <configuration>
-          <outputDirectory>../../lib</outputDirectory>
-        </configuration>
-      </plugin>
-      <plugin>
-        <artifactId>maven-surefire-plugin</artifactId>
-        <configuration>
-          <environmentVariables>
-            <ACCUMULO_HOME>../..</ACCUMULO_HOME>
-          </environmentVariables>
-        </configuration>
-      </plugin>
-      <plugin>
-        <groupId>org.codehaus.mojo</groupId>
-        <artifactId>rpm-maven-plugin</artifactId>
-        <version>2.1-alpha-3</version>
-        <inherited>false</inherited>
-        <configuration>
-          <name>accumulo</name>
-          <projversion>${project.version}</projversion>
-          <summary>Apache Accumulo BigTable clone</summary>
-          <description>
-            Apache Accumulo is a large distributed structured store based on
-            Google's BigTable design.
-          </description>
-          <copyright>2011 The Apache Software Foundation.</copyright>
-          <url>http://accumulo.apache.org</url>
-          <needarch>x86_64</needarch>
-          <group>Utilities</group>
-          <requires>
-            <require>jdk</require>
-            <require>hadoop</require>
-            <require>zookeeper</require>
-          </requires>
-          <prefix>/opt/accumulo</prefix>
-          <defaultDirmode>755</defaultDirmode>
-          <defaultFilemode>644</defaultFilemode>
-          <defaultUsername>root</defaultUsername>
-          <defaultGroupname>root</defaultGroupname>
-          <mappings>
-            <mapping>
-              <directory>/opt/accumulo/accumulo-${project.version}</directory>
-              <sources>
-                <source>
-                  <location>README</location>
-                </source>
-              </sources>
-            </mapping>
-            <mapping>
-              <directory>/opt/accumulo/accumulo-${project.version}/docs</directory>
-              <sources>
-                <source>
-                  <location>docs</location>
-                </source>
-              </sources>
-            </mapping>
-            <mapping>
-              <directory>/opt/accumulo/accumulo-${project.version}/test</directory>
-              <sources>
-                <source>
-                  <location>test</location>
-                  <excludes>
-                    <exclude>**/walkers.txt</exclude>
-                    <exclude>**/ingesters.txt</exclude>
-                    <exclude>**/continuous-env.sh</exclude>
-                    <exclude>**/*.pyc</exclude>
-                  </excludes>
-                </source>
-              </sources>
-            </mapping>
-            <mapping>
-              <directory>/opt/accumulo/accumulo-${project.version}/bin</directory>
-            </mapping>
-            <mapping>
-              <directory>/opt/accumulo/accumulo-${project.version}/bin</directory>
-              <directoryIncluded>false</directoryIncluded>
-              <filemode>755</filemode>
-              <username>root</username>
-              <groupname>root</groupname>
-              <sources>
-                <source>
-                  <location>bin</location>
-                </source>
-              </sources>
-            </mapping>
-            <mapping>
-              <directory>/opt/accumulo/accumulo-${project.version}/conf</directory>
-              <sources>
-                <source>
-                  <location>conf</location>
-                  <excludes>
-                    <exclude>**/accumulo-site.xml</exclude>
-                    <exclude>**/accumulo-env.sh</exclude>
-                    <exclude>**/accumulo-metrics.xml</exclude>
-                    <exclude>**/test-*</exclude>
-                    <exclude>**/slaves</exclude>
-                    <exclude>**/masters</exclude>
-                    <exclude>**/tracers</exclude>
-                    <exclude>**/gc</exclude>
-                    <exclude>**/monitor</exclude>
-                  </excludes>
-                </source>
-              </sources>
-            </mapping>
-            <mapping>
-              <directory>/opt/accumulo/accumulo-${project.version}/lib</directory>
-              <dependency />
-              <sources>
-                <source>
-                  <location>lib</location>
-                </source>
-              </sources>
-            </mapping>
-          </mappings>
-        </configuration>
-      </plugin>
-      <plugin>
-        <groupId>org.codehaus.mojo</groupId>
-        <artifactId>exec-maven-plugin</artifactId>
-        <inherited>false</inherited>
->>>>>>> 7547b297
         <version>1.2</version>
       </dependency>
       <dependency>
@@ -808,19 +594,24 @@
                 </pluginExecution>
                 <pluginExecution>
                   <pluginExecutionFilter>
-<<<<<<< HEAD
                     <groupId>com.google.code.sortpom</groupId>
                     <artifactId>maven-sortpom-plugin</artifactId>
                     <versionRange>[2.1.0,)</versionRange>
                     <goals>
                       <goal>verify</goal>
-=======
+                    </goals>
+                  </pluginExecutionFilter>
+                  <action>
+                    <ignore />
+                  </action>
+                </pluginExecution>
+                <pluginExecution>
+                  <pluginExecutionFilter>
                     <groupId>com.github.koraktor</groupId>
                     <artifactId>mavanagaiata</artifactId>
                     <versionRange>[0.6.1,)</versionRange>
                     <goals>
                       <goal>commit</goal>
->>>>>>> 7547b297
                     </goals>
                   </pluginExecutionFilter>
                   <action>
@@ -891,6 +682,9 @@
       <plugin>
         <groupId>com.github.koraktor</groupId>
         <artifactId>mavanagaiata</artifactId>
+        <configuration>
+          <skipNoGit>true</skipNoGit>
+        </configuration>
         <executions>
           <execution>
             <id>git-commit</id>
